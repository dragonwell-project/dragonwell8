--- conflicted
+++ resolved
@@ -432,30 +432,22 @@
   AC_ARG_WITH(extra-ldflags, [AS_HELP_STRING([--with-extra-ldflags],
       [extra flags to be used when linking jdk])])
 
-<<<<<<< HEAD
+  AC_ARG_WITH(extra-asflags, [AS_HELP_STRING([--with-extra-asflags],
+      [extra flags to be passed to the assembler])])
+
   DRAGONWELL_EXTRA_CFLAGS="-DVENDOR='\"Alibaba\"'     \
                            -DVENDOR_URL='\"http://www.alibabagroup.com\"'    \
                            -DVENDOR_URL_BUG='\"mailto:dragonwell_use@googlegroups.com\"'"
   DRAGONWELL_EXTRA_LDFLAGS="-Wl,--build-id=sha"
   CFLAGS_JDK="${CFLAGS_JDK} $with_extra_cflags $DRAGONWELL_EXTRA_CFLAGS"
-=======
-  AC_ARG_WITH(extra-asflags, [AS_HELP_STRING([--with-extra-asflags],
-      [extra flags to be passed to the assembler])])
-
-  CFLAGS_JDK="${CFLAGS_JDK} $with_extra_cflags"
->>>>>>> cb58168a
   CXXFLAGS_JDK="${CXXFLAGS_JDK} $with_extra_cxxflags"
   LDFLAGS_JDK="${LDFLAGS_JDK} $with_extra_ldflags $DRAGONWELL_EXTRA_LDFLAGS"
 
   # Hotspot needs these set in their legacy form
   LEGACY_EXTRA_CFLAGS="$LEGACY_EXTRA_CFLAGS $with_extra_cflags $DRAGONWELL_EXTRA_CFLAGS"
   LEGACY_EXTRA_CXXFLAGS="$LEGACY_EXTRA_CXXFLAGS $with_extra_cxxflags"
-<<<<<<< HEAD
   LEGACY_EXTRA_LDFLAGS="$LEGACY_EXTRA_LDFLAGS $with_extra_ldflags $DRAGONWELL_EXTRA_LDFLAGS"
-=======
-  LEGACY_EXTRA_LDFLAGS="$LEGACY_EXTRA_LDFLAGS $with_extra_ldflags"
   LEGACY_EXTRA_ASFLAGS="$with_extra_asflags"
->>>>>>> cb58168a
 
   AC_SUBST(LEGACY_EXTRA_CFLAGS)
   AC_SUBST(LEGACY_EXTRA_CXXFLAGS)
