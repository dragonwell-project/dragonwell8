--- conflicted
+++ resolved
@@ -437,25 +437,14 @@
   #
   # Enable or disable JFR
   #
-<<<<<<< HEAD
-  AC_MSG_CHECKING([whether to build jfr])
-  AC_ARG_ENABLE(jfr, [AS_HELP_STRING([--enable-jfr],
-      [Enable Java Flight Recorder support @<:@disabled@:>@])],,
-=======
   AC_MSG_CHECKING([whether to build JFR])
   AC_ARG_ENABLE(jfr, [AS_HELP_STRING([--disable-jfr],
       [Disable Java Flight Recorder support @<:@enabled@:>@])],,
->>>>>>> e5d438ef
       [enable_jfr=auto])
-  if test "x$enable_jfr" = "xno" -o "x$enable_jfr" = "xauto"; then
+  if test "x$enable_jfr" = "xno"; then
     ENABLE_JFR=false
-  elif test "x$enable_jfr" = "xyes" ; then
+  elif test "x$enable_jfr" = "xyes" -o "x$enable_jfr" = "xauto"; then
     if test "x$JVM_VARIANT_MINIMAL1" = "xtrue" -o "x$JVM_VARIANT_ZERO" = "xtrue"; then
-<<<<<<< HEAD
-      AC_MSG_ERROR([cannot enable JFR on minimal1 VM or zero build])
-    elif test "x$OPENJDK_TARGET_OS" = xaix; then
-      AC_MSG_ERROR([AIX does not support JFR])
-=======
       if test "x$enable_jfr" = "xyes"; then
         AC_MSG_ERROR([cannot enable JFR on minimal1 VM or zero build])
       else
@@ -467,7 +456,6 @@
       else
         ENABLE_JFR=false
       fi
->>>>>>> e5d438ef
     else
       ENABLE_JFR=true
     fi
