--- conflicted
+++ resolved
@@ -84,7 +84,6 @@
                 _JVM_DumpAllStacks
                 _JVM_DumpThreads
                 _JVM_EnableCompiler
-<<<<<<< HEAD
                 _JVM_ElasticHeapGetEvaluationMode
                 _JVM_ElasticHeapSetYoungGenCommitPercent
                 _JVM_ElasticHeapGetYoungGenCommitPercent
@@ -94,9 +93,6 @@
                 _JVM_ElasticHeapSetSoftmxPercent
                 _JVM_ElasticHeapGetSoftmxPercent
                 _JVM_ElasticHeapGetTotalUncommittedBytes
-                _JVM_Exit
-=======
->>>>>>> dfa5f148
                 _JVM_FillInStackTrace
                 _JVM_FindClassFromCaller
                 _JVM_FindClassFromClass
