--- conflicted
+++ resolved
@@ -27,6 +27,10 @@
 #include "jfr/utilities/jfrAllocation.hpp"
 #include "jfr/utilities/jfrDoublyLinkedList.hpp"
 #include "jfr/utilities/jfrIterator.hpp"
+#include "jfr/utilities/jfrTypes.hpp"
+#include "runtime/os.hpp"
+#include "utilities/globalDefinitions.hpp"
+#include "utilities/macros.hpp"
 
 template <typename T, template <typename> class RetrievalType, typename Callback>
 class JfrMemorySpace : public JfrCHeapObj {
@@ -103,8 +107,6 @@
   debug_only(bool in_free_list(const Type* t) const { return _free.in_list(t); })
 };
 
-<<<<<<< HEAD
-=======
 // allocations are even multiples of the mspace min size
 inline size_t align_allocation_size(size_t requested_size, size_t min_elem_size) {
   assert((int)min_elem_size % os::vm_page_size() == 0, "invariant");
@@ -171,5 +173,4 @@
   size_t processed() const { return 0; }
 };
 
->>>>>>> 36321be7
 #endif // SHARE_VM_JFR_RECORDER_STORAGE_JFRMEMORYSPACE_HPP