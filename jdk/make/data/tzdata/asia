--- conflicted
+++ resolved
@@ -1660,11 +1660,7 @@
 Zone	Asia/Tehran	3:25:44	-	LMT	1916
 			3:25:44	-	TMT	1935 Jun 13 # Tehran Mean Time
 			3:30	Iran	+0330/+0430	1977 Oct 20 24:00
-<<<<<<< HEAD
-			4:00	Iran	+04/+05	1979
-=======
 			4:00	Iran	+04/+05	1978 Nov 10 24:00
->>>>>>> 943a5ea3
 			3:30	Iran	+0330/+0430
 
 
