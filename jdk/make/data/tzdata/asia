#
# DO NOT ALTER OR REMOVE COPYRIGHT NOTICES OR THIS FILE HEADER.
#
# This code is free software; you can redistribute it and/or modify it
# under the terms of the GNU General Public License version 2 only, as
# published by the Free Software Foundation.  Oracle designates this
# particular file as subject to the "Classpath" exception as provided
# by Oracle in the LICENSE file that accompanied this code.
#
# This code is distributed in the hope that it will be useful, but WITHOUT
# ANY WARRANTY; without even the implied warranty of MERCHANTABILITY or
# FITNESS FOR A PARTICULAR PURPOSE.  See the GNU General Public License
# version 2 for more details (a copy is included in the LICENSE file that
# accompanied this code).
#
# You should have received a copy of the GNU General Public License version
# 2 along with this work; if not, write to the Free Software Foundation,
# Inc., 51 Franklin St, Fifth Floor, Boston, MA 02110-1301 USA.
#
# Please contact Oracle, 500 Oracle Parkway, Redwood Shores, CA 94065 USA
# or visit www.oracle.com if you need additional information or have any
# questions.
#
# tzdb data for Asia and environs

# This file is in the public domain, so clarified as of
# 2009-05-17 by Arthur David Olson.

# This file is by no means authoritative; if you think you know better,
# go ahead and edit the file (and please send any changes to
# tz@iana.org for general use in the future).  For more, please see
# the file CONTRIBUTING in the tz distribution.

# From Paul Eggert (2019-07-11):
#
# Unless otherwise specified, the source for data through 1990 is:
# Thomas G. Shanks and Rique Pottenger, The International Atlas (6th edition),
# San Diego: ACS Publications, Inc. (2003).
# Unfortunately this book contains many errors and cites no sources.
#
# Many years ago Gwillim Law wrote that a good source
# for time zone data was the International Air Transport
# Association's Standard Schedules Information Manual (IATA SSIM),
# published semiannually.  Law sent in several helpful summaries
# of the IATA's data after 1990.  Except where otherwise noted,
# IATA SSIM is the source for entries after 1990.
#
# Another source occasionally used is Edward W. Whitman, World Time Differences,
# Whitman Publishing Co, 2 Niagara Av, Ealing, London (undated), which
# I found in the UCLA library.
#
# For data circa 1899, a common source is:
# Milne J. Civil time. Geogr J. 1899 Feb;13(2):173-94.
# https://www.jstor.org/stable/1774359
#
# For Russian data circa 1919, a source is:
# Byalokoz EL. New Counting of Time in Russia since July 1, 1919.
# (See the 'europe' file for a fuller citation.)
#
# The following alphabetic abbreviations appear in these tables
# (corrections are welcome):
#	     std  dst
#	     LMT	Local Mean Time
#	2:00 EET  EEST	Eastern European Time
#	2:00 IST  IDT	Israel
#	5:30 IST	India
#	7:00 WIB	west Indonesia (Waktu Indonesia Barat)
#	8:00 WITA	central Indonesia (Waktu Indonesia Tengah)
#	8:00 CST	China
#	8:00 HKT  HKST	Hong Kong (HKWT* for Winter Time in late 1941)
#	8:00 PST  PDT*	Philippines
#	8:30 KST  KDT	Korea when at +0830
#	9:00 WIT	east Indonesia (Waktu Indonesia Timur)
#	9:00 JST  JDT	Japan
#	9:00 KST  KDT	Korea when at +09
# *I invented the abbreviations HKWT and PDT; see below.
# Otherwise, these tables typically use numeric abbreviations like +03
# and +0330 for integer hour and minute UT offsets.  Although earlier
# editions invented alphabetic time zone abbreviations for every
# offset, this did not reflect common practice.
#
# See the 'europe' file for Russia and Turkey in Asia.

# From Guy Harris:
# Incorporates data for Singapore from Robert Elz' asia 1.1, as well as
# additional information from Tom Yap, Sun Microsystems Intercontinental
# Technical Support (including a page from the Official Airline Guide -
# Worldwide Edition).

###############################################################################

# These rules are stolen from the 'europe' file.
# Rule	NAME	FROM	TO	-	IN	ON	AT	SAVE	LETTER/S
Rule	EUAsia	1981	max	-	Mar	lastSun	 1:00u	1:00	S
Rule	EUAsia	1979	1995	-	Sep	lastSun	 1:00u	0	-
Rule	EUAsia	1996	max	-	Oct	lastSun	 1:00u	0	-
Rule E-EurAsia	1981	max	-	Mar	lastSun	 0:00	1:00	-
Rule E-EurAsia	1979	1995	-	Sep	lastSun	 0:00	0	-
Rule E-EurAsia	1996	max	-	Oct	lastSun	 0:00	0	-
Rule RussiaAsia	1981	1984	-	Apr	1	 0:00	1:00	-
Rule RussiaAsia	1981	1983	-	Oct	1	 0:00	0	-
Rule RussiaAsia	1984	1995	-	Sep	lastSun	 2:00s	0	-
Rule RussiaAsia	1985	2010	-	Mar	lastSun	 2:00s	1:00	-
Rule RussiaAsia	1996	2010	-	Oct	lastSun	 2:00s	0	-

# Afghanistan
# Zone	NAME		STDOFF	RULES	FORMAT	[UNTIL]
Zone	Asia/Kabul	4:36:48 -	LMT	1890
			4:00	-	+04	1945
			4:30	-	+0430

# Armenia
# From Paul Eggert (2006-03-22):
# Shanks & Pottenger have Yerevan switching to 3:00 (with Russian DST)
# in spring 1991, then to 4:00 with no DST in fall 1995, then
# readopting Russian DST in 1997.  Go with Shanks & Pottenger, even
# when they disagree with others.  Edgar Der-Danieliantz
# reported (1996-05-04) that Yerevan probably wouldn't use DST
# in 1996, though it did use DST in 1995.  IATA SSIM (1991/1998) reports that
# Armenia switched from 3:00 to 4:00 in 1998 and observed DST after 1991,
# but started switching at 3:00s in 1998.

# From Arthur David Olson (2011-06-15):
# While Russia abandoned DST in 2011, Armenia may choose to
# follow Russia's "old" rules.

# From Alexander Krivenyshev (2012-02-10):
# According to News Armenia, on Feb 9, 2012,
# http://newsarmenia.ru/society/20120209/42609695.html
#
# The Armenia National Assembly adopted final reading of Amendments to the
# Law "On procedure of calculation time on the territory of the Republic of
# Armenia" according to which Armenia [is] abolishing Daylight Saving Time.
# or
# (brief)
# http://www.worldtimezone.com/dst_news/dst_news_armenia03.html
# Rule	NAME	FROM	TO	-	IN	ON	AT	SAVE	LETTER/S
Rule Armenia	2011	only	-	Mar	lastSun	 2:00s	1:00	-
Rule Armenia	2011	only	-	Oct	lastSun	 2:00s	0	-
# Zone	NAME		STDOFF	RULES	FORMAT	[UNTIL]
Zone	Asia/Yerevan	2:58:00 -	LMT	1924 May  2
			3:00	-	+03	1957 Mar
			4:00 RussiaAsia +04/+05	1991 Mar 31  2:00s
			3:00 RussiaAsia	+03/+04	1995 Sep 24  2:00s
			4:00	-	+04	1997
			4:00 RussiaAsia	+04/+05	2011
			4:00	Armenia	+04/+05

# Azerbaijan

# From Rustam Aliyev of the Azerbaijan Internet Forum (2005-10-23):
# According to the resolution of Cabinet of Ministers, 1997
# From Paul Eggert (2015-09-17): It was Resolution No. 21 (1997-03-17).
# http://code.az/files/daylight_res.pdf

# From Steffen Thorsen (2016-03-17):
# ... the Azerbaijani Cabinet of Ministers has cancelled switching to
# daylight saving time....
# https://www.azernews.az/azerbaijan/94137.html
# http://vestnikkavkaza.net/news/Azerbaijani-Cabinet-of-Ministers-cancels-daylight-saving-time.html
# http://en.apa.az/xeber_azerbaijan_abolishes_daylight_savings_ti_240862.html

# Rule	NAME	FROM	TO	-	IN	ON	AT	SAVE	LETTER/S
Rule	Azer	1997	2015	-	Mar	lastSun	 4:00	1:00	-
Rule	Azer	1997	2015	-	Oct	lastSun	 5:00	0	-
# Zone	NAME		STDOFF	RULES	FORMAT	[UNTIL]
Zone	Asia/Baku	3:19:24 -	LMT	1924 May  2
			3:00	-	+03	1957 Mar
			4:00 RussiaAsia +04/+05	1991 Mar 31  2:00s
			3:00 RussiaAsia	+03/+04	1992 Sep lastSun  2:00s
			4:00	-	+04	1996
			4:00	EUAsia	+04/+05	1997
			4:00	Azer	+04/+05

# Bahrain
# See Asia/Qatar.

# Bangladesh
# From Alexander Krivenyshev (2009-05-13):
# According to newspaper Asian Tribune (May 6, 2009) Bangladesh may introduce
# Daylight Saving Time from June 16 to Sept 30
#
# Bangladesh to introduce daylight saving time likely from June 16
# http://www.asiantribune.com/?q=node/17288
# http://www.worldtimezone.com/dst_news/dst_news_bangladesh02.html
#
# "... Bangladesh government has decided to switch daylight saving time from
# June
# 16 till September 30 in a bid to ensure maximum use of daylight to cope with
# crippling power crisis. "
#
# The switch will remain in effect from June 16 to Sept 30 (2009) but if
# implemented the next year, it will come in force from April 1, 2010

# From Steffen Thorsen (2009-06-02):
# They have finally decided now, but changed the start date to midnight between
# the 19th and 20th, and they have not set the end date yet.
#
# Some sources:
# https://in.reuters.com/article/southAsiaNews/idINIndia-40017620090601
# http://bdnews24.com/details.php?id=85889&cid=2
#
# Our wrap-up:
# https://www.timeanddate.com/news/time/bangladesh-daylight-saving-2009.html

# From A. N. M. Kamrus Saadat (2009-06-15):
# Finally we've got the official mail regarding DST start time where DST start
# time is mentioned as Jun 19 2009, 23:00 from BTRC (Bangladesh
# Telecommunication Regulatory Commission).
#
# No DST end date has been announced yet.

# From Alexander Krivenyshev (2009-09-25):
# Bangladesh won't go back to Standard Time from October 1, 2009,
# instead it will continue DST measure till the cabinet makes a fresh decision.
#
# Following report by same newspaper-"The Daily Star Friday":
# "DST change awaits cabinet decision-Clock won't go back by 1-hr from Oct 1"
# http://www.thedailystar.net/newDesign/news-details.php?nid=107021
# http://www.worldtimezone.com/dst_news/dst_news_bangladesh04.html

# From Steffen Thorsen (2009-10-13):
# IANS (Indo-Asian News Service) now reports:
# Bangladesh has decided that the clock advanced by an hour to make
# maximum use of daylight hours as an energy saving measure would
# "continue for an indefinite period."
#
# One of many places where it is published:
# http://www.thaindian.com/newsportal/business/bangladesh-to-continue-indefinitely-with-advanced-time_100259987.html

# From Alexander Krivenyshev (2009-12-24):
# According to Bangladesh newspaper "The Daily Star,"
# Bangladesh will change its clock back to Standard Time on Dec 31, 2009.
#
# Clock goes back 1-hr on Dec 31 night.
# http://www.thedailystar.net/newDesign/news-details.php?nid=119228
# http://www.worldtimezone.com/dst_news/dst_news_bangladesh05.html
#
# "...The government yesterday decided to put the clock back by one hour
# on December 31 midnight and the new time will continue until March 31,
# 2010 midnight. The decision came at a cabinet meeting at the Prime
# Minister's Office last night..."

# From Alexander Krivenyshev (2010-03-22):
# According to Bangladesh newspaper "The Daily Star,"
# Cabinet cancels Daylight Saving Time
# http://www.thedailystar.net/newDesign/latest_news.php?nid=22817
# http://www.worldtimezone.com/dst_news/dst_news_bangladesh06.html

# Rule	NAME	FROM	TO	-	IN	ON	AT	SAVE	LETTER/S
Rule	Dhaka	2009	only	-	Jun	19	23:00	1:00	-
Rule	Dhaka	2009	only	-	Dec	31	24:00	0	-

# Zone	NAME		STDOFF	RULES	FORMAT	[UNTIL]
Zone	Asia/Dhaka	6:01:40 -	LMT	1890
			5:53:20	-	HMT	1941 Oct    # Howrah Mean Time?
			6:30	-	+0630	1942 May 15
			5:30	-	+0530	1942 Sep
			6:30	-	+0630	1951 Sep 30
			6:00	-	+06	2009
			6:00	Dhaka	+06/+07

# Bhutan
# Zone	NAME		STDOFF	RULES	FORMAT	[UNTIL]
Zone	Asia/Thimphu	5:58:36 -	LMT	1947 Aug 15 # or Thimbu
			5:30	-	+0530	1987 Oct
			6:00	-	+06

# British Indian Ocean Territory
# Whitman and the 1995 CIA time zone map say 5:00, but the
# 1997 and later maps say 6:00.  Assume the switch occurred in 1996.
# We have no information as to when standard time was introduced;
# assume it occurred in 1907, the same year as Mauritius (which
# then contained the Chagos Archipelago).
# Zone	NAME		STDOFF	RULES	FORMAT	[UNTIL]
Zone	Indian/Chagos	4:49:40	-	LMT	1907
			5:00	-	+05	1996
			6:00	-	+06

# Brunei
# Zone	NAME		STDOFF	RULES	FORMAT	[UNTIL]
Zone	Asia/Brunei	7:39:40 -	LMT	1926 Mar # Bandar Seri Begawan
			7:30	-	+0730	1933
			8:00	-	+08

# Burma / Myanmar

# Milne says 6:24:40 was the meridian of the time ball observatory at Rangoon.

# From Paul Eggert (2017-04-20):
# Page 27 of Reed & Low (cited for Asia/Kolkata) says "Rangoon local time is
# used upon the railways and telegraphs of Burma, and is 6h. 24m. 47s. ahead
# of Greenwich."  This refers to the period before Burma's transition to +0630,
# a transition for which Shanks is the only source.

# Zone	NAME		STDOFF	RULES	FORMAT	[UNTIL]
Zone	Asia/Yangon	6:24:47 -	LMT	1880        # or Rangoon
			6:24:47	-	RMT	1920        # Rangoon local time
			6:30	-	+0630	1942 May
			9:00	-	+09	1945 May  3
			6:30	-	+0630

# Cambodia
# See Asia/Bangkok.


# China

# From Phake Nick (2020-04-15):
# According to this news report:
# http://news.sina.com.cn/c/2004-09-01/19524201403.shtml
# on April 11, 1919, newspaper in Shanghai said clocks in Shanghai will spring
# forward for an hour starting from midnight of that Saturday. The report did
# not mention what happened in Shanghai thereafter, but it mentioned that a
# similar trial in Tianjin which ended at October 1st as citizens are told to
# recede the clock on September 30 from 12:00pm to 11:00pm. The trial at
# Tianjin got terminated in 1920.
#
# From Paul Eggert (2020-04-15):
# The Returns of Trade and Trade Reports, page 711, says "Daylight saving was
# given a trial during the year, and from the 12th April to the 1st October
# the clocks were all set one hour ahead of sun time.  Though the scheme was
# generally esteemed a success, it was announced early in 1920 that it would
# not be repeated."
#
# Rule	NAME	FROM	TO	-	IN	ON	AT	SAVE	LETTER/S
Rule	Shang	1919	only	-	Apr	12	24:00	1:00	D
Rule	Shang	1919	only	-	Sep	30	24:00	0	S

# From Paul Eggert (2018-10-02):
# The following comes from Table 1 of:
# Li Yu. Research on the daylight saving movement in 1940s Shanghai.
# Nanjing Journal of Social Sciences. 2014;(2):144-50.
# http://oversea.cnki.net/kns55/detail.aspx?dbname=CJFD2014&filename=NJSH201402020
# The table lists dates only; I am guessing 00:00 and 24:00 transition times.
# Also, the table lists the planned end of DST in 1949, but the corresponding
# zone line cuts this off on May 28, when the Communists took power.

# From Phake Nick (2020-04-15):
#
# For the history of time in Shanghai between 1940-1942, the situation is
# actually slightly more complex than the table [below]....  At the time,
# there were three different authorities in Shanghai, including Shanghai
# International Settlement, a settlement established by western countries with
# its own westernized form of government, Shanghai French Concession, similar
# to the international settlement but is controlled by French, and then the
# rest of the city of Shanghai, which have already been controlled by Japanese
# force through a puppet local government (Wang Jingwei regime).  It was
# additionally complicated by the circumstances that, according to the 1940s
# Shanghai summer time essay cited in the database, some
# departments/businesses/people in the Shanghai city itself during that time
# period, refused to change their clock and instead only changed their opening
# hours.
#
# For example, as quoted in the article, in 1940, other than the authority
# itself, power, tram, bus companies, cinema, department stores, and other
# public service organizations have all decided to follow the summer time and
# spring forward the clock.  On the other hand, the custom office refused to
# spring forward the clock because of worry on mechanical wear to the physical
# clock, postal office refused to spring forward because of disruption to
# business and log-keeping, although they did changed their office hour to
# match rest of the city.  So is travel agents, and also weather
# observatory.  It is said both time standards had their own supporters in the
# city at the time, those who prefer new time standard would have moved their
# clock while those who prefer the old time standard would keep their clock
# unchange, and there were different clocks that use different time standard
# in the city at the time for people who use different time standard to adjust
# their clock to their preferred time.
#
# a. For the 1940 May 31 spring forward, the essay claim that it was
# coordinared between the international settlement authority and the French
# concession authority and have gathered support from Hong Kong and Xiamen,
# that it would spring forward an hour from May 31 "midnight", and the essay
# claim "Hong Kong government implemented the spring forward in the same time
# on the same date as Shanghai".
#
# b. For the 1940 fall back, it was said that they initially intended to do
# so on September 30 00:59 at night, however they postponed it to October 12
# after discussion with relevant parties. However schools restored to the
# original schedule ten days earlier.
#
# c. For the 1941 spring forward, it is said to start from March 15
# "following the previous year's method", and in addition to that the essay
# cited an announcement in 1941 from the Wang regime which said the Special
# City of Shanghai under Wang regime control will follow the DST rule set by
# the Settlements, irrespective of the original DST plan announced by the Wang
# regime for other area under its control(April 1 to September 30). (no idea
# to situation before that announcement)
#
# d. For the 1941 fall back, it was said that the fall back would occurs at
# the end of September (A newspaper headline cited by the essay, published on
# October 1, 1941, have the headlines which said "French Concession would
# rewind to the old clock this morning), but it ultimately didn't happen due
# to disagreement between the international settlement authority and the
# French concession authority, and the fall back ultimately occurred on
# November 1.
#
# e. In 1941 December, Japan have officially started war with the United
# States and the United Kingdom, and in Shanghai they have marched into the
# international settlement, taken over its control
#
# f. For the 1942 spring forward, the essay said that the spring forward
# started on January 31. It said this time the custom office and postal
# department will also change their clocks, unlike before.
#
# g. The essay itself didn't cover any specific changes thereafter until the
# end of the war, it quoted a November 1942 command from the government of the
# Wang regime, which claim the daylight saving time applies year round during
# the war. However, the essay ambiguously said the period is "February 1 to
# September 30", which I don't really understand what is the meaning of such
# period in the context of year round implementation here.. More researches
# might be needed to show exactly what happened during that period of time.

# From Phake Nick (2020-04-15):
# According to a Japanese tour bus pamphlet in Nanjing area believed to be
# from around year 1941: http://www.tt-museum.jp/tairiku_0280_nan1941.html ,
# the schedule listed was in the format of Japanese time.  Which indicate some
# use of the Japanese time (instead of syncing by DST) might have occurred in
# the Yangtze river delta area during that period of time although the scope
# of such use will need to be investigated to determine.
#
# Rule	NAME	FROM	TO	-	IN	ON	AT	SAVE	LETTER/S
Rule	Shang	1940	only	-	Jun	 1	 0:00	1:00	D
Rule	Shang	1940	only	-	Oct	12	24:00	0	S
Rule	Shang	1941	only	-	Mar	15	 0:00	1:00	D
Rule	Shang	1941	only	-	Nov	 1	24:00	0	S
Rule	Shang	1942	only	-	Jan	31	 0:00	1:00	D
Rule	Shang	1945	only	-	Sep	 1	24:00	0	S
Rule	Shang	1946	only	-	May	15	 0:00	1:00	D
Rule	Shang	1946	only	-	Sep	30	24:00	0	S
Rule	Shang	1947	only	-	Apr	15	 0:00	1:00	D
Rule	Shang	1947	only	-	Oct	31	24:00	0	S
Rule	Shang	1948	1949	-	May	 1	 0:00	1:00	D
Rule	Shang	1948	1949	-	Sep	30	24:00	0	S #plan

# From Guy Harris:
# People's Republic of China.  Yes, they really have only one time zone.

# From Bob Devine (1988-01-28):
# No they don't.  See TIME mag, 1986-02-17 p.52.  Even though
# China is across 4 physical time zones, before Feb 1, 1986 only the
# Peking (Beijing) time zone was recognized.  Since that date, China
# has two of 'em - Peking's and Ürümqi (named after the capital of
# the Xinjiang Uyghur Autonomous Region).  I don't know about DST for it.
#
# . . .I just deleted the DST table and this editor makes it too
# painful to suck in another copy.  So, here is what I have for
# DST start/end dates for Peking's time zone (info from AP):
#
#     1986 May 4 - Sept 14
#     1987 mid-April - ??

# From U. S. Naval Observatory (1989-01-19):
# CHINA               8 H  AHEAD OF UTC  ALL OF CHINA, INCL TAIWAN
# CHINA               9 H  AHEAD OF UTC  APR 17 - SEP 10

# From Paul Eggert (2008-02-11):
# Jim Mann, "A clumsy embrace for another western custom: China on daylight
# time - sort of", Los Angeles Times, 1986-05-05 ... [says] that China began
# observing daylight saving time in 1986.

# From P Chan (2018-05-07):
# The start and end time of DST in China [from 1986 on] should be 2:00
# (i.e. 2:00 to 3:00 at the start and 2:00 to 1:00 at the end)....
# Government notices about summer time:
#
# 1986-04-12 http://www.zj.gov.cn/attach/zfgb/198608.pdf p.21-22
# (To establish summer time from 1986. On 4 May, set the clocks ahead one hour
# at 2 am. On 14 September, set the clocks backward one hour at 2 am.)
#
# 1987-02-15 http://www.gov.cn/gongbao/shuju/1987/gwyb198703.pdf p.114
# (Summer time in 1987 to start from 12 April until 13 September)
#
# 1987-09-09 http://www.gov.cn/gongbao/shuju/1987/gwyb198721.pdf p.709
# (From 1988, summer time to start from 2 am of the first Sunday of mid-April
# until 2 am of the first Sunday of mid-September)
#
# 1992-03-03 http://www.gov.cn/gongbao/shuju/1992/gwyb199205.pdf p.152
# (To suspend summer time from 1992)
#
# The first page of People's Daily on 12 April 1988 stating that summer time
# to begin on 17 April.
# http://data.people.com.cn/pic/101p/1988/04/1988041201.jpg

# Rule	NAME	FROM	TO	-	IN	ON	AT	SAVE	LETTER/S
Rule	PRC	1986	only	-	May	 4	 2:00	1:00	D
Rule	PRC	1986	1991	-	Sep	Sun>=11	 2:00	0	S
Rule	PRC	1987	1991	-	Apr	Sun>=11	 2:00	1:00	D

# From Anthony Fok (2001-12-20):
# BTW, I did some research on-line and found some info regarding these five
# historic timezones from some Taiwan websites.  And yes, there are official
# Chinese names for these locales (before 1949).
#
# From Jesper Nørgaard Welen (2006-07-14):
# I have investigated the timezones around 1970 on the
# https://www.astro.com/atlas site [with provinces and county
# boundaries summarized below]....  A few other exceptions were two
# counties on the Sichuan side of the Xizang-Sichuan border,
# counties Dege and Baiyu which lies on the Sichuan side and are
# therefore supposed to be GMT+7, Xizang region being GMT+6, but Dege
# county is GMT+8 according to astro.com while Baiyu county is GMT+6
# (could be true), for the moment I am assuming that those two
# counties are mistakes in the astro.com data.

# From Paul Eggert (2017-01-05):
# Alois Treindl kindly sent me translations of the following two sources:
#
# (1)
# Guo Qing-sheng (National Time-Service Center, CAS, Xi'an 710600, China)
# Beijing Time at the Beginning of the PRC
# China Historical Materials of Science and Technology
# (Zhongguo ke ji shi liao, 中国科技史料). 2003;24(1):5-9.
# http://oversea.cnki.net/kcms/detail/detail.aspx?filename=ZGKS200301000&dbname=CJFD2003
# It gives evidence that at the beginning of the PRC, Beijing time was
# officially apparent solar time!  However, Guo also says that the
# evidence is dubious, as the relevant institute of astronomy had not
# been taken over by the PRC yet.  It's plausible that apparent solar
# time was announced but never implemented, and that people continued
# to use UT+8.  As the Shanghai radio station (and I presume the
# observatory) was still under control of French missionaries, it
# could well have ignored any such mandate.
#
# (2)
# Guo Qing-sheng (Shaanxi Astronomical Observatory, CAS, Xi'an 710600, China)
# A Study on the Standard Time Changes for the Past 100 Years in China
# [undated and unknown publication location]
# It says several things:
#   * The Qing dynasty used local apparent solar time throughout China.
#   * The Republic of China instituted Beijing mean solar time effective
#     the official calendar book of 1914.
#   * The French Concession in Shanghai set up signal stations in
#     French docks in the 1890s, controlled by Xujiahui (Zikawei)
#     Observatory and set to local mean time.
#   * "From the end of the 19th century" it changed to UT+8.
#   * Chinese Customs (by then reduced to a tool of foreign powers)
#     eventually standardized on this time for all ports, and it
#     became used by railways as well.
#   * In 1918 the Central Observatory proposed dividing China into
#     five time zones (see below for details).  This caught on
#     at first only in coastal areas observing UT+8.
#   * During WWII all of China was in theory was at UT+7.  In practice
#     this was ignored in the west, and I presume was ignored in
#     Japanese-occupied territory.
#   * Japanese-occupied Manchuria was at UT+9, i.e., Japan time.
#   * The five-zone plan was resurrected after WWII and officially put into
#     place (with some modifications) in March 1948.  It's not clear
#     how well it was observed in areas under Nationalist control.
#   * The People's Liberation Army used UT+8 during the civil war.
#
# An AP article "Shanghai Internat'l Area Little Changed" in the
# Lewiston (ME) Daily Sun (1939-05-29), p 17, said "Even the time is
# different - the occupied districts going by Tokyo time, an hour
# ahead of that prevailing in the rest of Shanghai."  Guess that the
# Xujiahui Observatory was under French control and stuck with UT +08.
#
# In earlier versions of this file, China had many separate Zone entries, but
# this was based on what were apparently incorrect data in Shanks & Pottenger.
# This has now been simplified to the two entries Asia/Shanghai and
# Asia/Urumqi, with the others being links for backward compatibility.
# Proposed in 1918 and theoretically in effect until 1949 (although in practice
# mainly observed in coastal areas), the five zones were:
#
# Changbai Time ("Long-white Time", Long-white = Heilongjiang area) UT +08:30
# Now part of Asia/Shanghai; its pre-1970 times are not recorded here.
# Heilongjiang (except Mohe county), Jilin
#
# Zhongyuan Time ("Central plain Time") UT +08
# Now part of Asia/Shanghai.
# most of China
# Milne gives 8:05:43.2 for Xujiahui Observatory time; round to nearest.
# Guo says Shanghai switched to UT +08 "from the end of the 19th century".
#
# Long-shu Time (probably as Long and Shu were two names of the area) UT +07
# Now part of Asia/Shanghai; its pre-1970 times are not recorded here.
# Guangxi, Guizhou, Hainan, Ningxia, Sichuan, Shaanxi, and Yunnan;
# most of Gansu; west Inner Mongolia; east Qinghai; and the Guangdong
# counties Deqing, Enping, Kaiping, Luoding, Taishan, Xinxing,
# Yangchun, Yangjiang, Yu'nan, and Yunfu.
#
# Xin-zang Time ("Xinjiang-Tibet Time") UT +06
# This region is now part of either Asia/Urumqi or Asia/Shanghai with
# current boundaries uncertain; times before 1970 for areas that
# disagree with Ürümqi or Shanghai are not recorded here.
# The Gansu counties Aksay, Anxi, Dunhuang, Subei; west Qinghai;
# the Guangdong counties  Xuwen, Haikang, Suixi, Lianjiang,
# Zhanjiang, Wuchuan, Huazhou, Gaozhou, Maoming, Dianbai, and Xinyi;
# east Tibet, including Lhasa, Chamdo, Shigaise, Jimsar, Shawan and Hutubi;
# east Xinjiang, including Ürümqi, Turpan, Karamay, Korla, Minfeng, Jinghe,
# Wusu, Qiemo, Xinyan, Wulanwusu, Jinghe, Yumin, Tacheng, Tuoli, Emin,
# Shihezi, Changji, Yanqi, Heshuo, Tuokexun, Tulufan, Shanshan, Hami,
# Fukang, Kuitun, Kumukuli, Miquan, Qitai, and Turfan.
#
# Kunlun Time UT +05:30
# This region is now in the same status as Xin-zang Time (see above).
# West Tibet, including Pulan, Aheqi, Shufu, Shule;
# West Xinjiang, including Aksu, Atushi, Yining, Hetian, Cele, Luopu, Nileke,
# Zhaosu, Tekesi, Gongliu, Chabuchaer, Huocheng, Bole, Pishan, Suiding,
# and Yarkand.

# From Luther Ma (2009-10-17):
# Almost all (>99.9%) ethnic Chinese (properly ethnic Han) living in
# Xinjiang use Chinese Standard Time. Some are aware of Xinjiang time,
# but have no need of it. All planes, trains, and schools function on
# what is called "Beijing time." When Han make an appointment in Chinese
# they implicitly use Beijing time.
#
# On the other hand, ethnic Uyghurs, who make up about half the
# population of Xinjiang, typically use "Xinjiang time" which is two
# hours behind Beijing time, or UT +06. The government of the Xinjiang
# Uyghur Autonomous Region, (XAUR, or just Xinjiang for short) as well as
# local governments such as the Ürümqi city government use both times in
# publications, referring to what is popularly called Xinjiang time as
# "Ürümqi time." When Uyghurs make an appointment in the Uyghur language
# they almost invariably use Xinjiang time.
#
# (Their ethnic Han compatriots would typically have no clue of its
# widespread use, however, because so extremely few of them are fluent in
# Uyghur, comparable to the number of Anglo-Americans fluent in Navajo.)
#
# (...As with the rest of China there was a brief interval ending in 1990
# or 1991 when summer time was in use.  The confusion was severe, with
# the province not having dual times but four times in use at the same
# time. Some areas remained on standard Xinjiang time or Beijing time and
# others moving their clocks ahead.)

# From Luther Ma (2009-11-19):
# With the risk of being redundant to previous answers these are the most common
# English "transliterations" (w/o using non-English symbols):
#
# 1. Wulumuqi...
# 2. Kashi...
# 3. Urumqi...
# 4. Kashgar...
# ...
# 5. It seems that Uyghurs in Ürümqi has been using Xinjiang since at least the
# 1960's. I know of one Han, now over 50, who grew up in the surrounding
# countryside and used Xinjiang time as a child.
#
# 6. Likewise for Kashgar and the rest of south Xinjiang I don't know of any
# start date for Xinjiang time.
#
# Without having access to local historical records, nor the ability to legally
# publish them, I would go with October 1, 1949, when Xinjiang became the Uyghur
# Autonomous Region under the PRC. (Before that Uyghurs, of course, would also
# not be using Beijing time, but some local time.)

# From David Cochrane (2014-03-26):
# Just a confirmation that Ürümqi time was implemented in Ürümqi on 1 Feb 1986:
# https://content.time.com/time/magazine/article/0,9171,960684,00.html

# From Luther Ma (2014-04-22):
# I have interviewed numerous people of various nationalities and from
# different localities in Xinjiang and can confirm the information in Guo's
# report regarding Xinjiang, as well as the Time article reference by David
# Cochrane.  Whether officially recognized or not (and both are officially
# recognized), two separate times have been in use in Xinjiang since at least
# the Cultural Revolution: Xinjiang Time (XJT), aka Ürümqi Time or local time;
# and Beijing Time.  There is no confusion in Xinjiang as to which name refers
# to which time. Both are widely used in the province, although in some
# population groups might be use one to the exclusion of the other.  The only
# problem is that computers and smart phones list Ürümqi (or Kashgar) as
# having the same time as Beijing.

# From Paul Eggert (2014-06-30):
# In the early days of the PRC, Tibet was given its own time zone (UT +06)
# but this was withdrawn in 1959 and never reinstated; see Tubten Khétsun,
# Memories of life in Lhasa under Chinese Rule, Columbia U Press, ISBN
# 978-0231142861 (2008), translator's introduction by Matthew Akester, p x.
# As this is before our 1970 cutoff, Tibet doesn't need a separate zone.
#
# Xinjiang Time is well-documented as being officially recognized.  E.g., see
# "The Working-Calendar for The Xinjiang Uygur Autonomous Region Government"
# <http://www.sinkiang.gov.cn/service/ourworking/> (2014-04-22).
# Unfortunately, we have no good records of time in Xinjiang before 1986.
# During the 20th century parts of Xinjiang were ruled by the Qing dynasty,
# the Republic of China, various warlords, the First and Second East Turkestan
# Republics, the Soviet Union, the Kuomintang, and the People's Republic of
# China, and tracking down all these organizations' timekeeping rules would be
# quite a trick.  Approximate this lost history by a transition from LMT to
# UT +06 at the start of 1928, the year of accession of the warlord Jin Shuren,
# which happens to be the date given by Shanks & Pottenger (no doubt as a
# guess) as the transition from LMT.  Ignore the usage of +08 before
# 1986-02-01 under the theory that the transition date to +08 is unknown and
# that the sort of users who prefer Asia/Urumqi now typically ignored the
# +08 mandate back then.

# Zone	NAME		STDOFF	RULES	FORMAT	[UNTIL]
# Beijing time, used throughout China; represented by Shanghai.
Zone	Asia/Shanghai	8:05:43	-	LMT	1901
			8:00	Shang	C%sT	1949 May 28
			8:00	PRC	C%sT
# Xinjiang time, used by many in western China; represented by Ürümqi / Ürümchi
# / Wulumuqi.  (Please use Asia/Shanghai if you prefer Beijing time.)
Zone	Asia/Urumqi	5:50:20	-	LMT	1928
			6:00	-	+06


# Hong Kong

# Milne gives 7:36:41.7; round this.

# From Lee Yiu Chung (2009-10-24):
# I found there are some mistakes for the...DST rule for Hong
# Kong. [According] to the DST record from Hong Kong Observatory (actually,
# it is not [an] observatory, but the official meteorological agency of HK,
# and also serves as the official timing agency), there are some missing
# and incorrect rules. Although the exact switch over time is missing, I
# think 3:30 is correct.

# From Phake Nick (2018-10-27):
# According to Singaporean newspaper
# http://eresources.nlb.gov.sg/newspapers/Digitised/Article/singfreepresswk19041102-1.2.37
# the day that Hong Kong start using GMT+8 should be Oct 30, 1904.
#
# From Paul Eggert (2018-11-17):
# Hong Kong had a time ball near the Marine Police Station, Tsim Sha Tsui.
# "The ball was raised manually each day and dropped at exactly 1pm
# (except on Sundays and Government holidays)."
# Dyson AD. From Time Ball to Atomic Clock. Hong Kong Government. 1983.
# <https://www.hko.gov.hk/publica/gen_pub/timeball_atomic_clock.pdf>
# "From 1904 October 30 the time-ball at Hong Kong has been dropped by order
# of the Governor of the Colony at 17h 0m 0s G.M.T., which is 23m 18s.14 in
# advance of 1h 0m 0s of Hong Kong mean time."
# Hollis HP. Universal Time, Longitudes, and Geodesy. Mon Not R Astron Soc.
# 1905-02-10;65(4):405-6. https://doi.org/10.1093/mnras/65.4.382
#
# From Joseph Myers (2018-11-18):
# An astronomer before 1925 referring to GMT would have been using the old
# astronomical convention where the day started at noon, not midnight.
#
# From Steve Allen (2018-11-17):
# Meteorological Observations made at the Hongkong Observatory in the year 1904
# page 4 <https://books.google.com/books?id=kgw5AQAAMAAJ&pg=RA4-PA4>
# ... the log of drop times in Table II shows that on Sunday 1904-10-30 the
# ball was dropped.  So that looks like a special case drop for the sake
# of broadcasting the new local time.
#
# From Phake Nick (2018-11-18):
# According to The Hong Kong Weekly Press, 1904-10-29, p.324, the
# governor of Hong Kong at the time stated that "We are further desired to
# make it known that the change will be effected by firing the gun and by the
# dropping of the Ball at 23min. 18sec. before one."
# From Paul Eggert (2018-11-18):
# See <https://mmis.hkpl.gov.hk> for this; unfortunately Flash is required.

# From Phake Nick (2018-10-26):
# I went to check microfilm records stored at Hong Kong Public Library....
# on September 30 1941, according to Ta Kung Pao (Hong Kong edition), it was
# stated that fallback would occur on the next day (the 1st)'s "03:00 am (Hong
# Kong Time 04:00 am)" and the clock will fall back for a half hour. (03:00
# probably refer to the time commonly used in mainland China at the time given
# the paper's background) ... the sunrise/sunset time given by South China
# Morning Post for October 1st was indeed moved by half an hour compares to
# before.  After that, in December, the battle to capture Hong Kong started and
# the library doesn't seems to have any record stored about press during that
# period of time.  Some media resumed publication soon after that within the
# same month, but there were not much information about time there.  Later they
# started including a radio program guide when they restored radio service,
# explicitly mentioning it use Tokyo standard time, and later added a note
# saying it's half an hour ahead of the old Hong Kong standard time, and it
# also seems to indicate that Hong Kong was not using GMT+8 when it was
# captured by Japan.
#
# Image of related sections on newspaper:
# * 1941-09-30, Ta Kung Pao (Hong Kong), "Winter Time start tomorrow".
#   https://i.imgur.com/6waY51Z.jpg (Chinese)
# * 1941-09-29, South China Morning Post, Information on sunrise/sunset
#   time and other things for September 30 and October 1.
#   https://i.imgur.com/kCiUR78.jpg
# * 1942-02-05. The Hong Kong News, Radio Program Guide.
#   https://i.imgur.com/eVvDMzS.jpg
# * 1941-06-14. Hong Kong Daily Press, Daylight Saving from 3am Tomorrow.
#   https://i.imgur.com/05KkvtC.png
# * 1941-09-30, Hong Kong Daily Press, Winter Time Warning.
#   https://i.imgur.com/dge4kFJ.png

# From Paul Eggert (2019-07-11):
# "Hong Kong winter time" is considered to be daylight saving.
# "Hong Kong had adopted daylight saving on June 15 as a wartime measure,
# clocks moving forward one hour until October 1, when they would be put back
# by just half an hour for 'Hong Kong Winter time', so that daylight saving
# operated year round." -- Low Z. The longest day: when wartime Hong Kong
# introduced daylight saving. South China Morning Post. 2019-06-28.
# https://www.scmp.com/magazines/post-magazine/short-reads/article/3016281/longest-day-when-wartime-hong-kong-introduced

# From P Chan (2018-12-31):
# * According to the Hong Kong Daylight-Saving Regulations, 1941, the
#   1941 spring-forward transition was at 03:00.
#	http://sunzi.lib.hku.hk/hkgro/view/g1941/304271.pdf
#	http://sunzi.lib.hku.hk/hkgro/view/g1941/305516.pdf
# * According to some articles from South China Morning Post, +08 was
#   resumed on 1945-11-18 at 02:00.
#	https://i.imgur.com/M2IsZ3c.png
#	https://i.imgur.com/iOPqrVo.png
#	https://i.imgur.com/fffcGDs.png
# * Some newspapers ... said the 1946 spring-forward transition was on
#   04-21 at 00:00.  The Kung Sheung Evening News 1946-04-20 (Chinese)
#	https://i.imgur.com/ZSzent0.png
#	https://mmis.hkpl.gov.hk///c/portal/cover?c=QF757YsWv5%2FH7zGe%2FKF%2BFLYsuqGhRBfe p.4
#   The Kung Sheung Daily News 1946-04-21 (Chinese)
#	https://i.imgur.com/7ecmRlcm.png
#	https://mmis.hkpl.gov.hk///c/portal/cover?c=QF757YsWv5%2BQBGt1%2BwUj5qG2GqtwR3Wh p.4
# * According to the Summer Time Ordinance (1946), the fallback
#   transitions between 1946 and 1952 were at 03:30 Standard Time (+08)
#	http://oelawhk.lib.hku.hk/archive/files/bb74b06a74d5294620a15de560ab33c6.pdf
# * Some other laws and regulations related to DST from 1953 to 1979
#   Summer Time Ordinance 1953
#	https://i.imgur.com/IOlJMav.jpg
#   Summer Time (Amendment) Ordinance 1965
#	https://i.imgur.com/8rofeLa.jpg
#   Interpretation and General Clauses Ordinance (1966)
#	https://i.imgur.com/joy3msj.jpg
#   Emergency (Summer Time) Regulation 1973 <https://i.imgur.com/OpRWrKz.jpg>
#   Interpretation and General Clauses (Amendment) Ordinance 1977
#	https://i.imgur.com/RaNqnc4.jpg
#   Resolution of the Legislative Council passed on 9 May 1979
#	https://www.legco.gov.hk/yr78-79/english/lc_sitg/hansard/h790509.pdf#page=39

# From Paul Eggert (2020-04-15):
# Here are the dates given at
# https://www.hko.gov.hk/en/gts/time/Summertime.htm
# as of 2020-02-10:
# Year        Period
# 1941        15 Jun to 30 Sep
# 1942        Whole year
# 1943        Whole year
# 1944        Whole year
# 1945        Whole year
# 1946        20 Apr to 1 Dec
# 1947        13 Apr to 30 Nov
# 1948        2 May to 31 Oct
# 1949        3 Apr to 30 Oct
# 1950        2 Apr to 29 Oct
# 1951        1 Apr to 28 Oct
# 1952        6 Apr to 2 Nov
# 1953        5 Apr to 1 Nov
# 1954        21 Mar to 31 Oct
# 1955        20 Mar to 6 Nov
# 1956        18 Mar to 4 Nov
# 1957        24 Mar to 3 Nov
# 1958        23 Mar to 2 Nov
# 1959        22 Mar to 1 Nov
# 1960        20 Mar to 6 Nov
# 1961        19 Mar to 5 Nov
# 1962        18 Mar to 4 Nov
# 1963        24 Mar to 3 Nov
# 1964        22 Mar to 1 Nov
# 1965        18 Apr to 17 Oct
# 1966        17 Apr to 16 Oct
# 1967        16 Apr to 22 Oct
# 1968        21 Apr to 20 Oct
# 1969        20 Apr to 19 Oct
# 1970        19 Apr to 18 Oct
# 1971        18 Apr to 17 Oct
# 1972        16 Apr to 22 Oct
# 1973        22 Apr to 21 Oct
# 1973/74     30 Dec 73 to 20 Oct 74
# 1975        20 Apr to 19 Oct
# 1976        18 Apr to 17 Oct
# 1977        Nil
# 1978        Nil
# 1979        13 May to 21 Oct
# 1980 to Now Nil
# The page does not give times of day for transitions,
# or dates for the 1942 and 1945 transitions.
# The Japanese occupation of Hong Kong began 1941-12-25.

# Rule	NAME	FROM	TO	-	IN	ON	AT	SAVE	LETTER/S
Rule	HK	1946	only	-	Apr	21	0:00	1:00	S
Rule	HK	1946	only	-	Dec	1	3:30s	0	-
Rule	HK	1947	only	-	Apr	13	3:30s	1:00	S
Rule	HK	1947	only	-	Nov	30	3:30s	0	-
Rule	HK	1948	only	-	May	2	3:30s	1:00	S
Rule	HK	1948	1952	-	Oct	Sun>=28	3:30s	0	-
Rule	HK	1949	1953	-	Apr	Sun>=1	3:30	1:00	S
Rule	HK	1953	1964	-	Oct	Sun>=31	3:30	0	-
Rule	HK	1954	1964	-	Mar	Sun>=18	3:30	1:00	S
Rule	HK	1965	1976	-	Apr	Sun>=16	3:30	1:00	S
Rule	HK	1965	1976	-	Oct	Sun>=16	3:30	0	-
Rule	HK	1973	only	-	Dec	30	3:30	1:00	S
Rule	HK	1979	only	-	May	13	3:30	1:00	S
Rule	HK	1979	only	-	Oct	21	3:30	0	-
# Zone	NAME		STDOFF	RULES	FORMAT	[UNTIL]
Zone	Asia/Hong_Kong	7:36:42 -	LMT	1904 Oct 30  0:36:42
			8:00	-	HKT	1941 Jun 15  3:00
			8:00	1:00	HKST	1941 Oct  1  4:00
			8:00	0:30	HKWT	1941 Dec 25
			9:00	-	JST	1945 Nov 18  2:00
			8:00	HK	HK%sT

###############################################################################

# Taiwan

# From smallufo (2010-04-03):
# According to Taiwan's CWB [Central Weather Bureau],
# http://www.cwb.gov.tw/V6/astronomy/cdata/summert.htm
# Taipei has DST in 1979 between July 1st and Sep 30.

# From Yu-Cheng Chuang (2013-07-12):
# On Dec 28, 1895, the Meiji Emperor announced Ordinance No. 167 of
# Meiji Year 28 "The clause about standard time", mentioned that
# Taiwan and Penghu Islands, as well as Yaeyama and Miyako Islands
# (both in Okinawa) adopt the Western Standard Time which is based on
# 120E. The adoption began from Jan 1, 1896. The original text can be
# found on Wikisource:
# https://ja.wikisource.org/wiki/標準時ニ關スル件_(公布時)
# ... This could be the first adoption of time zone in Taiwan, because
# during the Qing Dynasty, it seems that there was no time zone
# declared officially.
#
# Later, in the beginning of World War II, on Sep 25, 1937, the Showa
# Emperor announced Ordinance No. 529 of Showa Year 12 "The clause of
# revision in the ordinance No. 167 of Meiji year 28 about standard
# time", in which abolished the adoption of Western Standard Time in
# western islands (listed above), which means the whole Japan
# territory, including later occupations, adopt Japan Central Time
# (UT+9). The adoption began on Oct 1, 1937. The original text can
# be found on Wikisource:
# https://ja.wikisource.org/wiki/明治二十八年勅令第百六十七號標準時ニ關スル件中改正ノ件
#
# That is, the time zone of Taipei switched to UT+9 on Oct 1, 1937.

# From Yu-Cheng Chuang (2014-07-02):
# I've found more evidence about when the time zone was switched from UT+9
# back to UT+8 after WW2.  I believe it was on Sep 21, 1945.  In a document
# during Japanese era [1] in which the officer told the staff to change time
# zone back to Western Standard Time (UT+8) on Sep 21.  And in another
# history page of National Cheng Kung University [2], on Sep 21 there is a
# note "from today, switch back to Western Standard Time".  From these two
# materials, I believe that the time zone change happened on Sep 21.  And
# today I have found another monthly journal called "The Astronomical Herald"
# from The Astronomical Society of Japan [3] in which it mentioned the fact
# that:
#
# 1. Standard Time of the Country (Japan) was adopted on Jan 1, 1888, using
# the time at 135E (GMT+9)
#
# 2. Standard Time of the Country was renamed to Central Standard Time, on Jan
# 1, 1898, and on the same day, the new territories Taiwan and Penghu islands,
# as well as Yaeyama and Miyako islands, adopted a new time zone called
# Western Standard Time, which is in GMT+8.
#
# 3. Western Standard Time was deprecated on Sep 30, 1937. From then all the
# territories of Japan adopted the same time zone, which is Central Standard
# Time.
#
# [1] Academica Historica, Taiwan:
# http://163.29.208.22:8080/govsaleShowImage/connect_img.php?s=00101738900090036&e=00101738900090037
# [2] Nat'l Cheng Kung University 70th Anniversary Special Site:
# http://www.ncku.edu.tw/~ncku70/menu/001/01_01.htm
# [3] Yukio Niimi, The Standard Time in Japan (1997), p.475:
# http://www.asj.or.jp/geppou/archive_open/1997/pdf/19971001c.pdf

# Yu-Cheng Chuang (2014-07-03):
# I finally have found the real official gazette about changing back to
# Western Standard Time on Sep 21 in Taiwan.  It's Taiwan Governor-General
# Bulletin No. 386 in Showa 20 years (1945), published on Sep 19, 1945. [1] ...
# [It] abolishes Bulletin No. 207 in Showa 12 years (1937), which is a local
# bulletin in Taiwan for that Ordinance No. 529. It also mentioned that 1am on
# Sep 21, 1945 will be 12am on Sep 21.  I think this bulletin is much more
# official than the one I mentioned in my first mail, because it's from the
# top-level government in Taiwan. If you're going to quote any resource, this
# would be a good one.
# [1] Taiwan Governor-General Gazette, No. 1018, Sep 19, 1945:
# http://db2.th.gov.tw/db2/view/viewImg.php?imgcode=0072031018a&num=19&bgn=019&end=019&otherImg=&type=gener

# From Yu-Cheng Chuang (2014-07-02):
# In 1946, DST in Taiwan was from May 15 and ended on Sep 30. The info from
# Central Weather Bureau website was not correct.
#
# Original Bulletin:
# http://subtpg.tpg.gov.tw/og/image2.asp?f=03502F0AKM1AF
# http://subtpg.tpg.gov.tw/og/image2.asp?f=0350300AKM1B0 (cont.)
#
# In 1947, DST in Taiwan was expanded to Oct 31. There is a backup of that
# telegram announcement from Taiwan Province Government:
#
# http://subtpg.tpg.gov.tw/og/image2.asp?f=0360310AKZ431
#
# Here is a brief translation:
#
#   The Summer Time this year is adopted from midnight Apr 15 until Sep 20
#   midnight. To save (energy?) consumption, we're expanding Summer Time
#   adoption till Oct 31 midnight.
#
# The Central Weather Bureau website didn't mention that, however it can
# be found from historical government announcement database.

# From Paul Eggert (2014-07-03):
# As per Yu-Cheng Chuang, say that Taiwan was at UT +09 from 1937-10-01
# until 1945-09-21 at 01:00, overriding Shanks & Pottenger.
# Likewise, use Yu-Cheng Chuang's data for DST in Taiwan.

# Rule	NAME	FROM	TO	-	IN	ON	AT	SAVE	LETTER/S
Rule	Taiwan	1946	only	-	May	15	0:00	1:00	D
Rule	Taiwan	1946	only	-	Oct	1	0:00	0	S
Rule	Taiwan	1947	only	-	Apr	15	0:00	1:00	D
Rule	Taiwan	1947	only	-	Nov	1	0:00	0	S
Rule	Taiwan	1948	1951	-	May	1	0:00	1:00	D
Rule	Taiwan	1948	1951	-	Oct	1	0:00	0	S
Rule	Taiwan	1952	only	-	Mar	1	0:00	1:00	D
Rule	Taiwan	1952	1954	-	Nov	1	0:00	0	S
Rule	Taiwan	1953	1959	-	Apr	1	0:00	1:00	D
Rule	Taiwan	1955	1961	-	Oct	1	0:00	0	S
Rule	Taiwan	1960	1961	-	Jun	1	0:00	1:00	D
Rule	Taiwan	1974	1975	-	Apr	1	0:00	1:00	D
Rule	Taiwan	1974	1975	-	Oct	1	0:00	0	S
Rule	Taiwan	1979	only	-	Jul	1	0:00	1:00	D
Rule	Taiwan	1979	only	-	Oct	1	0:00	0	S

# Zone	NAME		STDOFF	RULES	FORMAT	[UNTIL]
# Taipei or Taibei or T'ai-pei
Zone	Asia/Taipei	8:06:00 -	LMT	1896 Jan  1
			8:00	-	CST	1937 Oct  1
			9:00	-	JST	1945 Sep 21  1:00
			8:00	Taiwan	C%sT

# Macau (Macao, Aomen)
#
# From P Chan (2018-05-10):
# * LegisMac
#   http://legismac.safp.gov.mo/legismac/descqry/Descqry.jsf?lang=pt
#   A database for searching titles of legal documents of Macau in
#   Chinese and Portuguese.  The term "HORÁRIO DE VERÃO" can be used for
#   searching decrees about summer time.
# * Archives of Macao
#   http://www.archives.gov.mo/en/bo/
#   It contains images of old official gazettes.
# * The Macao Meteorological and Geophysical Bureau have a page listing the
#   summer time history.  But it is not complete and has some mistakes.
#   http://www.smg.gov.mo/smg/geophysics/e_t_Summer%20Time.htm
# Macau adopted GMT+8 on 30 Oct 1904 to follow Hong Kong.  Clocks were
# advanced by 25 minutes and 50 seconds.  Which means the LMT used was
# +7:34:10.  As stated in the "Portaria No. 204" dated 21 October 1904
# and published in the Official Gazette on 29 October 1904.
# http://igallery.icm.gov.mo/Images/Archives/BO/MO_AH_PUB_BO_1904_10/MO_AH_PUB_BO_1904_10_00025_Grey.JPG
#
# Therefore the 1911 decree of Portugal did not change time in Macau.
#
# From LegisMac, here is a list of decrees that changed the time ...
# [Decree Gazette-no. date; titles omitted in this quotation]
#	DIL 732 BOCM 51 1941.12.20
#	DIL 764 BOCM 9S 1942.04.30
#	DIL 781 BOCM 21 1942.10.10
#	PT 3434 BOCM 8S 1943.04.17
#	PT 3504 BOCM 20 1943.09.25
#	PT 3843 BOCM 39 1945.09.29
#	PT 3961 BOCM 17 1946.04.27
#	PT 4026 BOCM 39 1946.09.28
#	PT 4153 BOCM 16 1947.04.10
#	PT 4271 BOCM 48 1947.11.29
#	PT 4374 BOCM 18 1948.05.01
#	PT 4465 BOCM 44 1948.10.30
#	PT 4590 BOCM 14 1949.04.02
#	PT 4666 BOCM 44 1949.10.29
#	PT 4771 BOCM 12 1950.03.25
#	PT 4838 BOCM 43 1950.10.28
#	PT 4946 BOCM 12 1951.03.24
#	PT 5025 BO 43 1951.10.27
#	PT 5149 BO 14 1952.04.05
#	PT 5251 BO 43 1952.10.25
#	PT 5366 BO 13 1953.03.28
#	PT 5444 BO 44 1953.10.31
#	PT 5540 BO 12 1954.03.20
#	PT 5589 BO 44 1954.10.30
#	PT 5676 BO 12 1955.03.19
#	PT 5739 BO 45 1955.11.05
#	PT 5823 BO 11 1956.03.17
#	PT 5891 BO 44 1956.11.03
#	PT 5981 BO 12 1957.03.23
#	PT 6064 BO 43 1957.10.26
#	PT 6172 BO 12 1958.03.22
#	PT 6243 BO 43 1958.10.25
#	PT 6341 BO 12 1959.03.21
#	PT 6411 BO 43 1959.10.24
#	PT 6514 BO 11 1960.03.12
#	PT 6584 BO 44 1960.10.29
#	PT 6721 BO 10 1961.03.11
#	PT 6815 BO 43 1961.10.28
#	PT 6947 BO 10 1962.03.10
#	PT 7080 BO 43 1962.10.27
#	PT 7218 BO 12 1963.03.23
#	PT 7340 BO 43 1963.10.26
#	PT 7491 BO 11 1964.03.14
#	PT 7664 BO 43 1964.10.24
#	PT 7846 BO 15 1965.04.10
#	PT 7979 BO 42 1965.10.16
#	PT 8146 BO 15 1966.04.09
#	PT 8252 BO 41 1966.10.08
#	PT 8429 BO 15 1967.04.15
#	PT 8540 BO 41 1967.10.14
#	PT 8735 BO 15 1968.04.13
#	PT 8860 BO 41 1968.10.12
#	PT 9035 BO 16 1969.04.19
#	PT 9156 BO 42 1969.10.18
#	PT 9328 BO 15 1970.04.11
#	PT 9418 BO 41 1970.10.10
#	PT 9587 BO 14 1971.04.03
#	PT 9702 BO 41 1971.10.09
#	PT 38-A/72 BO 14 1972.04.01
#	PT 126-A/72 BO 41 1972.10.07
#	PT 61/73 BO 14 1973.04.07
#	PT 182/73 BO 40 1973.10.06
#	PT 282/73 BO 51 1973.12.22
#	PT 177/74 BO 41 1974.10.12
#	PT 51/75 BO 15 1975.04.12
#	PT 173/75 BO 41 1975.10.11
#	PT 67/76/M BO 14 1976.04.03
#	PT 169/76/M BO 41 1976.10.09
#	PT 78/79/M BO 19 1979.05.12
#	PT 166/79/M BO 42 1979.10.20
# Note that DIL 732 does not belong to "HORÁRIO DE VERÃO" according to
# LegisMac.... Note that between 1942 and 1945, the time switched
# between GMT+9 and GMT+10.  Also in 1965 and 1965 the DST ended at 2:30am.

# From Paul Eggert (2018-05-10):
# The 1904 decree says that Macau changed from the meridian of
# Fortaleza do Monte, presumably the basis for the 7:34:10 for LMT.

# Rule	NAME	FROM	TO	-	IN	ON	AT	SAVE	LETTER/S
Rule	Macau	1942	1943	-	Apr	30	23:00	1:00	-
Rule	Macau	1942	only	-	Nov	17	23:00	0	-
Rule	Macau	1943	only	-	Sep	30	23:00	0	S
Rule	Macau	1946	only	-	Apr	30	23:00s	1:00	D
Rule	Macau	1946	only	-	Sep	30	23:00s	0	S
Rule	Macau	1947	only	-	Apr	19	23:00s	1:00	D
Rule	Macau	1947	only	-	Nov	30	23:00s	0	S
Rule	Macau	1948	only	-	May	 2	23:00s	1:00	D
Rule	Macau	1948	only	-	Oct	31	23:00s	0	S
Rule	Macau	1949	1950	-	Apr	Sat>=1	23:00s	1:00	D
Rule	Macau	1949	1950	-	Oct	lastSat	23:00s	0	S
Rule	Macau	1951	only	-	Mar	31	23:00s	1:00	D
Rule	Macau	1951	only	-	Oct	28	23:00s	0	S
Rule	Macau	1952	1953	-	Apr	Sat>=1	23:00s	1:00	D
Rule	Macau	1952	only	-	Nov	 1	23:00s	0	S
Rule	Macau	1953	1954	-	Oct	lastSat	23:00s	0	S
Rule	Macau	1954	1956	-	Mar	Sat>=17	23:00s	1:00	D
Rule	Macau	1955	only	-	Nov	 5	23:00s	0	S
Rule	Macau	1956	1964	-	Nov	Sun>=1	03:30	0	S
Rule	Macau	1957	1964	-	Mar	Sun>=18	03:30	1:00	D
Rule	Macau	1965	1973	-	Apr	Sun>=16	03:30	1:00	D
Rule	Macau	1965	1966	-	Oct	Sun>=16	02:30	0	S
Rule	Macau	1967	1976	-	Oct	Sun>=16	03:30	0	S
Rule	Macau	1973	only	-	Dec	30	03:30	1:00	D
Rule	Macau	1975	1976	-	Apr	Sun>=16	03:30	1:00	D
Rule	Macau	1979	only	-	May	13	03:30	1:00	D
Rule	Macau	1979	only	-	Oct	Sun>=16	03:30	0	S

# Zone	NAME		STDOFF	RULES	FORMAT	[UNTIL]
Zone	Asia/Macau	7:34:10 -	LMT	1904 Oct 30
			8:00	-	CST	1941 Dec 21 23:00
			9:00	Macau	+09/+10	1945 Sep 30 24:00
			8:00	Macau	C%sT


###############################################################################

# Cyprus

# Milne says the Eastern Telegraph Company used 2:14:00.  Stick with LMT.
# IATA SSIM (1998-09) has Cyprus using EU rules for the first time.

# From Paul Eggert (2016-09-09):
# Yesterday's Cyprus Mail reports that Northern Cyprus followed Turkey's
# lead and switched from +02/+03 to +03 year-round.
# http://cyprus-mail.com/2016/09/08/two-time-zones-cyprus-turkey-will-not-turn-clocks-back-next-month/
#
# From Even Scharning (2016-10-31):
# Looks like the time zone split in Cyprus went through last night.
# http://cyprus-mail.com/2016/10/30/cyprus-new-division-two-time-zones-now-reality/

# From Paul Eggert (2017-10-18):
# Northern Cyprus will reinstate winter time on October 29, thus
# staying in sync with the rest of Cyprus.  See: Anastasiou A.
# Cyprus to remain united in time.  Cyprus Mail 2017-10-17.
# https://cyprus-mail.com/2017/10/17/cyprus-remain-united-time/

# Rule	NAME	FROM	TO	-	IN	ON	AT	SAVE	LETTER/S
Rule	Cyprus	1975	only	-	Apr	13	0:00	1:00	S
Rule	Cyprus	1975	only	-	Oct	12	0:00	0	-
Rule	Cyprus	1976	only	-	May	15	0:00	1:00	S
Rule	Cyprus	1976	only	-	Oct	11	0:00	0	-
Rule	Cyprus	1977	1980	-	Apr	Sun>=1	0:00	1:00	S
Rule	Cyprus	1977	only	-	Sep	25	0:00	0	-
Rule	Cyprus	1978	only	-	Oct	2	0:00	0	-
Rule	Cyprus	1979	1997	-	Sep	lastSun	0:00	0	-
Rule	Cyprus	1981	1998	-	Mar	lastSun	0:00	1:00	S
# Zone	NAME		STDOFF	RULES	FORMAT	[UNTIL]
Zone	Asia/Nicosia	2:13:28 -	LMT	1921 Nov 14
			2:00	Cyprus	EE%sT	1998 Sep
			2:00	EUAsia	EE%sT
Zone	Asia/Famagusta	2:15:48	-	LMT	1921 Nov 14
			2:00	Cyprus	EE%sT	1998 Sep
			2:00	EUAsia	EE%sT	2016 Sep  8
			3:00	-	+03	2017 Oct 29 1:00u
			2:00	EUAsia	EE%sT

# Classically, Cyprus belongs to Asia; e.g. see Herodotus, Histories, I.72.
# However, for various reasons many users expect to find it under Europe.
Link	Asia/Nicosia	Europe/Nicosia

# Georgia
# From Paul Eggert (1994-11-19):
# Today's _Economist_ (p 60) reports that Georgia moved its clocks forward
# an hour recently, due to a law proposed by Zurab Murvanidze,
# an MP who went on a hunger strike for 11 days to force discussion about it!
# We have no details, but we'll guess they didn't move the clocks back in fall.
#
# From Mathew Englander, quoting AP (1996-10-23 13:05-04):
# Instead of putting back clocks at the end of October, Georgia
# will stay on daylight savings time this winter to save energy,
# President Eduard Shevardnadze decreed Wednesday.
#
# From the BBC via Joseph S. Myers (2004-06-27):
#
# Georgia moved closer to Western Europe on Sunday...  The former Soviet
# republic has changed its time zone back to that of Moscow.  As a result it
# is now just four hours ahead of Greenwich Mean Time, rather than five hours
# ahead.  The switch was decreed by the pro-Western president of Georgia,
# Mikheil Saakashvili, who said the change was partly prompted by the process
# of integration into Europe.

# From Teimuraz Abashidze (2005-11-07):
# Government of Georgia ... decided to NOT CHANGE daylight savings time on
# [Oct.] 30, as it was done before during last more than 10 years.
# Currently, we are in fact GMT +4:00, as before 30 October it was GMT
# +3:00.... The problem is, there is NO FORMAL LAW or governmental document
# about it.  As far as I can find, I was told, that there is no document,
# because we just DIDN'T ISSUE document about switching to winter time....
# I don't know what can be done, especially knowing that some years ago our
# DST rules where changed THREE TIMES during one month.

# Milne 1899 says Tbilisi (Tiflis) time was 2:59:05.7.
# Byalokoz 1919 says Georgia was 2:59:11.
# Go with Byalokoz.

# Zone	NAME		STDOFF	RULES	FORMAT	[UNTIL]
Zone	Asia/Tbilisi	2:59:11 -	LMT	1880
			2:59:11	-	TBMT	1924 May  2 # Tbilisi Mean Time
			3:00	-	+03	1957 Mar
			4:00 RussiaAsia +04/+05	1991 Mar 31  2:00s
			3:00 RussiaAsia +03/+04	1992
			3:00 E-EurAsia	+03/+04	1994 Sep lastSun
			4:00 E-EurAsia	+04/+05	1996 Oct lastSun
			4:00	1:00	+05	1997 Mar lastSun
			4:00 E-EurAsia	+04/+05	2004 Jun 27
			3:00 RussiaAsia	+03/+04	2005 Mar lastSun  2:00
			4:00	-	+04

# East Timor

# See Indonesia for the 1945 transition.

# From João Carrascalão, brother of the former governor of East Timor, in
# East Timor may be late for its millennium
# <https://etan.org/et99c/december/26-31/30ETMAY.htm> (1999-12-26/31):
# Portugal tried to change the time forward in 1974 because the sun
# rises too early but the suggestion raised a lot of problems with the
# Timorese and I still don't think it would work today because it
# conflicts with their way of life.

# From Paul Eggert (2000-12-04):
# We don't have any record of the above attempt.
# Most likely our records are incomplete, but we have no better data.

# From Manoel de Almeida e Silva, Deputy Spokesman for the UN Secretary-General
# http://www.hri.org/news/world/undh/2000/00-08-16.undh.html
# (2000-08-16):
# The Cabinet of the East Timor Transition Administration decided
# today to advance East Timor's time by one hour.  The time change,
# which will be permanent, with no seasonal adjustment, will happen at
# midnight on Saturday, September 16.

# Zone	NAME		STDOFF	RULES	FORMAT	[UNTIL]
Zone	Asia/Dili	8:22:20 -	LMT	1912 Jan  1
			8:00	-	+08	1942 Feb 21 23:00
			9:00	-	+09	1976 May  3
			8:00	-	+08	2000 Sep 17  0:00
			9:00	-	+09

# India

# British astronomer Henry Park Hollis disliked India Standard Time's offset:
# "A new time system has been proposed for India, Further India, and Burmah.
# The scheme suggested is that the times of the meridians 5½ and 6½ hours
# east of Greenwich should be adopted in these territories.  No reason is
# given why hourly meridians five hours and six hours east should not be
# chosen; a plan which would bring the time of India into harmony with
# that of almost the whole of the civilised world."
# Hollis HP. Universal Time, Longitudes, and Geodesy. Mon Not R Astron Soc.
# 1905-02-10;65(4):405-6. https://doi.org/10.1093/mnras/65.4.382

# From Ian P. Beacock, in "A brief history of (modern) time", The Atlantic
# https://www.theatlantic.com/technology/archive/2015/12/the-creation-of-modern-time/421419/
# (2015-12-22):
# In January 1906, several thousand cotton-mill workers rioted on the
# outskirts of Bombay....  They were protesting the proposed abolition of
# local time in favor of Indian Standard Time....  Journalists called this
# dispute the "Battle of the Clocks."  It lasted nearly half a century.

# From Paul Eggert (2017-04-20):
# Good luck trying to nail down old timekeeping records in India.
# "... in the nineteenth century ... Madras Observatory took its magnetic
# measurements on Göttingen time, its meteorological measurements on Madras
# (local) time, dropped its time ball on Greenwich (ocean navigator's) time,
# and distributed civil (local time)." -- Bartky IR. Selling the true time:
# 19th-century timekeeping in america. Stanford U Press (2000), 247 note 19.
# "A more potent cause of resistance to the general adoption of the present
# standard time lies in the fact that it is Madras time.  The citizen of
# Bombay, proud of being 'primus in Indis' and of Calcutta, equally proud of
# his city being the Capital of India, and - for a part of the year - the Seat
# of the Supreme Government, alike look down on Madras, and refuse to change
# the time they are using, for that of what they regard as a benighted
# Presidency; while Madras, having for long given the standard time to the
# rest of India, would resist the adoption of any other Indian standard in its
# place." -- Oldham RD. On Time in India: a suggestion for its improvement.
# Proceedings of the Asiatic Society of Bengal (April 1899), 49-55.
#
# "In 1870 ... Madras time - 'now used by the telegraph and regulated from the
# only government observatory' - was suggested as a standard railway time,
# first to be adopted on the Great Indian Peninsular Railway (GIPR)....
# Calcutta, Bombay, and Karachi, were to be allowed to continue with their
# local time for civil purposes." - Prasad R. Tracks of Change: Railways and
# Everyday Life in Colonial India. Cambridge University Press (2016), 145.
#
# Reed S, Low F. The Indian Year Book 1936-37. Bennett, Coleman, pp 27-8.
# https://archive.org/details/in.ernet.dli.2015.282212
# This lists +052110 as Madras local time used in railways, and says that on
# 1906-01-01 railways and telegraphs in India switched to +0530.  Some
# municipalities retained their former time, and the time in Calcutta
# continued to depend on whether you were at the railway station or at
# government offices.  Government time was at +055320 (according to Shanks) or
# at +0554 (according to the Indian Year Book).  Railway time is more
# appropriate for our purposes, as it was better documented, it is what we do
# elsewhere (e.g., Europe/London before 1880), and after 1906 it was
# consistent in the region now identified by Asia/Kolkata.  So, use railway
# time for 1870-1941.  Shanks is our only (and dubious) source for the
# 1941-1945 data.

# Zone	NAME		STDOFF	RULES	FORMAT	[UNTIL]
Zone	Asia/Kolkata	5:53:28 -	LMT	1854 Jun 28 # Kolkata
			5:53:20	-	HMT	1870	    # Howrah Mean Time?
			5:21:10	-	MMT	1906 Jan  1 # Madras local time
			5:30	-	IST	1941 Oct
			5:30	1:00	+0630	1942 May 15
			5:30	-	IST	1942 Sep
			5:30	1:00	+0630	1945 Oct 15
			5:30	-	IST
# Since 1970 the following are like Asia/Kolkata:
#	Andaman Is
#	Lakshadweep (Laccadive, Minicoy and Amindivi Is)
#	Nicobar Is

# Indonesia
#
# From Paul Eggert (2014-09-06):
# The 1876 Report of the Secretary of the [US] Navy, p 306 says that Batavia
# civil time was 7:07:12.5; round to even for Jakarta.
#
# From Gwillim Law (2001-05-28), overriding Shanks & Pottenger:
# http://www.sumatera-inc.com/go_to_invest/about_indonesia.asp#standtime
# says that Indonesia's time zones changed on 1988-01-01.  Looking at some
# time zone maps, I think that must refer to Western Borneo (Kalimantan Barat
# and Kalimantan Tengah) switching from UTC+8 to UTC+7.
#
# From Paul Eggert (2007-03-10):
# Here is another correction to Shanks & Pottenger.
# JohnTWB writes that Japanese forces did not surrender control in
# Indonesia until 1945-09-01 00:00 at the earliest (in Jakarta) and
# other formal surrender ceremonies were September 9, 11, and 13, plus
# September 12 for the regional surrender to Mountbatten in Singapore.
# These would be the earliest possible times for a change.
# Régimes horaires pour le monde entier, by Henri Le Corre, (Éditions
# Traditionnelles, 1987, Paris) says that Java and Madura switched
# from UT +09 to +07:30 on 1945-09-23, and gives 1944-09-01 for Jayapura
# (Hollandia).  For now, assume all Indonesian locations other than Jayapura
# switched on 1945-09-23.
#
# From Paul Eggert (2013-08-11):
# Normally the tz database uses English-language abbreviations, but in
# Indonesia it's typical to use Indonesian-language abbreviations even
# when writing in English.  For example, see the English-language
# summary published by the Time and Frequency Laboratory of the
# Research Center for Calibration, Instrumentation and Metrology,
# Indonesia, <http://time.kim.lipi.go.id/time-eng.php> (2006-09-29).
# The time zone abbreviations and UT offsets are:
#
# WIB  - +07 - Waktu Indonesia Barat (Indonesia western time)
# WITA - +08 - Waktu Indonesia Tengah (Indonesia central time)
# WIT  - +09 - Waktu Indonesia Timur (Indonesia eastern time)
#
# Zone	NAME		STDOFF	RULES	FORMAT	[UNTIL]
# Java, Sumatra
Zone Asia/Jakarta	7:07:12 -	LMT	1867 Aug 10
# Shanks & Pottenger say the next transition was at 1924 Jan 1 0:13,
# but this must be a typo.
			7:07:12	-	BMT	1923 Dec 31 23:47:12 # Batavia
			7:20	-	+0720	1932 Nov
			7:30	-	+0730	1942 Mar 23
			9:00	-	+09	1945 Sep 23
			7:30	-	+0730	1948 May
			8:00	-	+08	1950 May
			7:30	-	+0730	1964
			7:00	-	WIB
# west and central Borneo
Zone Asia/Pontianak	7:17:20	-	LMT	1908 May
			7:17:20	-	PMT	1932 Nov    # Pontianak MT
			7:30	-	+0730	1942 Jan 29
			9:00	-	+09	1945 Sep 23
			7:30	-	+0730	1948 May
			8:00	-	+08	1950 May
			7:30	-	+0730	1964
			8:00	-	WITA	1988 Jan  1
			7:00	-	WIB
# Sulawesi, Lesser Sundas, east and south Borneo
Zone Asia/Makassar	7:57:36 -	LMT	1920
			7:57:36	-	MMT	1932 Nov    # Macassar MT
			8:00	-	+08	1942 Feb  9
			9:00	-	+09	1945 Sep 23
			8:00	-	WITA
# Maluku Islands, West Papua, Papua
Zone Asia/Jayapura	9:22:48 -	LMT	1932 Nov
			9:00	-	+09	1944 Sep  1
			9:30	-	+0930	1964
			9:00	-	WIT

# Iran

# From Roozbeh Pournader (2003-03-15):
# This is an English translation of what I just found (originally in Persian).
# The Gregorian dates in brackets are mine:
#
#	Official Newspaper No. 13548-1370/6/25 [1991-09-16]
#	No. 16760/T233 H				1370/6/10 [1991-09-01]
#
#	The Rule About Change of the Official Time of the Country
#
#	The Board of Ministers, in the meeting dated 1370/5/23 [1991-08-14],
#	based on the suggestion number 2221/D dated 1370/4/22 [1991-07-13]
#	of the Country's Organization for Official and Employment Affairs,
#	and referring to the law for equating the working hours of workers
#	and officers in the whole country dated 1359/4/23 [1980-07-14], and
#	for synchronizing the official times of the country, agreed that:
#
#	The official time of the country will should move forward one hour
#	at the 24[:00] hours of the first day of Farvardin and should return
#	to its previous state at the 24[:00] hours of the 30th day of
#	Shahrivar.
#
#	First Deputy to the President - Hassan Habibi
#
# From personal experience, that agrees with what has been followed
# for at least the last 5 years.  Before that, for a few years, the
# date used was the first Thursday night of Farvardin and the last
# Thursday night of Shahrivar, but I can't give exact dates....
#
# From Roozbeh Pournader (2005-04-05):
# The text of the Iranian law, in effect since 1925, clearly mentions
# that the true solar year is the measure, and there is no arithmetic
# leap year calculation involved.  There has never been any serious
# plan to change that law....
#
# From Paul Eggert (2018-11-30):
# Go with Shanks & Pottenger before Sept. 1991, and with Pournader thereafter.
# I used the following code in GNU Emacs 26.1 to generate the "Rule Iran"
# lines from 2008 through 2087.  Emacs 26.1 uses Ed Reingold's
# cal-persia implementation of Birashk's approximation, which in the
# 2008-2087 range disagrees with the astronomical Persian calendar
# for Persian years 1404 (Gregorian 2025) and 1437 (Gregorian 2058), so
# the following code special-cases those years.  See Table 15.1, page 264, of:
# Edward M. Reingold and Nachum Dershowitz, Calendrical Calculations:
# The Ultimate Edition, Cambridge University Press (2018).
# https://www.cambridge.org/fr/academic/subjects/computer-science/computing-general-interest/calendrical-calculations-ultimate-edition-4th-edition
# Page 258, footnote 2, of this book says there is some dispute over what will
# happen in 2091 (and some other years after that), so this code
# stops in 2087, as 2088 and 2089 agree with the "max" rule below.
# (cl-loop
#  initially (require 'cal-persia)
#  with first-persian-year = 1387
#  with last-persian-year = 1466
#  ;; Exceptional years in the above range,
#  ;; from Reingold & Dershowitz Table 15.1, page 264:
#  with exceptional-persian-years = '(1404 1437)
#  with range-start = nil
#  for persian-year from first-persian-year to last-persian-year
#  do
#  (let*
#      ((exceptional-year-offset
#        (if (member persian-year exceptional-persian-years) 1 0))
#       (beg-dst-absolute
#        (+ (calendar-persian-to-absolute (list 1 1 persian-year))
#           exceptional-year-offset))
#       (end-dst-absolute
#        (+ (calendar-persian-to-absolute (list 6 30 persian-year))
#           exceptional-year-offset))
#       (next-year-beg-dst-absolute
#        (+ (calendar-persian-to-absolute (list 1 1 (1+ persian-year)))
#           (if (member (1+ persian-year) exceptional-persian-years) 1 0)))
#       (beg-dst (calendar-gregorian-from-absolute beg-dst-absolute))
#       (end-dst (calendar-gregorian-from-absolute end-dst-absolute))
#       (next-year-beg-dst (calendar-gregorian-from-absolute
#                           next-year-beg-dst-absolute))
#       (year (calendar-extract-year beg-dst))
#       (range-end (if range-start year "only")))
#    (setq range-start (or range-start year))
#    (when (or (/= (calendar-extract-day beg-dst)
#                  (calendar-extract-day next-year-beg-dst))
#              (= persian-year last-persian-year))
#      (insert
#       (format
#        "Rule\tIran\t%d\t%s\t-\t%s\t%2d\t24:00\t1:00\t-\n"
#        range-start range-end
#        (calendar-month-name (calendar-extract-month beg-dst) t)
#        (calendar-extract-day beg-dst)))
#      (insert
#       (format
#        "Rule\tIran\t%d\t%s\t-\t%s\t%2d\t24:00\t0\t-\n"
#        range-start range-end
#        (calendar-month-name (calendar-extract-month end-dst) t)
#        (calendar-extract-day end-dst)))
#      (setq range-start nil))))
#
# From Oscar van Vlijmen (2005-03-30), writing about future
# discrepancies between cal-persia and the Iranian calendar:
# For 2091 solar-longitude-after yields 2091-03-20 08:40:07.7 UT for
# the vernal equinox and that gets so close to 12:00 some local
# Iranian time that the definition of the correct location needs to be
# known exactly, amongst other factors.  2157 is even closer:
# 2157-03-20 08:37:15.5 UT.  But the Gregorian year 2025 should give
# no interpretation problem whatsoever.  By the way, another instant
# in the near future where there will be a discrepancy between
# arithmetical and astronomical Iranian calendars will be in 2058:
# vernal equinox on 2058-03-20 09:03:05.9 UT.  The Java version of
# Reingold's/Dershowitz' calculator gives correctly the Gregorian date
# 2058-03-21 for 1 Farvardin 1437 (astronomical).
#
# From Steffen Thorsen (2006-03-22):
# Several of my users have reported that Iran will not observe DST anymore:
# http://www.irna.ir/en/news/view/line-17/0603193812164948.htm
#
# From Reuters (2007-09-16), with a heads-up from Jesper Nørgaard Welen:
# ... the Guardian Council ... approved a law on Sunday to re-introduce
# daylight saving time ...
# https://uk.reuters.com/article/oilRpt/idUKBLA65048420070916
#
# From Roozbeh Pournader (2007-11-05):
# This is quoted from Official Gazette of the Islamic Republic of
# Iran, Volume 63, No. 18242, dated Tuesday 1386/6/24
# [2007-10-16]. I am doing the best translation I can:...
# The official time of the country will be moved forward for one hour
# on the 24 hours of the first day of the month of Farvardin and will
# be changed back to its previous state on the 24 hours of the
# thirtieth day of Shahrivar.
#
# Rule	NAME	FROM	TO	-	IN	ON	AT	SAVE	LETTER/S
Rule	Iran	1978	1980	-	Mar	20	24:00	1:00	-
Rule	Iran	1978	only	-	Oct	20	24:00	0	-
Rule	Iran	1979	only	-	Sep	18	24:00	0	-
Rule	Iran	1980	only	-	Sep	22	24:00	0	-
Rule	Iran	1991	only	-	May	 2	24:00	1:00	-
Rule	Iran	1992	1995	-	Mar	21	24:00	1:00	-
Rule	Iran	1991	1995	-	Sep	21	24:00	0	-
Rule	Iran	1996	only	-	Mar	20	24:00	1:00	-
Rule	Iran	1996	only	-	Sep	20	24:00	0	-
Rule	Iran	1997	1999	-	Mar	21	24:00	1:00	-
Rule	Iran	1997	1999	-	Sep	21	24:00	0	-
Rule	Iran	2000	only	-	Mar	20	24:00	1:00	-
Rule	Iran	2000	only	-	Sep	20	24:00	0	-
Rule	Iran	2001	2003	-	Mar	21	24:00	1:00	-
Rule	Iran	2001	2003	-	Sep	21	24:00	0	-
Rule	Iran	2004	only	-	Mar	20	24:00	1:00	-
Rule	Iran	2004	only	-	Sep	20	24:00	0	-
Rule	Iran	2005	only	-	Mar	21	24:00	1:00	-
Rule	Iran	2005	only	-	Sep	21	24:00	0	-
Rule	Iran	2008	only	-	Mar	20	24:00	1:00	-
Rule	Iran	2008	only	-	Sep	20	24:00	0	-
Rule	Iran	2009	2011	-	Mar	21	24:00	1:00	-
Rule	Iran	2009	2011	-	Sep	21	24:00	0	-
Rule	Iran	2012	only	-	Mar	20	24:00	1:00	-
Rule	Iran	2012	only	-	Sep	20	24:00	0	-
Rule	Iran	2013	2015	-	Mar	21	24:00	1:00	-
Rule	Iran	2013	2015	-	Sep	21	24:00	0	-
Rule	Iran	2016	only	-	Mar	20	24:00	1:00	-
Rule	Iran	2016	only	-	Sep	20	24:00	0	-
Rule	Iran	2017	2019	-	Mar	21	24:00	1:00	-
Rule	Iran	2017	2019	-	Sep	21	24:00	0	-
Rule	Iran	2020	only	-	Mar	20	24:00	1:00	-
Rule	Iran	2020	only	-	Sep	20	24:00	0	-
Rule	Iran	2021	2023	-	Mar	21	24:00	1:00	-
Rule	Iran	2021	2023	-	Sep	21	24:00	0	-
Rule	Iran	2024	only	-	Mar	20	24:00	1:00	-
Rule	Iran	2024	only	-	Sep	20	24:00	0	-
Rule	Iran	2025	2027	-	Mar	21	24:00	1:00	-
Rule	Iran	2025	2027	-	Sep	21	24:00	0	-
Rule	Iran	2028	2029	-	Mar	20	24:00	1:00	-
Rule	Iran	2028	2029	-	Sep	20	24:00	0	-
Rule	Iran	2030	2031	-	Mar	21	24:00	1:00	-
Rule	Iran	2030	2031	-	Sep	21	24:00	0	-
Rule	Iran	2032	2033	-	Mar	20	24:00	1:00	-
Rule	Iran	2032	2033	-	Sep	20	24:00	0	-
Rule	Iran	2034	2035	-	Mar	21	24:00	1:00	-
Rule	Iran	2034	2035	-	Sep	21	24:00	0	-
Rule	Iran	2036	2037	-	Mar	20	24:00	1:00	-
Rule	Iran	2036	2037	-	Sep	20	24:00	0	-
Rule	Iran	2038	2039	-	Mar	21	24:00	1:00	-
Rule	Iran	2038	2039	-	Sep	21	24:00	0	-
Rule	Iran	2040	2041	-	Mar	20	24:00	1:00	-
Rule	Iran	2040	2041	-	Sep	20	24:00	0	-
Rule	Iran	2042	2043	-	Mar	21	24:00	1:00	-
Rule	Iran	2042	2043	-	Sep	21	24:00	0	-
Rule	Iran	2044	2045	-	Mar	20	24:00	1:00	-
Rule	Iran	2044	2045	-	Sep	20	24:00	0	-
Rule	Iran	2046	2047	-	Mar	21	24:00	1:00	-
Rule	Iran	2046	2047	-	Sep	21	24:00	0	-
Rule	Iran	2048	2049	-	Mar	20	24:00	1:00	-
Rule	Iran	2048	2049	-	Sep	20	24:00	0	-
Rule	Iran	2050	2051	-	Mar	21	24:00	1:00	-
Rule	Iran	2050	2051	-	Sep	21	24:00	0	-
Rule	Iran	2052	2053	-	Mar	20	24:00	1:00	-
Rule	Iran	2052	2053	-	Sep	20	24:00	0	-
Rule	Iran	2054	2055	-	Mar	21	24:00	1:00	-
Rule	Iran	2054	2055	-	Sep	21	24:00	0	-
Rule	Iran	2056	2057	-	Mar	20	24:00	1:00	-
Rule	Iran	2056	2057	-	Sep	20	24:00	0	-
Rule	Iran	2058	2059	-	Mar	21	24:00	1:00	-
Rule	Iran	2058	2059	-	Sep	21	24:00	0	-
Rule	Iran	2060	2062	-	Mar	20	24:00	1:00	-
Rule	Iran	2060	2062	-	Sep	20	24:00	0	-
Rule	Iran	2063	only	-	Mar	21	24:00	1:00	-
Rule	Iran	2063	only	-	Sep	21	24:00	0	-
Rule	Iran	2064	2066	-	Mar	20	24:00	1:00	-
Rule	Iran	2064	2066	-	Sep	20	24:00	0	-
Rule	Iran	2067	only	-	Mar	21	24:00	1:00	-
Rule	Iran	2067	only	-	Sep	21	24:00	0	-
Rule	Iran	2068	2070	-	Mar	20	24:00	1:00	-
Rule	Iran	2068	2070	-	Sep	20	24:00	0	-
Rule	Iran	2071	only	-	Mar	21	24:00	1:00	-
Rule	Iran	2071	only	-	Sep	21	24:00	0	-
Rule	Iran	2072	2074	-	Mar	20	24:00	1:00	-
Rule	Iran	2072	2074	-	Sep	20	24:00	0	-
Rule	Iran	2075	only	-	Mar	21	24:00	1:00	-
Rule	Iran	2075	only	-	Sep	21	24:00	0	-
Rule	Iran	2076	2078	-	Mar	20	24:00	1:00	-
Rule	Iran	2076	2078	-	Sep	20	24:00	0	-
Rule	Iran	2079	only	-	Mar	21	24:00	1:00	-
Rule	Iran	2079	only	-	Sep	21	24:00	0	-
Rule	Iran	2080	2082	-	Mar	20	24:00	1:00	-
Rule	Iran	2080	2082	-	Sep	20	24:00	0	-
Rule	Iran	2083	only	-	Mar	21	24:00	1:00	-
Rule	Iran	2083	only	-	Sep	21	24:00	0	-
Rule	Iran	2084	2086	-	Mar	20	24:00	1:00	-
Rule	Iran	2084	2086	-	Sep	20	24:00	0	-
Rule	Iran	2087	only	-	Mar	21	24:00	1:00	-
Rule	Iran	2087	only	-	Sep	21	24:00	0	-
#
# The following rules are approximations starting in the year 2088.
# These are the best post-2088 approximations available, given the
# restrictions of a single rule using ordinary Gregorian dates.
# At some point this table will need to be extended, though quite
# possibly Iran will change the rules first.
Rule	Iran	2088	max	-	Mar	20	24:00	1:00	-
Rule	Iran	2088	max	-	Sep	20	24:00	0	-

# Zone	NAME		STDOFF	RULES	FORMAT	[UNTIL]
Zone	Asia/Tehran	3:25:44	-	LMT	1916
			3:25:44	-	TMT	1946     # Tehran Mean Time
			3:30	-	+0330	1977 Nov
			4:00	Iran	+04/+05	1979
			3:30	Iran	+0330/+0430


# Iraq
#
# From Jonathan Lennox (2000-06-12):
# An article in this week's Economist ("Inside the Saddam-free zone", p. 50 in
# the U.S. edition) on the Iraqi Kurds contains a paragraph:
# "The three northern provinces ... switched their clocks this spring and
# are an hour ahead of Baghdad."
#
# But Rives McDow (2000-06-18) quotes a contact in Iraqi-Kurdistan as follows:
# In the past, some Kurdish nationalists, as a protest to the Iraqi
# Government, did not adhere to daylight saving time.  They referred
# to daylight saving as Saddam time.  But, as of today, the time zone
# in Iraqi-Kurdistan is on standard time with Baghdad, Iraq.
#
# So we'll ignore the Economist's claim.

# From Steffen Thorsen (2008-03-10):
# The cabinet in Iraq abolished DST last week, according to the following
# news sources (in Arabic):
# http://www.aljeeran.net/wesima_articles/news-20080305-98602.html
# http://www.aswataliraq.info/look/article.tpl?id=2047&IdLanguage=17&IdPublication=4&NrArticle=71743&NrIssue=1&NrSection=10
#
# We have published a short article in English about the change:
# https://www.timeanddate.com/news/time/iraq-dumps-daylight-saving.html

# Rule	NAME	FROM	TO	-	IN	ON	AT	SAVE	LETTER/S
Rule	Iraq	1982	only	-	May	1	0:00	1:00	-
Rule	Iraq	1982	1984	-	Oct	1	0:00	0	-
Rule	Iraq	1983	only	-	Mar	31	0:00	1:00	-
Rule	Iraq	1984	1985	-	Apr	1	0:00	1:00	-
Rule	Iraq	1985	1990	-	Sep	lastSun	1:00s	0	-
Rule	Iraq	1986	1990	-	Mar	lastSun	1:00s	1:00	-
# IATA SSIM (1991/1996) says Apr 1 12:01am UTC; guess the ':01' is a typo.
# Shanks & Pottenger say Iraq did not observe DST 1992/1997; ignore this.
#
Rule	Iraq	1991	2007	-	Apr	 1	3:00s	1:00	-
Rule	Iraq	1991	2007	-	Oct	 1	3:00s	0	-
# Zone	NAME		STDOFF	RULES	FORMAT	[UNTIL]
Zone	Asia/Baghdad	2:57:40	-	LMT	1890
			2:57:36	-	BMT	1918     # Baghdad Mean Time?
			3:00	-	+03	1982 May
			3:00	Iraq	+03/+04


###############################################################################

# Israel

# For more info about the motivation for DST in Israel, see:
# Barak Y. Israel's Daylight Saving Time controversy. Israel Affairs.
# 2020-08-11. https://doi.org/10.1080/13537121.2020.1806564

# From Ephraim Silverberg (2001-01-11):
#
# I coined "IST/IDT" circa 1988.  Until then there were three
# different abbreviations in use:
#
# JST  Jerusalem Standard Time [Danny Braniss, Hebrew University]
# IZT  Israel Zonal (sic) Time [Prof. Haim Papo, Technion]
# EEST Eastern Europe Standard Time [used by almost everyone else]
#
# Since timezones should be called by country and not capital cities,
# I ruled out JST.  As Israel is in Asia Minor and not Eastern Europe,
# EEST was equally unacceptable.  Since "zonal" was not compatible with
# any other timezone abbreviation, I felt that 'IST' was the way to go
# and, indeed, it has received almost universal acceptance in timezone
# settings in Israeli computers.
#
# In any case, I am happy to share timezone abbreviations with India,
# high on my favorite-country list (and not only because my wife's
# family is from India).

# From P Chan (2020-10-27), with corrections:
#
# 1940-1946 Supplement No. 2 to the Palestine Gazette
# # issue page  Order No.   dated      start        end         note
# 1 1010  729  67 of 1940 1940-05-22 1940-05-31* 1940-09-30* revoked by #2
# 2 1013  758  73 of 1940 1940-05-31 1940-05-31  1940-09-30
# 3 1055 1574 196 of 1940 1940-11-06 1940-11-16  1940-12-31
# 4 1066 1811 208 of 1940 1940-12-17 1940-12-31  1941-12-31
# 5 1156 1967 116 of 1941 1941-12-16 1941-12-31  1942-12-31* amended by #6
# 6 1228 1608  86 of 1942 1942-10-14 1941-12-31  1942-10-31
# 7 1256  279  21 of 1943 1943-03-18 1943-03-31  1943-10-31
# 8 1323  249  19 of 1944 1944-03-13 1944-03-31  1944-10-31
# 9 1402  328  20 of 1945 1945-04-05 1945-04-15  1945-10-31
#10 1487  596  14 of 1946 1946-04-04 1946-04-15  1946-10-31
#
# 1948 Iton Rishmi (Official Gazette of the Provisional Government)
# #    issue    page   dated      start       end
#11 2             7 1948-05-20 1948-05-22 1948-10-31*
#	^This moved timezone to +04, replaced by #12 from 1948-08-31 24:00 GMT.
#12 17 (Annex B) 84 1948-08-22 1948-08-31 1948-10-31
#
# 1949-2000 Kovetz HaTakanot (Collection of Regulations)
# # issue page  dated      start       end            note
#13    6  133 1949-03-23 1949-04-30  1949-10-31
#14   80  755 1950-03-17 1950-04-15  1950-09-14
#15  164  782 1951-03-22 1951-03-31  1951-09-29* amended by #16
#16  206 1940 1951-09-23 ----------  1951-10-22* amended by #17
#17  212   78 1951-10-19 ----------  1951-11-10
#18  254  652 1952-03-03 1952-04-19  1952-09-27* amended by #19
#19  300   11 1952-09-15 ----------  1952-10-18
#20  348  817 1953-03-03 1953-04-11  1953-09-12
#21  420  385 1954-02-17 1954-06-12  1954-09-11
#22  497  548 1955-01-14 1955-06-11  1955-09-10
#23  591  608 1956-03-12 1956-06-02  1956-09-29
#24  680  957 1957-02-08 1957-04-27  1957-09-21
#25 3192 1418 1974-06-28 1974-07-06  1974-10-12
#26 3322 1389 1975-04-03 1975-04-19  1975-08-30
#27 4146 2089 1980-07-15 1980-08-02  1980-09-13
#28 4604 1081 1984-02-22 1984-05-05* 1984-08-25* revoked by #29
#29 4619 1312 1984-04-06 1984-05-05  1984-08-25
#30 4744  475 1984-12-23 1985-04-13  1985-09-14* amended by #31
#31 4851 1848 1985-08-18 ----------  1985-08-31
#32 4932  899 1986-04-22 1986-05-17  1986-09-06
#33 5013  580 1987-02-15 1987-04-18* 1987-08-22* revoked by #34
#34 5021  744 1987-03-30 1987-04-14  1987-09-12
#35 5096  659 1988-02-14 1988-04-09  1988-09-03
#36 5167  514 1989-02-03 1989-04-29  1989-09-02
#37 5248  375 1990-01-23 1990-03-24  1990-08-25
#38 5335  612 1991-02-10 1991-03-09* 1991-08-31	 amended by #39
#			 1992-03-28  1992-09-05
#39 5339  709 1991-03-04 1991-03-23  ----------
#40 5506  503 1993-02-18 1993-04-02  1993-09-05
#			 1994-04-01  1994-08-28
#			 1995-03-31  1995-09-03
#41 5731  438 1996-01-01 1996-03-14  1996-09-15
#			 1997-03-13* 1997-09-18* overridden by 1997 Temp Prov
#			 1998-03-19* 1998-09-17* revoked by #42
#42 5853 1243 1997-09-18 1998-03-19  1998-09-05
#43 5937   77 1998-10-18 1999-04-02  1999-09-03
#			 2000-04-14* 2000-09-15* revoked by #44
#			 2001-04-13* 2001-09-14* revoked by #44
#44 6024   39 2000-03-14 2000-04-14  2000-10-22* overridden by 2000 Temp Prov
#			 2001-04-06* 2001-10-10* overridden by 2000 Temp Prov
#			 2002-03-29* 2002-10-29* overridden by 2000 Temp Prov
#
# These are laws enacted by the Knesset since the Minister could only alter the
# transition dates at least six months in advanced under the 1992 Law.
#				dated		start		end
# 1997 Temporary Provisions	1997-03-06	1997-03-20	1997-09-13
# 2000 Temporary Provisions	2000-07-28	----------	2000-10-06
#						2001-04-09	2001-09-24
#						2002-03-29	2002-10-07
#						2003-03-28	2003-10-03
#						2004-04-07	2004-09-22
# Note:
# Transition times in 1940-1957 (#1-#24) were midnight GMT,
# in 1974-1998 (#25-#42 and the 1997 Temporary Provisions) were midnight,
# in 1999-April 2000 (#43,#44) were 02:00,
# in the 2000 Temporary Provisions were 01:00.
#
# -----------------------------------------------------------------------------
# Links:
# 1 https://findit.library.yale.edu/images_layout/view?parentoid=15537490&increment=687
# 2 https://findit.library.yale.edu/images_layout/view?parentoid=15537490&increment=716
# 3 https://findit.library.yale.edu/images_layout/view?parentoid=15537491&increment=721
# 4 https://findit.library.yale.edu/images_layout/view?parentoid=15537491&increment=958
# 5 https://findit.library.yale.edu/images_layout/view?parentoid=15537502&increment=558
# 6 https://findit.library.yale.edu/images_layout/view?parentoid=15537511&increment=105
# 7 https://findit.library.yale.edu/images_layout/view?parentoid=15537516&increment=278
# 8 https://findit.library.yale.edu/images_layout/view?parentoid=15537522&increment=248
# 9 https://findit.library.yale.edu/images_layout/view?parentoid=15537530&increment=329
#10 https://findit.library.yale.edu/images_layout/view?parentoid=15537537&increment=601
#11 https://www.nevo.co.il/law_word/law12/er-002.pdf#page=3
#12 https://www.nevo.co.il/law_word/law12/er-017-t2.pdf#page=4
#13 https://www.nevo.co.il/law_word/law06/tak-0006.pdf#page=3
#14 https://www.nevo.co.il/law_word/law06/tak-0080.pdf#page=7
#15 https://www.nevo.co.il/law_word/law06/tak-0164.pdf#page=10
#16 https://www.nevo.co.il/law_word/law06/tak-0206.pdf#page=4
#17 https://www.nevo.co.il/law_word/law06/tak-0212.pdf#page=2
#18 https://www.nevo.co.il/law_word/law06/tak-0254.pdf#page=4
#19 https://www.nevo.co.il/law_word/law06/tak-0300.pdf#page=5
#20 https://www.nevo.co.il/law_word/law06/tak-0348.pdf#page=3
#21 https://www.nevo.co.il/law_word/law06/tak-0420.pdf#page=5
#22 https://www.nevo.co.il/law_word/law06/tak-0497.pdf#page=10
#23 https://www.nevo.co.il/law_word/law06/tak-0591.pdf#page=6
#24 https://www.nevo.co.il/law_word/law06/tak-0680.pdf#page=3
#25 https://www.nevo.co.il/law_word/law06/tak-3192.pdf#page=2
#26 https://www.nevo.co.il/law_word/law06/tak-3322.pdf#page=5
#27 https://www.nevo.co.il/law_word/law06/tak-4146.pdf#page=2
#28 https://www.nevo.co.il/law_word/law06/tak-4604.pdf#page=7
#29 https://www.nevo.co.il/law_word/law06/tak-4619.pdf#page=2
#30 https://www.nevo.co.il/law_word/law06/tak-4744.pdf#page=11
#31 https://www.nevo.co.il/law_word/law06/tak-4851.pdf#page=2
#32 https://www.nevo.co.il/law_word/law06/tak-4932.pdf#page=19
#33 https://www.nevo.co.il/law_word/law06/tak-5013.pdf#page=8
#34 https://www.nevo.co.il/law_word/law06/tak-5021.pdf#page=8
#35 https://www.nevo.co.il/law_word/law06/tak-5096.pdf#page=3
#36 https://www.nevo.co.il/law_word/law06/tak-5167.pdf#page=2
#37 https://www.nevo.co.il/law_word/law06/tak-5248.pdf#page=7
#38 https://www.nevo.co.il/law_word/law06/tak-5335.pdf#page=6
#39 https://www.nevo.co.il/law_word/law06/tak-5339.pdf#page=7
#40 https://www.nevo.co.il/law_word/law06/tak-5506.pdf#page=19
#41 https://www.nevo.co.il/law_word/law06/tak-5731.pdf#page=2
#42 https://www.nevo.co.il/law_word/law06/tak-5853.pdf#page=3
#43 https://www.nevo.co.il/law_word/law06/tak-5937.pdf#page=9
#44 https://www.nevo.co.il/law_word/law06/tak-6024.pdf#page=4
#
# Time Determination (Temporary Provisions) Law, 1997
# https://www.nevo.co.il/law_html/law19/p201_003.htm
#
# Time Determination (Temporary Provisions) Law, 2000
# https://www.nevo.co.il/law_html/law19/p201_004.htm
#
# Time Determination Law, 1992 and amendments
# https://www.nevo.co.il/law_html/law01/p201_002.htm
# https://main.knesset.gov.il/Activity/Legislation/Laws/Pages/LawPrimary.aspx?lawitemid=2001174

# From Paul Eggert (2020-10-27):
# Several of the midnight transitions mentioned above are ambiguous;
# are they 00:00, 00:00s, 24:00, or 24:00s?  When resolving these ambiguities,
# try to minimize changes from previous tzdb versions, for lack of better info.
# Commentary from previous versions is included below, to help explain this.

# Rule	NAME	FROM	TO	-	IN	ON	AT	SAVE	LETTER/S
Rule	Zion	1940	only	-	May	31	24:00u	1:00	D
Rule	Zion	1940	only	-	Sep	30	24:00u	0	S
Rule	Zion	1940	only	-	Nov	16	24:00u	1:00	D
Rule	Zion	1942	1946	-	Oct	31	24:00u	0	S
Rule	Zion	1943	1944	-	Mar	31	24:00u	1:00	D
Rule	Zion	1945	1946	-	Apr	15	24:00u	1:00	D
Rule	Zion	1948	only	-	May	22	24:00u	2:00	DD
Rule	Zion	1948	only	-	Aug	31	24:00u	1:00	D
Rule	Zion	1948	1949	-	Oct	31	24:00u	0	S
Rule	Zion	1949	only	-	Apr	30	24:00u	1:00	D
Rule	Zion	1950	only	-	Apr	15	24:00u	1:00	D
Rule	Zion	1950	only	-	Sep	14	24:00u	0	S
Rule	Zion	1951	only	-	Mar	31	24:00u	1:00	D
Rule	Zion	1951	only	-	Nov	10	24:00u	0	S
Rule	Zion	1952	only	-	Apr	19	24:00u	1:00	D
Rule	Zion	1952	only	-	Oct	18	24:00u	0	S
Rule	Zion	1953	only	-	Apr	11	24:00u	1:00	D
Rule	Zion	1953	only	-	Sep	12	24:00u	0	S
Rule	Zion	1954	only	-	Jun	12	24:00u	1:00	D
Rule	Zion	1954	only	-	Sep	11	24:00u	0	S
Rule	Zion	1955	only	-	Jun	11	24:00u	1:00	D
Rule	Zion	1955	only	-	Sep	10	24:00u	0	S
Rule	Zion	1956	only	-	Jun	 2	24:00u	1:00	D
Rule	Zion	1956	only	-	Sep	29	24:00u	0	S
Rule	Zion	1957	only	-	Apr	27	24:00u	1:00	D
Rule	Zion	1957	only	-	Sep	21	24:00u	0	S
Rule	Zion	1974	only	-	Jul	 6	24:00	1:00	D
Rule	Zion	1974	only	-	Oct	12	24:00	0	S
Rule	Zion	1975	only	-	Apr	19	24:00	1:00	D
Rule	Zion	1975	only	-	Aug	30	24:00	0	S

# From Alois Treindl (2019-03-06):
# http://www.moin.gov.il/Documents/שעון%20קיץ/clock-50-years-7-2014.pdf
# From Isaac Starkman (2019-03-06):
# Summer time was in that period in 1980 and 1984, see
# https://www.ynet.co.il/articles/0,7340,L-3951073,00.html
# You can of course read it in translation.
# I checked the local newspapers for that years.
# It started on midnight and end at 01.00 am.
# From Paul Eggert (2019-03-06):
# Also see this thread about the moin.gov.il URL:
# https://mm.icann.org/pipermail/tz/2018-November/027194.html
Rule	Zion	1980	only	-	Aug	 2	24:00s	1:00	D
Rule	Zion	1980	only	-	Sep	13	24:00s	0	S
Rule	Zion	1984	only	-	May	 5	24:00s	1:00	D
Rule	Zion	1984	only	-	Aug	25	24:00s	0	S

Rule	Zion	1985	only	-	Apr	13	24:00	1:00	D
Rule	Zion	1985	only	-	Aug	31	24:00	0	S
Rule	Zion	1986	only	-	May	17	24:00	1:00	D
Rule	Zion	1986	only	-	Sep	 6	24:00	0	S
Rule	Zion	1987	only	-	Apr	14	24:00	1:00	D
Rule	Zion	1987	only	-	Sep	12	24:00	0	S

# From Avigdor Finkelstein (2014-03-05):
# I check the Parliament (Knesset) records and there it's stated that the
# [1988] transition should take place on Saturday night, when the Sabbath
# ends and changes to Sunday.
Rule	Zion	1988	only	-	Apr	 9	24:00	1:00	D
Rule	Zion	1988	only	-	Sep	 3	24:00	0	S

# From Ephraim Silverberg
# (1997-03-04, 1998-03-16, 1998-12-28, 2000-01-17, 2000-07-25, 2004-12-22,
# and 2005-02-17):

# According to the Office of the Secretary General of the Ministry of
# Interior, there is NO set rule for Daylight-Savings/Standard time changes.
# One thing is entrenched in law, however: that there must be at least 150
# days of daylight savings time annually.  From 1993-1998, the change to
# daylight savings time was on a Friday morning from midnight IST to
# 1 a.m IDT; up until 1998, the change back to standard time was on a
# Saturday night from midnight daylight savings time to 11 p.m. standard
# time.  1996 is an exception to this rule where the change back to standard
# time took place on Sunday night instead of Saturday night to avoid
# conflicts with the Jewish New Year.  In 1999, the change to
# daylight savings time was still on a Friday morning but from
# 2 a.m. IST to 3 a.m. IDT; furthermore, the change back to standard time
# was also on a Friday morning from 2 a.m. IDT to 1 a.m. IST for
# 1999 only.  In the year 2000, the change to daylight savings time was
# similar to 1999, but although the change back will be on a Friday, it
# will take place from 1 a.m. IDT to midnight IST.  Starting in 2001, all
# changes to/from will take place at 1 a.m. old time, but now there is no
# rule as to what day of the week it will take place in as the start date
# (except in 2003) is the night after the Passover Seder (i.e. the eve
# of the 16th of Nisan in the lunar Hebrew calendar) and the end date
# (except in 2002) is three nights before Yom Kippur [Day of Atonement]
# (the eve of the 7th of Tishrei in the lunar Hebrew calendar).

# Rule	NAME	FROM	TO	-	IN	ON	AT	SAVE	LETTER/S
Rule	Zion	1989	only	-	Apr	29	24:00	1:00	D
Rule	Zion	1989	only	-	Sep	 2	24:00	0	S
Rule	Zion	1990	only	-	Mar	24	24:00	1:00	D
Rule	Zion	1990	only	-	Aug	25	24:00	0	S
Rule	Zion	1991	only	-	Mar	23	24:00	1:00	D
Rule	Zion	1991	only	-	Aug	31	24:00	0	S
Rule	Zion	1992	only	-	Mar	28	24:00	1:00	D
Rule	Zion	1992	only	-	Sep	 5	24:00	0	S
Rule	Zion	1993	only	-	Apr	 2	0:00	1:00	D
Rule	Zion	1993	only	-	Sep	 5	0:00	0	S

# The dates for 1994-1995 were obtained from Office of the Spokeswoman for the
# Ministry of Interior, Jerusalem, Israel.  The spokeswoman can be reached by
# calling the office directly at 972-2-6701447 or 972-2-6701448.

# Rule	NAME	FROM	TO	-	IN	ON	AT	SAVE	LETTER/S
Rule	Zion	1994	only	-	Apr	 1	0:00	1:00	D
Rule	Zion	1994	only	-	Aug	28	0:00	0	S
Rule	Zion	1995	only	-	Mar	31	0:00	1:00	D
Rule	Zion	1995	only	-	Sep	 3	0:00	0	S

# The dates for 1996 were determined by the Minister of Interior of the
# time, Haim Ramon.  The official announcement regarding 1996-1998
# (with the dates for 1997-1998 no longer being relevant) can be viewed at:
#
#   ftp://ftp.cs.huji.ac.il/pub/tz/announcements/1996-1998.ramon.ps.gz
#
# The dates for 1997-1998 were altered by his successor, Rabbi Eli Suissa.
#
# The official announcements for the years 1997-1999 can be viewed at:
#
#   ftp://ftp.cs.huji.ac.il/pub/tz/announcements/YYYY.ps.gz
#
#       where YYYY is the relevant year.

# Rule	NAME	FROM	TO	-	IN	ON	AT	SAVE	LETTER/S
Rule	Zion	1996	only	-	Mar	14	24:00	1:00	D
Rule	Zion	1996	only	-	Sep	15	24:00	0	S
Rule	Zion	1997	only	-	Mar	20	24:00	1:00	D
Rule	Zion	1997	only	-	Sep	13	24:00	0	S
Rule	Zion	1998	only	-	Mar	20	0:00	1:00	D
Rule	Zion	1998	only	-	Sep	 6	0:00	0	S
Rule	Zion	1999	only	-	Apr	 2	2:00	1:00	D
Rule	Zion	1999	only	-	Sep	 3	2:00	0	S

# The Knesset Interior Committee has changed the dates for 2000 for
# the third time in just over a year and have set new dates for the
# years 2001-2004 as well.
#
# The official announcement for the start date of 2000 can be viewed at:
#
#	ftp://ftp.cs.huji.ac.il/pub/tz/announcements/2000-start.ps.gz
#
# The official announcement for the end date of 2000 and the dates
# for the years 2001-2004 can be viewed at:
#
#	ftp://ftp.cs.huji.ac.il/pub/tz/announcements/2000-2004.ps.gz

# Rule	NAME	FROM	TO	-	IN	ON	AT	SAVE	LETTER/S
Rule	Zion	2000	only	-	Apr	14	2:00	1:00	D
Rule	Zion	2000	only	-	Oct	 6	1:00	0	S
Rule	Zion	2001	only	-	Apr	 9	1:00	1:00	D
Rule	Zion	2001	only	-	Sep	24	1:00	0	S
Rule	Zion	2002	only	-	Mar	29	1:00	1:00	D
Rule	Zion	2002	only	-	Oct	 7	1:00	0	S
Rule	Zion	2003	only	-	Mar	28	1:00	1:00	D
Rule	Zion	2003	only	-	Oct	 3	1:00	0	S
Rule	Zion	2004	only	-	Apr	 7	1:00	1:00	D
Rule	Zion	2004	only	-	Sep	22	1:00	0	S

# The proposed law agreed upon by the Knesset Interior Committee on
# 2005-02-14 is that, for 2005 and beyond, DST starts at 02:00 the
# last Friday before April 2nd (i.e. the last Friday in March or April
# 1st itself if it falls on a Friday) and ends at 02:00 on the Saturday
# night _before_ the fast of Yom Kippur.
#
# Those who can read Hebrew can view the announcement at:
#
#	ftp://ftp.cs.huji.ac.il/pub/tz/announcements/2005+beyond.ps

# Rule	NAME	FROM	TO	-	IN	ON	AT	SAVE	LETTER/S
Rule	Zion	2005	2012	-	Apr	Fri<=1	2:00	1:00	D
Rule	Zion	2005	only	-	Oct	 9	2:00	0	S
Rule	Zion	2006	only	-	Oct	 1	2:00	0	S
Rule	Zion	2007	only	-	Sep	16	2:00	0	S
Rule	Zion	2008	only	-	Oct	 5	2:00	0	S
Rule	Zion	2009	only	-	Sep	27	2:00	0	S
Rule	Zion	2010	only	-	Sep	12	2:00	0	S
Rule	Zion	2011	only	-	Oct	 2	2:00	0	S
Rule	Zion	2012	only	-	Sep	23	2:00	0	S

# From Ephraim Silverberg (2020-10-26):
# The current time law (2013) from the State of Israel can be viewed
# (in Hebrew) at:
# ftp://ftp.cs.huji.ac.il/pub/tz/israel/announcements/2013+law.pdf
# It translates to:
# Every year, in the period from the Friday before the last Sunday in
# the month of March at 02:00 a.m. until the last Sunday of the month
# of October at 02:00 a.m., Israel Time will be advanced an additional
# hour such that it will be UTC+3.

# Rule	NAME	FROM	TO	-	IN	ON	AT	SAVE	LETTER/S
Rule	Zion	2013	max	-	Mar	Fri>=23	2:00	1:00	D
Rule	Zion	2013	max	-	Oct	lastSun	2:00	0	S

# Zone	NAME		STDOFF	RULES	FORMAT	[UNTIL]
Zone	Asia/Jerusalem	2:20:54 -	LMT	1880
			2:20:40	-	JMT	1918 # Jerusalem Mean Time?
			2:00	Zion	I%sT



###############################################################################

# Japan

# '9:00' and 'JST' is from Guy Harris.

# From Paul Eggert (2020-01-19):
# Starting in the 7th century, Japan generally followed an ancient Chinese
# timekeeping system that divided night and day into six hours each,
# with hour length depending on season.  In 1873 the government
# started requiring the use of a Western style 24-hour clock.  See:
# Yulia Frumer, "Making Time: Astronomical Time Measurement in Tokugawa Japan"
# <https://www.worldcat.org/oclc/1043907065>.  As the tzdb code and
# data support only 24-hour clocks, its tables model timestamps before
# 1873 using Western-style local mean time.

# From Hideyuki Suzuki (1998-11-09):
# 'Tokyo' usually stands for the former location of Tokyo Astronomical
# Observatory: 139° 44' 40.90" E (9h 18m 58.727s), 35° 39' 16.0" N.
# This data is from 'Rika Nenpyou (Chronological Scientific Tables) 1996'
# edited by National Astronomical Observatory of Japan....
# JST (Japan Standard Time) has been used since 1888-01-01 00:00 (JST).
# The law is enacted on 1886-07-07.

# From Hideyuki Suzuki (1998-11-16):
# The ordinance No. 51 (1886) established "standard time" in Japan,
# which stands for the time on 135° E.
# In the ordinance No. 167 (1895), "standard time" was renamed to "central
# standard time".  And the same ordinance also established "western standard
# time", which stands for the time on 120° E....  But "western standard
# time" was abolished in the ordinance No. 529 (1937).  In the ordinance No.
# 167, there is no mention regarding for what place western standard time is
# standard....
#
# I wrote "ordinance" above, but I don't know how to translate.
# In Japanese it's "chokurei", which means ordinance from emperor.

# From Yu-Cheng Chuang (2013-07-12):
# ...the Meiji Emperor announced Ordinance No. 167 of Meiji Year 28 "The clause
# about standard time" ... The adoption began from Jan 1, 1896.
# https://ja.wikisource.org/wiki/標準時ニ關スル件_(公布時)
#
# ...the Showa Emperor announced Ordinance No. 529 of Showa Year 12 ... which
# means the whole Japan territory, including later occupations, adopt Japan
# Central Time (UT+9). The adoption began on Oct 1, 1937.
# https://ja.wikisource.org/wiki/明治二十八年勅令第百六十七號標準時ニ關スル件中改正ノ件

# From Paul Eggert (1995-03-06):
# Today's _Asahi Evening News_ (page 4) reports that Japan had
# daylight saving between 1948 and 1951, but "the system was discontinued
# because the public believed it would lead to longer working hours."

# From Mayumi Negishi in the 2005-08-10 Japan Times:
# http://www.japantimes.co.jp/cgi-bin/getarticle.pl5?nn20050810f2.htm
# Occupation authorities imposed daylight-saving time on Japan on
# [1948-05-01]....  But lack of prior debate and the execution of
# daylight-saving time just three days after the bill was passed generated
# deep hatred of the concept....  The Diet unceremoniously passed a bill to
# dump the unpopular system in October 1951, less than a month after the San
# Francisco Peace Treaty was signed.  (A government poll in 1951 showed 53%
# of the Japanese wanted to scrap daylight-saving time, as opposed to 30% who
# wanted to keep it.)

# From Takayuki Nikai (2018-01-19):
# The source of information is Japanese law.
# http://www.shugiin.go.jp/internet/itdb_housei.nsf/html/houritsu/00219480428029.htm
# http://www.shugiin.go.jp/internet/itdb_housei.nsf/html/houritsu/00719500331039.htm
# ... In summary, it is written as follows.  From 24:00 on the first Saturday
# in May, until 0:00 on the day after the second Saturday in September.

# From Phake Nick (2018-09-27):
# [T]he webpage authored by National Astronomical Observatory of Japan
# https://eco.mtk.nao.ac.jp/koyomi/wiki/BBFEB9EF2FB2C6BBFEB9EF.html
# ... mentioned that using Showa 23 (year 1948) as example, 13pm of September
# 11 in summer time will equal to 0am of September 12 in standard time.
# It cited a document issued by the Liaison Office which briefly existed
# during the postwar period of Japan, where the detail on implementation
# of the summer time is described in the document.
# https://eco.mtk.nao.ac.jp/koyomi/wiki/BBFEB9EF2FB2C6BBFEB9EFB2C6BBFEB9EFA4CEBCC2BBDCA4CBA4C4A4A4A4C6.pdf
# The text in the document do instruct a fall back to occur at
# September 11, 13pm in summer time, while ordinary citizens can
# change the clock before they sleep.
#
# From Paul Eggert (2018-09-27):
# This instruction is equivalent to "Sat>=8 25:00", so use that.  zic treats
# it like "Sun>=9 01:00", which is not quite the same but is the best we can
# do in any POSIX or C platform.  The "25:00" assumes zic from 2007 or later,
# which should be safe now.

# Rule	NAME	FROM	TO	-	IN	ON	AT	SAVE	LETTER/S
Rule	Japan	1948	only	-	May	Sat>=1	24:00	1:00	D
Rule	Japan	1948	1951	-	Sep	Sun>=9	 1:00	0	S
Rule	Japan	1949	only	-	Apr	Sat>=1	24:00	1:00	D
Rule	Japan	1950	1951	-	May	Sat>=1	24:00	1:00	D

# Zone	NAME		STDOFF	RULES	FORMAT	[UNTIL]
Zone	Asia/Tokyo	9:18:59	-	LMT	1887 Dec 31 15:00u
			9:00	Japan	J%sT
# Since 1938, all Japanese possessions have been like Asia/Tokyo,
# except that Truk (Chuuk), Ponape (Pohnpei), and Jaluit (Kosrae) did not
# switch from +10 to +09 until 1941-04-01; see the 'australasia' file.

# Jordan
#
# From <http://star.arabia.com/990701/JO9.html>
# Jordan Week (1999-07-01) via Steffen Thorsen (1999-09-09):
# Clocks in Jordan were forwarded one hour on Wednesday at midnight,
# in accordance with the government's decision to implement summer time
# all year round.
#
# From <http://star.arabia.com/990930/JO9.html>
# Jordan Week (1999-09-30) via Steffen Thorsen (1999-11-09):
# Winter time starts today Thursday, 30 September. Clocks will be turned back
# by one hour.  This is the latest government decision and it's final!
# The decision was taken because of the increase in working hours in
# government's departments from six to seven hours.
#
# From Paul Eggert (2005-11-22):
# Starting 2003 transitions are from Steffen Thorsen's web site timeanddate.com.
#
# From Steffen Thorsen (2005-11-23):
# For Jordan I have received multiple independent user reports every year
# about DST end dates, as the end-rule is different every year.
#
# From Steffen Thorsen (2006-10-01), after a heads-up from Hilal Malawi:
# http://www.petranews.gov.jo/nepras/2006/Sep/05/4000.htm
# "Jordan will switch to winter time on Friday, October 27".
#

# From Steffen Thorsen (2009-04-02):
# This single one might be good enough, (2009-03-24, Arabic):
# http://petra.gov.jo/Artical.aspx?Lng=2&Section=8&Artical=95279
#
# Google's translation:
#
# > The Council of Ministers decided in 2002 to adopt the principle of timely
# > submission of the summer at 60 minutes as of midnight on the last Thursday
# > of the month of March of each year.
#
# So - this means the midnight between Thursday and Friday since 2002.

# From Arthur David Olson (2009-04-06):
# We still have Jordan switching to DST on Thursdays in 2000 and 2001.

# From Steffen Thorsen (2012-10-25):
# Yesterday the government in Jordan announced that they will not
# switch back to standard time this winter, so the will stay on DST
# until about the same time next year (at least).
# http://www.petra.gov.jo/Public_News/Nws_NewsDetails.aspx?NewsID=88950

# From Steffen Thorsen (2013-12-11):
# Jordan Times and other sources say that Jordan is going back to
# UTC+2 on 2013-12-19 at midnight:
# http://jordantimes.com/govt-decides-to-switch-back-to-wintertime
# Official, in Arabic:
# http://www.petra.gov.jo/public_news/Nws_NewsDetails.aspx?Menu_ID=&Site_Id=2&lang=1&NewsID=133230&CatID=14
# ... Our background/permalink about it
# https://www.timeanddate.com/news/time/jordan-reverses-dst-decision.html
# ...
# http://www.petra.gov.jo/Public_News/Nws_NewsDetails.aspx?lang=2&site_id=1&NewsID=133313&Type=P
# ... says midnight for the coming one and 1:00 for the ones in the future
# (and they will use DST again next year, using the normal schedule).

# From Paul Eggert (2013-12-11):
# As Steffen suggested, consider the past 21-month experiment to be DST.

# From Steffen Thorsen (2021-09-24):
# The Jordanian Government announced yesterday that they will start DST
# in February instead of March:
# https://petra.gov.jo/Include/InnerPage.jsp?ID=37683&lang=en&name=en_news (English)
# https://petra.gov.jo/Include/InnerPage.jsp?ID=189969&lang=ar&name=news (Arabic)
# From the Arabic version, it seems to say it would be at midnight
# (assume 24:00) on the last Thursday in February, starting from 2022.

# Rule	NAME	FROM	TO	-	IN	ON	AT	SAVE	LETTER/S
Rule	Jordan	1973	only	-	Jun	6	0:00	1:00	S
Rule	Jordan	1973	1975	-	Oct	1	0:00	0	-
Rule	Jordan	1974	1977	-	May	1	0:00	1:00	S
Rule	Jordan	1976	only	-	Nov	1	0:00	0	-
Rule	Jordan	1977	only	-	Oct	1	0:00	0	-
Rule	Jordan	1978	only	-	Apr	30	0:00	1:00	S
Rule	Jordan	1978	only	-	Sep	30	0:00	0	-
Rule	Jordan	1985	only	-	Apr	1	0:00	1:00	S
Rule	Jordan	1985	only	-	Oct	1	0:00	0	-
Rule	Jordan	1986	1988	-	Apr	Fri>=1	0:00	1:00	S
Rule	Jordan	1986	1990	-	Oct	Fri>=1	0:00	0	-
Rule	Jordan	1989	only	-	May	8	0:00	1:00	S
Rule	Jordan	1990	only	-	Apr	27	0:00	1:00	S
Rule	Jordan	1991	only	-	Apr	17	0:00	1:00	S
Rule	Jordan	1991	only	-	Sep	27	0:00	0	-
Rule	Jordan	1992	only	-	Apr	10	0:00	1:00	S
Rule	Jordan	1992	1993	-	Oct	Fri>=1	0:00	0	-
Rule	Jordan	1993	1998	-	Apr	Fri>=1	0:00	1:00	S
Rule	Jordan	1994	only	-	Sep	Fri>=15	0:00	0	-
Rule	Jordan	1995	1998	-	Sep	Fri>=15	0:00s	0	-
Rule	Jordan	1999	only	-	Jul	 1	0:00s	1:00	S
Rule	Jordan	1999	2002	-	Sep	lastFri	0:00s	0	-
Rule	Jordan	2000	2001	-	Mar	lastThu	0:00s	1:00	S
Rule	Jordan	2002	2012	-	Mar	lastThu	24:00	1:00	S
Rule	Jordan	2003	only	-	Oct	24	0:00s	0	-
Rule	Jordan	2004	only	-	Oct	15	0:00s	0	-
Rule	Jordan	2005	only	-	Sep	lastFri	0:00s	0	-
Rule	Jordan	2006	2011	-	Oct	lastFri	0:00s	0	-
Rule	Jordan	2013	only	-	Dec	20	0:00	0	-
Rule	Jordan	2014	2021	-	Mar	lastThu	24:00	1:00	S
Rule	Jordan	2014	max	-	Oct	lastFri	0:00s	0	-
Rule	Jordan	2022	max	-	Feb	lastThu	24:00	1:00	S
# Zone	NAME		STDOFF	RULES	FORMAT	[UNTIL]
Zone	Asia/Amman	2:23:44 -	LMT	1931
			2:00	Jordan	EE%sT


# Kazakhstan

# From Kazakhstan Embassy's News Bulletin No. 11
# <http://www.kazsociety.org.uk/news/2005/03/30.htm> (2005-03-21):
# The Government of Kazakhstan passed a resolution March 15 abolishing
# daylight saving time citing lack of economic benefits and health
# complications coupled with a decrease in productivity.
#
# From Branislav Kojic (in Astana) via Gwillim Law (2005-06-28):
# ... what happened was that the former Kazakhstan Eastern time zone
# was "blended" with the Central zone.  Therefore, Kazakhstan now has
# two time zones, and difference between them is one hour.  The zone
# closer to UTC is the former Western zone (probably still called the
# same), encompassing four provinces in the west: Aqtöbe, Atyraū,
# Mangghystaū, and West Kazakhstan.  The other zone encompasses
# everything else....  I guess that would make Kazakhstan time zones
# de jure UTC+5 and UTC+6 respectively.

# From Stepan Golosunov (2016-03-27):
# Review of the linked documents from http://adilet.zan.kz/
# produced the following data for post-1991 Kazakhstan:
#
# 0. Act of the Cabinet of Ministers of the USSR
# from 1991-02-04 No. 20
# http://pravo.gov.ru/proxy/ips/?docbody=&nd=102010545
# removed the extra hour ("decree time") on the territory of the USSR
# starting with the last Sunday of March 1991.
# It also allowed (but not mandated) Kazakh SSR, Kirghiz SSR, Tajik SSR,
# Turkmen SSR and Uzbek SSR to not have "summer" time.
#
# The 1992-01-13 act also refers to the act of the Cabinet of Ministers
# of the Kazakh SSR from 1991-03-20 No. 170 "About the act of the Cabinet
# of Ministers of the USSR from 1991-02-04 No. 20" but I didn't found its
# text.
#
# According to Izvestia newspaper No. 68 (23334) from 1991-03-20
# -- page 6; available at http://libinfo.org/newsr/newsr2574.djvu via
# http://libinfo.org/index.php?id=58564 -- on 1991-03-31 at 2:00 during
# transition to "summer" time:
# Republic of Georgia, Latvian SSR, Lithuanian SSR, SSR Moldova,
# Estonian SSR; Komi ASSR; Kaliningrad oblast; Nenets autonomous okrug
# were to move clocks 1 hour forward.
# Kazakh SSR (excluding Uralsk oblast); Republic of Kyrgyzstan, Tajik
# SSR; Andijan, Jizzakh, Namangan, Sirdarya, Tashkent, Fergana oblasts
# of the Uzbek SSR were to move clocks 1 hour backwards.
# Other territories were to not move clocks.
# When the "summer" time would end on 1991-09-29, clocks were to be
# moved 1 hour backwards on the territory of the USSR excluding
# Kazakhstan, Kirghizia, Uzbekistan, Turkmenia, Tajikistan.
#
# Apparently there were last minute changes. Apparently Kazakh act No. 170
# was one of such changes.
#
# https://ru.wikipedia.org/wiki/Декретное_время
# claims that Sovetskaya Rossiya newspaper on 1991-03-29 published that
# Nenets autonomous okrug, Komi and Kazakhstan (excluding Uralsk oblast)
# were to not move clocks and Uralsk oblast was to move clocks
# forward; on 1991-09-29 Kazakhstan was to move clocks backwards.
# (Probably there were changes even after that publication. There is an
# article claiming that Kaliningrad oblast decided on 1991-03-29 to not
# move clocks.)
#
# This implies that on 1991-03-31 Asia/Oral remained on +04/+05 while
# the rest of Kazakhstan switched from +06/+07 to +05/06 or from +05/06
# to +04/+05. It's unclear how Qyzylorda oblast moved into the fifth
# time belt. (By switching from +04/+05 to +05/+06 on 1991-09-29?) ...
#
# 1. Act of the Cabinet of Ministers of the Republic of Kazakhstan
# from 1992-01-13 No. 28
# http://adilet.zan.kz/rus/docs/P920000028_
# (text includes modification from the 1996 act)
# introduced new rules for calculation of time, mirroring Russian
# 1992-01-08 act.  It specified that time would be calculated
# according to time belts plus extra hour ("decree time"), moved clocks
# on the whole territory of Kazakhstan 1 hour forward on 1992-01-19 at
# 2:00, specified DST rules.  It acknowledged that Kazakhstan was
# located in the fourth and the fifth time belts and specified the
# border between them to be located east of Qostanay and Aktyubinsk
# oblasts (notably including Turgai and Qyzylorda oblasts into the fifth
# time belt).
#
# This means switch on 1992-01-19 at 2:00 from +04/+05 to +05/+06 for
# Asia/Aqtau, Asia/Aqtobe, Asia/Oral, Atyraū and Qostanay oblasts; from
# +05/+06 to +06/+07 for Asia/Almaty and Asia/Qyzylorda (and Arkalyk)....
#
# 2. Act of the Cabinet of Ministers of the Republic of Kazakhstan
# from 1992-03-27 No. 284
# http://adilet.zan.kz/rus/docs/P920000284_
# cancels extra hour ("decree time") for Uralsk and Qyzylorda oblasts
# since the last Sunday of March 1992, while keeping them in the fourth
# and the fifth time belts respectively.
#
# 3. Order of the Prime Minister of the Republic of Kazakhstan
# from 1994-09-23 No. 384
# http://adilet.zan.kz/rus/docs/R940000384_
# cancels the extra hour ("decree time") on the territory of Mangghystaū
# oblast since the last Sunday of September 1994 (saying that time on
# the territory would correspond to the third time belt as a
# result)....
#
# 4. Act of the Government of the Republic of Kazakhstan
# from 1996-05-08 No. 575
# http://adilet.zan.kz/rus/docs/P960000575_
# amends the 1992-01-13 act to end summer time in October instead
# of September, mirroring identical Russian change from 1996-04-23 act.
#
# 5. Act of the Government of the Republic of Kazakhstan
# from 1999-03-26 No. 305
# http://adilet.zan.kz/rus/docs/P990000305_
# cancels the extra hour ("decree time") for Atyraū oblast since the
# last Sunday of March 1999 while retaining the oblast in the fourth
# time belt.
#
# This means change from +05/+06 to +04/+05....
#
# 6. Act of the Government of the Republic of Kazakhstan
# from 2000-11-23 No. 1749
# http://adilet.zan.kz/rus/archive/docs/P000001749_/23.11.2000
# replaces the previous five documents.
#
# The only changes I noticed are in definition of the border between the
# fourth and the fifth time belts.  They account for changes in spelling
# and administrative division (splitting of Turgai oblast in 1997
# probably changed time in territories incorporated into Qostanay oblast
# (including Arkalyk) from +06/+07 to +05/+06) and move Qyzylorda oblast
# from being in the fifth time belt and not using decree time into the
# fourth time belt (no change in practice).
#
# 7. Act of the Government of the Republic of Kazakhstan
# from 2003-12-29 No. 1342
# http://adilet.zan.kz/rus/docs/P030001342_
# modified the 2000-11-23 act.  No relevant changes, apparently.
#
# 8. Act of the Government of the Republic of Kazakhstan
# from 2004-07-20 No. 775
# http://adilet.zan.kz/rus/archive/docs/P040000775_/20.07.2004
# modified the 2000-11-23 act to move Qostanay and Qyzylorda oblasts into
# the fifth time belt and add Aktobe oblast to the list of regions not
# using extra hour ("decree time"), leaving Kazakhstan with only 2 time
# zones (+04/+05 and +06/+07).  The changes were to be implemented
# during DST transitions in 2004 and 2005 but the acts got radically
# amended before implementation happened.
#
# 9. Act of the Government of the Republic of Kazakhstan
# from 2004-09-15 No. 1059
# http://adilet.zan.kz/rus/docs/P040001059_
# modified the 2000-11-23 act to remove exceptions from the "decree time"
# (leaving Kazakhstan in +05/+06 and +06/+07 zones), amended the
# 2004-07-20 act to implement changes for Atyraū, West Kazakhstan,
# Qostanay, Qyzylorda and Mangghystaū oblasts by not moving clocks
# during the 2004 transition to "winter" time.
#
# This means transition from +04/+05 to +05/+06 for Atyraū oblast (no
# zone currently), Asia/Oral, Asia/Aqtau and transition from +05/+06 to
# +06/+07 for Qostanay oblast (Qostanay and Arkalyk, no zones currently)
# and Asia/Qyzylorda on 2004-10-31 at 3:00....
#
# 10. Act of the Government of the Republic of Kazakhstan
# from 2005-03-15 No. 231
# http://adilet.zan.kz/rus/docs/P050000231_
# removes DST provisions from the 2000-11-23 act, removes most of the
# (already implemented) provisions from the 2004-07-20 and 2004-09-15
# acts, comes into effect 10 days after official publication.
# The only practical effect seems to be the abolition of the summer
# time.
#
# Unamended version of the act of the Government of the Russian Federation
# No. 23 from 1992-01-08 [See 'europe' file for details].
# Kazakh 1992-01-13 act appears to provide the same rules and 1992-03-27
# act was to be enacted on the last Sunday of March 1992.

# From Stepan Golosunov (2016-11-08):
# Turgai reorganization should affect only southern part of Qostanay
# oblast.  Which should probably be separated into Asia/Arkalyk zone.
# (There were also 1970, 1988 and 1990 Turgai oblast reorganizations
# according to wikipedia.)
#
# [For Qostanay] http://www.ng.kz/gazeta/195/hranit/
# suggests that clocks were to be moved 40 minutes backwards on
# 1920-01-01 to the fourth time belt.  But I do not understand
# how that could happen....
#
# [For Atyrau and Oral] 1919 decree
# (http://www.worldtimezone.com/dst_news/dst_news_russia-1919-02-08.html
# and in Byalokoz) lists Ural river (plus 10 versts on its left bank) in
# the third time belt (before 1930 this means +03).

# From Alexander Konzurovski (2018-12-20):
# Qyzyolrda Region (Asia/Qyzylorda) is changing its time zone from
# UTC+6 to UTC+5 effective December 21st, 2018. The legal document is
# located here: http://adilet.zan.kz/rus/docs/P1800000817 (russian language).

# Zone	NAME		STDOFF	RULES	FORMAT	[UNTIL]
#
# Almaty (formerly Alma-Ata), representing most locations in Kazakhstan
# This includes KZ-AKM, KZ-ALA, KZ-ALM, KZ-AST, KZ-BAY, KZ-VOS, KZ-ZHA,
# KZ-KAR, KZ-SEV, KZ-PAV, and KZ-YUZ.
Zone	Asia/Almaty	5:07:48 -	LMT	1924 May  2 # or Alma-Ata
			5:00	-	+05	1930 Jun 21
			6:00 RussiaAsia +06/+07	1991 Mar 31  2:00s
			5:00 RussiaAsia	+05/+06	1992 Jan 19  2:00s
			6:00 RussiaAsia	+06/+07	2004 Oct 31  2:00s
			6:00	-	+06
# Qyzylorda (aka Kyzylorda, Kizilorda, Kzyl-Orda, etc.) (KZ-KZY)
Zone	Asia/Qyzylorda	4:21:52 -	LMT	1924 May  2
			4:00	-	+04	1930 Jun 21
			5:00	-	+05	1981 Apr  1
			5:00	1:00	+06	1981 Oct  1
			6:00	-	+06	1982 Apr  1
			5:00 RussiaAsia	+05/+06	1991 Mar 31  2:00s
			4:00 RussiaAsia	+04/+05	1991 Sep 29  2:00s
			5:00 RussiaAsia	+05/+06	1992 Jan 19  2:00s
			6:00 RussiaAsia	+06/+07	1992 Mar 29  2:00s
			5:00 RussiaAsia	+05/+06	2004 Oct 31  2:00s
			6:00	-	+06	2018 Dec 21  0:00
			5:00	-	+05
#
# Qostanay (aka Kostanay, Kustanay) (KZ-KUS)
# The 1991/2 rules are unclear partly because of the 1997 Turgai
# reorganization.
Zone	Asia/Qostanay	4:14:28 -	LMT	1924 May  2
			4:00	-	+04	1930 Jun 21
			5:00	-	+05	1981 Apr  1
			5:00	1:00	+06	1981 Oct  1
			6:00	-	+06	1982 Apr  1
			5:00 RussiaAsia	+05/+06	1991 Mar 31  2:00s
			4:00 RussiaAsia	+04/+05	1992 Jan 19  2:00s
			5:00 RussiaAsia	+05/+06	2004 Oct 31  2:00s
			6:00	-	+06

# Aqtöbe (aka Aktobe, formerly Aktyubinsk) (KZ-AKT)
Zone	Asia/Aqtobe	3:48:40	-	LMT	1924 May  2
			4:00	-	+04	1930 Jun 21
			5:00	-	+05	1981 Apr  1
			5:00	1:00	+06	1981 Oct  1
			6:00	-	+06	1982 Apr  1
			5:00 RussiaAsia	+05/+06	1991 Mar 31  2:00s
			4:00 RussiaAsia	+04/+05	1992 Jan 19  2:00s
			5:00 RussiaAsia	+05/+06	2004 Oct 31  2:00s
			5:00	-	+05
# Mangghystaū (KZ-MAN)
# Aqtau was not founded until 1963, but it represents an inhabited region,
# so include timestamps before 1963.
Zone	Asia/Aqtau	3:21:04	-	LMT	1924 May  2
			4:00	-	+04	1930 Jun 21
			5:00	-	+05	1981 Oct  1
			6:00	-	+06	1982 Apr  1
			5:00 RussiaAsia	+05/+06	1991 Mar 31  2:00s
			4:00 RussiaAsia	+04/+05	1992 Jan 19  2:00s
			5:00 RussiaAsia	+05/+06	1994 Sep 25  2:00s
			4:00 RussiaAsia	+04/+05	2004 Oct 31  2:00s
			5:00	-	+05
# Atyraū (KZ-ATY) is like Mangghystaū except it switched from
# +04/+05 to +05/+06 in spring 1999, not fall 1994.
Zone	Asia/Atyrau	3:27:44	-	LMT	1924 May  2
			3:00	-	+03	1930 Jun 21
			5:00	-	+05	1981 Oct  1
			6:00	-	+06	1982 Apr  1
			5:00 RussiaAsia	+05/+06	1991 Mar 31  2:00s
			4:00 RussiaAsia	+04/+05	1992 Jan 19  2:00s
			5:00 RussiaAsia	+05/+06	1999 Mar 28  2:00s
			4:00 RussiaAsia	+04/+05	2004 Oct 31  2:00s
			5:00	-	+05
# West Kazakhstan (KZ-ZAP)
# From Paul Eggert (2016-03-18):
# The 1989 transition is from USSR act No. 227 (1989-03-14).
Zone	Asia/Oral	3:25:24	-	LMT	1924 May  2 # or Ural'sk
			3:00	-	+03	1930 Jun 21
			5:00	-	+05	1981 Apr  1
			5:00	1:00	+06	1981 Oct  1
			6:00	-	+06	1982 Apr  1
			5:00 RussiaAsia	+05/+06	1989 Mar 26  2:00s
			4:00 RussiaAsia	+04/+05	1992 Jan 19  2:00s
			5:00 RussiaAsia	+05/+06	1992 Mar 29  2:00s
			4:00 RussiaAsia	+04/+05	2004 Oct 31  2:00s
			5:00	-	+05

# Kyrgyzstan (Kirgizstan)
# Transitions through 1991 are from Shanks & Pottenger.

# From Paul Eggert (2005-08-15):
# According to an article dated today in the Kyrgyzstan Development Gateway
# http://eng.gateway.kg/cgi-bin/page.pl?id=1&story_name=doc9979.shtml
# Kyrgyzstan is canceling the daylight saving time system.  I take the article
# to mean that they will leave their clocks at 6 hours ahead of UTC.
# From Malik Abdugaliev (2005-09-21):
# Our government cancels daylight saving time 6th of August 2005.
# From 2005-08-12 our GMT-offset is +6, w/o any daylight saving.

# Rule	NAME	FROM	TO	-	IN	ON	AT	SAVE	LETTER/S
Rule	Kyrgyz	1992	1996	-	Apr	Sun>=7	0:00s	1:00	-
Rule	Kyrgyz	1992	1996	-	Sep	lastSun	0:00	0	-
Rule	Kyrgyz	1997	2005	-	Mar	lastSun	2:30	1:00	-
Rule	Kyrgyz	1997	2004	-	Oct	lastSun	2:30	0	-
# Zone	NAME		STDOFF	RULES	FORMAT	[UNTIL]
Zone	Asia/Bishkek	4:58:24 -	LMT	1924 May  2
			5:00	-	+05	1930 Jun 21
			6:00 RussiaAsia +06/+07	1991 Mar 31  2:00s
			5:00 RussiaAsia	+05/+06	1991 Aug 31  2:00
			5:00	Kyrgyz	+05/+06	2005 Aug 12
			6:00	-	+06

###############################################################################

# Korea (North and South)

# From Annie I. Bang (2006-07-10):
# http://www.koreaherald.com/view.php?ud=200607100012
# Korea ran a daylight saving program from 1949-61 but stopped it
# during the 1950-53 Korean War.  The system was temporarily enforced
# between 1987 and 1988 ...

# From Sanghyuk Jung (2014-10-29):
# https://mm.icann.org/pipermail/tz/2014-October/021830.html
# According to the Korean Wikipedia
# https://ko.wikipedia.org/wiki/한국_표준시
# [oldid=12896437 2014-09-04 08:03 UTC]
# DST in Republic of Korea was as follows....  And I checked old
# newspapers in Korean, all articles correspond with data in Wikipedia.
# For example, the article in 1948 (Korean Language) proved that DST
# started at June 1 in that year.  For another example, the article in
# 1988 said that DST started at 2:00 AM in that year.

# From Phake Nick (2018-10-27):
# 1. According to official announcement from Korean government, the DST end
# date in South Korea should be
# 1955-09-08 without specifying time
# http://theme.archives.go.kr/next/common/viewEbook.do?singleData=N&archiveEventId=0027977557
# 1956-09-29 without specifying time
# http://theme.archives.go.kr/next/common/viewEbook.do?singleData=N&archiveEventId=0027978341
# 1957-09-21 24 o'clock
# http://theme.archives.go.kr/next/common/viewEbook.do?singleData=N&archiveEventId=0027979690#3
# 1958-09-20 24 o'clock
# http://theme.archives.go.kr/next/common/viewEbook.do?singleData=N&archiveEventId=0027981189
# 1959-09-19 24 o'clock
# http://theme.archives.go.kr/next/common/viewEbook.do?singleData=N&archiveEventId=0027982974#2
# 1960-09-17 24 o'clock
# http://theme.archives.go.kr/next/common/viewEbook.do?singleData=N&archiveEventId=0028044104
# ...
# 2.... https://namu.wiki/w/대한민국%20표준시 ... [says]
# when Korea was using GMT+8:30 as standard time, the international
# aviation/marine/meteorological industry in the country refused to
# follow and continued to use GMT+9:00 for interoperability.


# Rule	NAME	FROM	TO	-	IN	ON	AT	SAVE	LETTER/S
Rule	ROK	1948	only	-	Jun	 1	 0:00	1:00	D
Rule	ROK	1948	only	-	Sep	12	24:00	0	S
Rule	ROK	1949	only	-	Apr	 3	 0:00	1:00	D
Rule	ROK	1949	1951	-	Sep	Sat>=7	24:00	0	S
Rule	ROK	1950	only	-	Apr	 1	 0:00	1:00	D
Rule	ROK	1951	only	-	May	 6	 0:00	1:00	D
Rule	ROK	1955	only	-	May	 5	 0:00	1:00	D
Rule	ROK	1955	only	-	Sep	 8	24:00	0	S
Rule	ROK	1956	only	-	May	20	 0:00	1:00	D
Rule	ROK	1956	only	-	Sep	29	24:00	0	S
Rule	ROK	1957	1960	-	May	Sun>=1	 0:00	1:00	D
Rule	ROK	1957	1960	-	Sep	Sat>=17	24:00	0	S
Rule	ROK	1987	1988	-	May	Sun>=8	 2:00	1:00	D
Rule	ROK	1987	1988	-	Oct	Sun>=8	 3:00	0	S

# From Paul Eggert (2016-08-23):
# The Korean Wikipedia entry gives the following sources for UT offsets:
#
# 1908: Official Journal Article No. 3994 (decree No. 5)
# 1912: Governor-General of Korea Official Gazette Issue No. 367
#       (Announcement No. 338)
# 1954: Presidential Decree No. 876 (1954-03-17)
# 1961: Law No. 676 (1961-08-07)
#
# (Another source "1987: Law No. 3919 (1986-12-31)" was in the 2014-10-30
# edition of the Korean Wikipedia entry.)
#
# I guessed that time zone abbreviations through 1945 followed the same
# rules as discussed under Taiwan, with nominal switches from JST to KST
# when the respective cities were taken over by the Allies after WWII.
#
# For Pyongyang, guess no changes from World War II until 2015, as we
# have no information otherwise.

# From Steffen Thorsen (2015-08-07):
# According to many news sources, North Korea is going to change to
# the 8:30 time zone on August 15, one example:
# http://www.bbc.com/news/world-asia-33815049
#
# From Paul Eggert (2015-08-15):
# Bells rang out midnight (00:00) Friday as part of the celebrations.  See:
# Talmadge E. North Korea celebrates new time zone, 'Pyongyang Time'
# http://news.yahoo.com/north-korea-celebrates-time-zone-pyongyang-time-164038128.html
# There is no common English-language abbreviation for this time zone.
# Use KST, as that's what we already use for 1954-1961 in ROK.

# From Kang Seonghoon (2018-04-29):
# North Korea will revert its time zone from UTC+8:30 (PYT; Pyongyang
# Time) back to UTC+9 (KST; Korea Standard Time).
#
# From Seo Sanghyeon (2018-04-30):
# Rodong Sinmun 2018-04-30 announced Pyongyang Time transition plan.
# https://www.nknews.org/kcna/wp-content/uploads/sites/5/2018/04/rodong-2018-04-30.pdf
# ... the transition date is 2018-05-05 ...  Citation should be Decree
# No. 2232 of April 30, 2018, of the Presidium of the Supreme People's
# Assembly, as published in Rodong Sinmun.
# From Tim Parenti (2018-04-29):
# It appears to be the front page story at the top in the right-most column.
#
# From Paul Eggert (2018-05-04):
# The BBC reported that the transition was from 23:30 to 24:00 today.
# https://www.bbc.com/news/world-asia-44010705

# Zone	NAME		STDOFF	RULES	FORMAT	[UNTIL]
Zone	Asia/Seoul	8:27:52	-	LMT	1908 Apr  1
			8:30	-	KST	1912 Jan  1
			9:00	-	JST	1945 Sep  8
			9:00	ROK	K%sT	1954 Mar 21
			8:30	ROK	K%sT	1961 Aug 10
			9:00	ROK	K%sT
Zone	Asia/Pyongyang	8:23:00 -	LMT	1908 Apr  1
			8:30	-	KST	1912 Jan  1
			9:00	-	JST	1945 Aug 24
			9:00	-	KST	2015 Aug 15 00:00
			8:30	-	KST	2018 May  4 23:30
			9:00	-	KST

###############################################################################

# Kuwait
# See Asia/Riyadh.

# Laos
# See Asia/Bangkok.


# Lebanon
# Rule	NAME	FROM	TO	-	IN	ON	AT	SAVE	LETTER/S
Rule	Lebanon	1920	only	-	Mar	28	0:00	1:00	S
Rule	Lebanon	1920	only	-	Oct	25	0:00	0	-
Rule	Lebanon	1921	only	-	Apr	3	0:00	1:00	S
Rule	Lebanon	1921	only	-	Oct	3	0:00	0	-
Rule	Lebanon	1922	only	-	Mar	26	0:00	1:00	S
Rule	Lebanon	1922	only	-	Oct	8	0:00	0	-
Rule	Lebanon	1923	only	-	Apr	22	0:00	1:00	S
Rule	Lebanon	1923	only	-	Sep	16	0:00	0	-
Rule	Lebanon	1957	1961	-	May	1	0:00	1:00	S
Rule	Lebanon	1957	1961	-	Oct	1	0:00	0	-
Rule	Lebanon	1972	only	-	Jun	22	0:00	1:00	S
Rule	Lebanon	1972	1977	-	Oct	1	0:00	0	-
Rule	Lebanon	1973	1977	-	May	1	0:00	1:00	S
Rule	Lebanon	1978	only	-	Apr	30	0:00	1:00	S
Rule	Lebanon	1978	only	-	Sep	30	0:00	0	-
Rule	Lebanon	1984	1987	-	May	1	0:00	1:00	S
Rule	Lebanon	1984	1991	-	Oct	16	0:00	0	-
Rule	Lebanon	1988	only	-	Jun	1	0:00	1:00	S
Rule	Lebanon	1989	only	-	May	10	0:00	1:00	S
Rule	Lebanon	1990	1992	-	May	1	0:00	1:00	S
Rule	Lebanon	1992	only	-	Oct	4	0:00	0	-
Rule	Lebanon	1993	max	-	Mar	lastSun	0:00	1:00	S
Rule	Lebanon	1993	1998	-	Sep	lastSun	0:00	0	-
Rule	Lebanon	1999	max	-	Oct	lastSun	0:00	0	-
# Zone	NAME		STDOFF	RULES	FORMAT	[UNTIL]
Zone	Asia/Beirut	2:22:00 -	LMT	1880
			2:00	Lebanon	EE%sT

# Malaysia
# Rule	NAME	FROM	TO	-	IN	ON	AT	SAVE	LETTER/S
Rule	NBorneo	1935	1941	-	Sep	14	0:00	0:20	-
Rule	NBorneo	1935	1941	-	Dec	14	0:00	0	-
#
# peninsular Malaysia
# taken from Mok Ly Yng (2003-10-30)
# https://web.archive.org/web/20190822231045/http://www.math.nus.edu.sg/~mathelmr/teaching/timezone.html
# This agrees with Singapore since 1905-06-01.
# Zone	NAME		STDOFF	RULES	FORMAT	[UNTIL]
Zone Asia/Kuala_Lumpur	6:46:46 -	LMT	1901 Jan  1
			6:55:25	-	SMT	1905 Jun  1 # Singapore M.T.
			7:00	-	+07	1933 Jan  1
			7:00	0:20	+0720	1936 Jan  1
			7:20	-	+0720	1941 Sep  1
			7:30	-	+0730	1942 Feb 16
			9:00	-	+09	1945 Sep 12
			7:30	-	+0730	1982 Jan  1
			8:00	-	+08
# Sabah & Sarawak
# From Paul Eggert (2014-08-12):
# The data entries here are mostly from Shanks & Pottenger, but the 1942, 1945
# and 1982 transition dates are from Mok Ly Yng.
# Zone	NAME		STDOFF	RULES	FORMAT	[UNTIL]
Zone Asia/Kuching	7:21:20	-	LMT	1926 Mar
			7:30	-	+0730	1933
			8:00 NBorneo  +08/+0820	1942 Feb 16
			9:00	-	+09	1945 Sep 12
			8:00	-	+08

# Maldives
# Zone	NAME		STDOFF	RULES	FORMAT	[UNTIL]
Zone	Indian/Maldives	4:54:00 -	LMT	1880 # Malé
			4:54:00	-	MMT	1960 # Malé Mean Time
			5:00	-	+05

# Mongolia

# Shanks & Pottenger say that Mongolia has three time zones, but
# The USNO (1995-12-21) and the CIA map Standard Time Zones of the World
# (2005-03) both say that it has just one.

# From Oscar van Vlijmen (1999-12-11):
# General Information Mongolia
# <http://www.mongoliatourism.gov.mn/general.htm> (1999-09)
# "Time: Mongolia has two time zones. Three westernmost provinces of
# Bayan-Ölgii, Uvs, and Hovd are one hour earlier than the capital city, and
# the rest of the country follows the Ulaanbaatar time, which is UTC/GMT plus
# eight hours."

# From Rives McDow (1999-12-13):
# Mongolia discontinued the use of daylight savings time in 1999; 1998
# being the last year it was implemented.  The dates of implementation I am
# unsure of, but most probably it was similar to Russia, except for the time
# of implementation may have been different....
# Some maps in the past have indicated that there was an additional time
# zone in the eastern part of Mongolia, including the provinces of Dornod,
# Sükhbaatar, and possibly Khentii.

# From Paul Eggert (1999-12-15):
# Naming and spelling is tricky in Mongolia.
# We'll use Hovd (also spelled Chovd and Khovd) to represent the west zone;
# the capital of the Hovd province is sometimes called Hovd, sometimes Dund-Us,
# and sometimes Jirgalanta (with variant spellings), but the name Hovd
# is good enough for our purposes.

# From Rives McDow (2001-05-13):
# In addition to Mongolia starting daylight savings as reported earlier
# (adopted DST on 2001-04-27 02:00 local time, ending 2001-09-28),
# there are three time zones.
#
# Provinces [at 7:00]: Bayan-Ölgii, Uvs, Khovd, Zavkhan, Govi-Altai
# Provinces [at 8:00]: Khövsgöl, Bulgan, Arkhangai, Khentii, Töv,
#	Bayankhongor, Övörkhangai, Dundgovi, Dornogovi, Ömnögovi
# Provinces [at 9:00]: Dornod, Sükhbaatar
#
# [The province of Selenge is omitted from the above lists.]

# From Ganbold Ts., Ulaanbaatar (2004-04-17):
# Daylight saving occurs at 02:00 local time last Saturday of March.
# It will change back to normal at 02:00 local time last Saturday of
# September.... As I remember this rule was changed in 2001.
#
# From Paul Eggert (2004-04-17):
# For now, assume Rives McDow's informant got confused about Friday vs
# Saturday, and that his 2001 dates should have 1 added to them.

# From Paul Eggert (2005-07-26):
# We have wildly conflicting information about Mongolia's time zones.
# Bill Bonnet (2005-05-19) reports that the US Embassy in Ulaanbaatar says
# there is only one time zone and that DST is observed, citing Microsoft
# Windows XP as the source.  Risto Nykänen (2005-05-16) reports that
# travelmongolia.org says there are two time zones (UT +07, +08) with no DST.
# Oscar van Vlijmen (2005-05-20) reports that the Mongolian Embassy in
# Washington, DC says there are two time zones, with DST observed.
# He also found
# http://ubpost.mongolnews.mn/index.php?subaction=showcomments&id=1111634894&archive=&start_from=&ucat=1&
# which also says that there is DST, and which has a comment by "Toddius"
# (2005-03-31 06:05 +0700) saying "Mongolia actually has 3.5 time zones.
# The West (OLGII) is +7 GMT, most of the country is ULAT is +8 GMT
# and some Eastern provinces are +9 GMT but Sükhbaatar Aimag is SUHK +8.5 GMT.
# The SUKH timezone is new this year, it is one of the few things the
# parliament passed during the tumultuous winter session."
# For now, let's ignore this information, until we have more confirmation.

# From Ganbold Ts. (2007-02-26):
# Parliament of Mongolia has just changed the daylight-saving rule in February.
# They decided not to adopt daylight-saving time....
# http://www.mongolnews.mn/index.php?module=unuudur&sec=view&id=15742

# From Deborah Goldsmith (2008-03-30):
# We received a bug report claiming that the tz database UTC offset for
# Asia/Choibalsan (GMT+09:00) is incorrect, and that it should be GMT
# +08:00 instead. Different sources appear to disagree with the tz
# database on this, e.g.:
#
# https://www.timeanddate.com/worldclock/city.html?n=1026
# http://www.worldtimeserver.com/current_time_in_MN.aspx
#
# both say GMT+08:00.

# From Steffen Thorsen (2008-03-31):
# eznis airways, which operates several domestic flights, has a flight
# schedule here:
# http://www.eznis.com/Container.jsp?id=112
# (click the English flag for English)
#
# There it appears that flights between Choibalsan and Ulaanbaatar arrive
# about 1:35 - 1:50 hours later in local clock time, no matter the
# direction, while Ulaanbaatar-Khovd takes 2 hours in the Eastern
# direction and 3:35 back, which indicates that Ulaanbaatar and Khovd are
# in different time zones (like we know about), while Choibalsan and
# Ulaanbaatar are in the same time zone (correction needed).

# From Arthur David Olson (2008-05-19):
# Assume that Choibalsan is indeed offset by 8:00.
# XXX--in the absence of better information, assume that transition
# was at the start of 2008-03-31 (the day of Steffen Thorsen's report);
# this is almost surely wrong.

# From Ganbold Tsagaankhuu (2015-03-10):
# It seems like yesterday Mongolian Government meeting has concluded to use
# daylight saving time in Mongolia....  Starting at 2:00AM of last Saturday of
# March 2015, daylight saving time starts.  And 00:00AM of last Saturday of
# September daylight saving time ends.  Source:
# http://zasag.mn/news/view/8969

# Rule	NAME	FROM	TO	-	IN	ON	AT	SAVE	LETTER/S
Rule	Mongol	1983	1984	-	Apr	1	0:00	1:00	-
Rule	Mongol	1983	only	-	Oct	1	0:00	0	-
# Shanks & Pottenger and IATA SSIM say 1990s switches occurred at 00:00,
# but McDow says the 2001 switches occurred at 02:00.  Also, IATA SSIM
# (1996-09) says 1996-10-25.  Go with Shanks & Pottenger through 1998.
#
# Shanks & Pottenger say that the Sept. 1984 through Sept. 1990 switches
# in Choibalsan (more precisely, in Dornod and Sükhbaatar) took place
# at 02:00 standard time, not at 00:00 local time as in the rest of
# the country.  That would be odd, and possibly is a result of their
# correction of 02:00 (in the previous edition) not being done correctly
# in the latest edition; so ignore it for now.

# From Ganbold Tsagaankhuu (2017-02-09):
# Mongolian Government meeting has concluded today to cancel daylight
# saving time adoption in Mongolia.  Source: http://zasag.mn/news/view/16192

Rule	Mongol	1985	1998	-	Mar	lastSun	0:00	1:00	-
Rule	Mongol	1984	1998	-	Sep	lastSun	0:00	0	-
# IATA SSIM (1999-09) says Mongolia no longer observes DST.
Rule	Mongol	2001	only	-	Apr	lastSat	2:00	1:00	-
Rule	Mongol	2001	2006	-	Sep	lastSat	2:00	0	-
Rule	Mongol	2002	2006	-	Mar	lastSat	2:00	1:00	-
Rule	Mongol	2015	2016	-	Mar	lastSat	2:00	1:00	-
Rule	Mongol	2015	2016	-	Sep	lastSat	0:00	0	-

# Zone	NAME		STDOFF	RULES	FORMAT	[UNTIL]
# Hovd, a.k.a. Chovd, Dund-Us, Dzhargalant, Khovd, Jirgalanta
Zone	Asia/Hovd	6:06:36 -	LMT	1905 Aug
			6:00	-	+06	1978
			7:00	Mongol	+07/+08
# Ulaanbaatar, a.k.a. Ulan Bataar, Ulan Bator, Urga
Zone	Asia/Ulaanbaatar 7:07:32 -	LMT	1905 Aug
			7:00	-	+07	1978
			8:00	Mongol	+08/+09
# Choibalsan, a.k.a. Bajan Tümen, Bajan Tumen, Chojbalsan,
# Choybalsan, Sanbejse, Tchoibalsan
Zone	Asia/Choibalsan	7:38:00 -	LMT	1905 Aug
			7:00	-	+07	1978
			8:00	-	+08	1983 Apr
			9:00	Mongol	+09/+10	2008 Mar 31
			8:00	Mongol	+08/+09

# Nepal
# Zone	NAME		STDOFF	RULES	FORMAT	[UNTIL]
Zone	Asia/Kathmandu	5:41:16 -	LMT	1920
			5:30	-	+0530	1986
			5:45	-	+0545

# Oman
# See Asia/Dubai.

# Pakistan

# From Rives McDow (2002-03-13):
# I have been advised that Pakistan has decided to adopt dst on a
# TRIAL basis for one year, starting 00:01 local time on April 7, 2002
# and ending at 00:01 local time October 6, 2002.  This is what I was
# told, but I believe that the actual time of change may be 00:00; the
# 00:01 was to make it clear which day it was on.

# From Paul Eggert (2002-03-15):
# Jesper Nørgaard found this URL:
# http://www.pak.gov.pk/public/news/app/app06_dec.htm
# (dated 2001-12-06) which says that the Cabinet adopted a scheme "to
# advance the clocks by one hour on the night between the first
# Saturday and Sunday of April and revert to the original position on
# 15th October each year".  This agrees with McDow's 04-07 at 00:00,
# but disagrees about the October transition, and makes it sound like
# it's not on a trial basis.  Also, the "between the first Saturday
# and Sunday of April" phrase, if taken literally, means that the
# transition takes place at 00:00 on the first Sunday on or after 04-02.

# From Paul Eggert (2003-02-09):
# DAWN <http://www.dawn.com/2002/10/06/top13.htm> reported on 2002-10-05
# that 2002 DST ended that day at midnight.  Go with McDow for now.

# From Steffen Thorsen (2003-03-14):
# According to http://www.dawn.com/2003/03/07/top15.htm
# there will be no DST in Pakistan this year:
#
# ISLAMABAD, March 6: Information and Media Development Minister Sheikh
# Rashid Ahmed on Thursday said the cabinet had reversed a previous
# decision to advance clocks by one hour in summer and put them back by
# one hour in winter with the aim of saving light hours and energy.
#
# The minister told a news conference that the experiment had rather
# shown 8 per cent higher consumption of electricity.

# From Alex Krivenyshev (2008-05-15):
#
# Here is an article that Pakistan plan to introduce Daylight Saving Time
# on June 1, 2008 for 3 months.
#
# "... The federal cabinet on Wednesday announced a new conservation plan to
# help reduce load shedding by approving the closure of commercial centres at
# 9pm and moving clocks forward by one hour for the next three months. ...."
#
# http://www.worldtimezone.com/dst_news/dst_news_pakistan01.html
# http://www.dailytimes.com.pk/default.asp?page=2008%5C05%5C15%5Cstory_15-5-2008_pg1_4

# From Arthur David Olson (2008-05-19):
# XXX--midnight transitions is a guess; 2008 only is a guess.

# From Alexander Krivenyshev (2008-08-28):
# Pakistan government has decided to keep the watches one-hour advanced
# for another 2 months - plan to return to Standard Time on October 31
# instead of August 31.
#
# http://www.worldtimezone.com/dst_news/dst_news_pakistan02.html
# http://dailymailnews.com/200808/28/news/dmbrn03.html

# From Alexander Krivenyshev (2009-04-08):
# Based on previous media reports that "... proposed plan to
# advance clocks by one hour from May 1 will cause disturbance
# to the working schedules rather than bringing discipline in
# official working."
# http://www.thenews.com.pk/daily_detail.asp?id=171280
#
# recent news that instead of May 2009 - Pakistan plan to
# introduce DST from April 15, 2009
#
# FYI: Associated Press Of Pakistan
# April 08, 2009
# Cabinet okays proposal to advance clocks by one hour from April 15
# http://www.app.com.pk/en_/index.php?option=com_content&task=view&id=73043&Itemid=1
# http://www.worldtimezone.com/dst_news/dst_news_pakistan05.html
#
# ....
# The Federal Cabinet on Wednesday approved the proposal to
# advance clocks in the country by one hour from April 15 to
# conserve energy"

# From Steffen Thorsen (2009-09-17):
# "The News International," Pakistan reports that: "The Federal
# Government has decided to restore the previous time by moving the
# clocks backward by one hour from October 1. A formal announcement to
# this effect will be made after the Prime Minister grants approval in
# this regard."
# http://www.thenews.com.pk/updates.asp?id=87168

# From Alexander Krivenyshev (2009-09-28):
# According to Associated Press Of Pakistan, it is confirmed that
# Pakistan clocks across the country would be turned back by an hour from
# October 1, 2009.
#
# "Clocks to go back one hour from 1 Oct"
# http://www.app.com.pk/en_/index.php?option=com_content&task=view&id=86715&Itemid=2
# http://www.worldtimezone.com/dst_news/dst_news_pakistan07.htm
#
# From Steffen Thorsen (2009-09-29):
# Now they seem to have changed their mind, November 1 is the new date:
# http://www.thenews.com.pk/top_story_detail.asp?Id=24742
# "The country's clocks will be reversed by one hour on November 1.
# Officials of Federal Ministry for Interior told this to Geo News on
# Monday."
#
# And more importantly, it seems that these dates will be kept every year:
# "It has now been decided that clocks will be wound forward by one hour
# on April 15 and reversed by an hour on November 1 every year without
# obtaining prior approval, the officials added."
#
# We have confirmed this year's end date with both with the Ministry of
# Water and Power and the Pakistan Electric Power Company:
# https://www.timeanddate.com/news/time/pakistan-ends-dst09.html

# From Christoph Göhre (2009-10-01):
# [T]he German Consulate General in Karachi reported me today that Pakistan
# will go back to standard time on 1st of November.

# From Steffen Thorsen (2010-03-26):
# Steffen Thorsen wrote:
# > On Thursday (2010-03-25) it was announced that DST would start in
# > Pakistan on 2010-04-01.
# >
# > Then today, the president said that they might have to revert the
# > decision if it is not supported by the parliament. So at the time
# > being, it seems unclear if DST will be actually observed or not - but
# > April 1 could be a more likely date than April 15.
# Now, it seems that the decision to not observe DST in final:
#
# "Govt Withdraws Plan To Advance Clocks"
# http://www.apakistannews.com/govt-withdraws-plan-to-advance-clocks-172041
#
# "People laud PM's announcement to end DST"
# http://www.app.com.pk/en_/index.php?option=com_content&task=view&id=99374&Itemid=2

# Rule	NAME	FROM	TO	-	IN	ON	AT	SAVE	LETTER/S
Rule Pakistan	2002	only	-	Apr	Sun>=2	0:00	1:00	S
Rule Pakistan	2002	only	-	Oct	Sun>=2	0:00	0	-
Rule Pakistan	2008	only	-	Jun	1	0:00	1:00	S
Rule Pakistan	2008	2009	-	Nov	1	0:00	0	-
Rule Pakistan	2009	only	-	Apr	15	0:00	1:00	S

# Zone	NAME		STDOFF	RULES	FORMAT	[UNTIL]
Zone	Asia/Karachi	4:28:12 -	LMT	1907
			5:30	-	+0530	1942 Sep
			5:30	1:00	+0630	1945 Oct 15
			5:30	-	+0530	1951 Sep 30
			5:00	-	+05	1971 Mar 26
			5:00 Pakistan	PK%sT	# Pakistan Time

# Palestine

# From Amos Shapir (1998-02-15):
#
# From 1917 until 1948-05-15, all of Palestine, including the parts now
# known as the Gaza Strip and the West Bank, was under British rule.
# Therefore the rules given for Israel for that period, apply there too...
#
# The Gaza Strip was under Egyptian rule between 1948-05-15 until 1967-06-05
# (except a short occupation by Israel from 1956-11 till 1957-03, but no
# time zone was affected then).  It was never formally annexed to Egypt,
# though.
#
# The rest of Palestine was under Jordanian rule at that time, formally
# annexed in 1950 as the West Bank (and the word "Trans" was dropped from
# the country's previous name of "the Hashemite Kingdom of the
# Trans-Jordan").  So the rules for Jordan for that time apply.  Major
# towns in that area are Nablus (Shchem), El-Halil (Hebron), Ramallah, and
# East Jerusalem.
#
# Both areas were occupied by Israel in June 1967, but not annexed (except
# for East Jerusalem).  They were on Israel time since then; there might
# have been a Military Governor's order about time zones, but I'm not aware
# of any (such orders may have been issued semi-annually whenever summer
# time was in effect, but maybe the legal aspect of time was just neglected).
#
# The Palestinian Authority was established in 1993, and got hold of most
# towns in the West Bank and Gaza by 1995.  I know that in order to
# demonstrate...independence, they have been switching to
# summer time and back on a different schedule than Israel's, but I don't
# know when this was started, or what algorithm is used (most likely the
# Jordanian one).
#
# To summarize, the table should probably look something like that:
#
# Area \ when | 1918-1947 | 1948-1967 | 1967-1995 | 1996-
# ------------+-----------+-----------+-----------+-----------
# Israel      | Zion      | Zion      | Zion      | Zion
# West bank   | Zion      | Jordan    | Zion      | Jordan
# Gaza        | Zion      | Egypt     | Zion      | Jordan
#
# I guess more info may be available from the PA's web page (if/when they
# have one).

# From Paul Eggert (2006-03-22):
# Shanks & Pottenger write that Gaza did not observe DST until 1957, but go
# with Shapir and assume that it observed DST from 1940 through 1947,
# and that it used Jordanian rules starting in 1996.
# We don't yet need a separate entry for the West Bank, since
# the only differences between it and Gaza that we know about
# occurred before our cutoff date of 1970.
# However, as we get more information, we may need to add entries
# for parts of the West Bank as they transitioned from Israel's rules
# to Palestine's rules.

# From IINS News Service - Israel - 1998-03-23 10:38:07 Israel time,
# forwarded by Ephraim Silverberg:
#
# Despite the fact that Israel changed over to daylight savings time
# last week, the PLO Authority (PA) has decided not to turn its clocks
# one-hour forward at this time.  As a sign of independence from Israeli rule,
# the PA has decided to implement DST in April.

# From Paul Eggert (1999-09-20):
# Daoud Kuttab writes in Holiday havoc
# http://www.jpost.com/com/Archive/22.Apr.1999/Opinion/Article-2.html
# (Jerusalem Post, 1999-04-22) that
# the Palestinian National Authority changed to DST on 1999-04-15.
# I vaguely recall that they switch back in October (sorry, forgot the source).
# For now, let's assume that the spring switch was at 24:00,
# and that they switch at 0:00 on the 3rd Fridays of April and October.

# From Paul Eggert (2005-11-22):
# Starting 2004 transitions are from Steffen Thorsen's web site timeanddate.com.

# From Steffen Thorsen (2005-11-23):
# A user from Gaza reported that Gaza made the change early because of
# the Ramadan.  Next year Ramadan will be even earlier, so I think
# there is a good chance next year's end date will be around two weeks
# earlier - the same goes for Jordan.

# From Steffen Thorsen (2006-08-17):
# I was informed by a user in Bethlehem that in Bethlehem it started the
# same day as Israel, and after checking with other users in the area, I
# was informed that they started DST one day after Israel.  I was not
# able to find any authoritative sources at the time, nor details if
# Gaza changed as well, but presumed Gaza to follow the same rules as
# the West Bank.

# From Steffen Thorsen (2006-09-26):
# according to the Palestine News Network (2006-09-19):
# http://english.pnn.ps/index.php?option=com_content&task=view&id=596&Itemid=5
# > The Council of Ministers announced that this year its winter schedule
# > will begin early, as of midnight Thursday.  It is also time to turn
# > back the clocks for winter.  Friday will begin an hour late this week.
# I guess it is likely that next year's date will be moved as well,
# because of the Ramadan.

# From Jesper Nørgaard Welen (2007-09-18):
# According to Steffen Thorsen's web site the Gaza Strip and the rest of the
# Palestinian territories left DST early on 13.th. of September at 2:00.

# From Paul Eggert (2007-09-20):
# My understanding is that Gaza and the West Bank disagree even over when
# the weekend is (Thursday+Friday versus Friday+Saturday), so I'd be a bit
# surprised if they agreed about DST.  But for now, assume they agree.
# For lack of better information, predict that future changes will be
# the 2nd Thursday of September at 02:00.

# From Alexander Krivenyshev (2008-08-28):
# Here is an article, that Mideast running on different clocks at Ramadan.
#
# Gaza Strip (as Egypt) ended DST at midnight Thursday (Aug 28, 2008), while
# the West Bank will end Daylight Saving Time at midnight Sunday (Aug 31, 2008).
#
# http://www.guardian.co.uk/world/feedarticle/7759001
# http://www.abcnews.go.com/International/wireStory?id=5676087
# http://www.worldtimezone.com/dst_news/dst_news_gazastrip01.html

# From Alexander Krivenyshev (2009-03-26):
# According to the Palestine News Network (arabic.pnn.ps), Palestinian
# government decided to start Daylight Time on Thursday night March
# 26 and continue until the night of 27 September 2009.
#
# (in Arabic)
# http://arabic.pnn.ps/index.php?option=com_content&task=view&id=50850
#
# (English translation)
# http://www.worldtimezone.com/dst_news/dst_news_westbank01.html

# From Steffen Thorsen (2009-08-31):
# Palestine's Council of Ministers announced that they will revert back to
# winter time on Friday, 2009-09-04.
#
# One news source:
# http://www.safa.ps/ara/?action=showdetail&seid=4158
# (Palestinian press agency, Arabic),
# Google translate: "Decided that the Palestinian government in Ramallah
# headed by Salam Fayyad, the start of work in time for the winter of
# 2009, starting on Friday approved the fourth delay Sept. clock sixty
# minutes per hour as of Friday morning."
#
# We are not sure if Gaza will do the same, last year they had a different
# end date, we will keep this page updated:
# https://www.timeanddate.com/news/time/westbank-gaza-dst-2009.html

# From Alexander Krivenyshev (2009-09-02):
# Seems that Gaza Strip will go back to Winter Time same date as West Bank.
#
# According to Palestinian Ministry Of Interior, West Bank and Gaza Strip plan
# to change time back to Standard time on September 4, 2009.
#
# "Winter time unite the West Bank and Gaza"
# (from Palestinian National Authority):
# http://www.moi.gov.ps/en/?page=633167343250594025&nid=11505
# http://www.worldtimezone.com/dst_news/dst_news_gazastrip02.html

# From Alexander Krivenyshev (2010-03-19):
# According to Voice of Palestine DST will last for 191 days, from March
# 26, 2010 till "the last Sunday before the tenth day of Tishri
# (October), each year" (October 03, 2010?)
#
# http://palvoice.org/forums/showthread.php?t=245697
# (in Arabic)
# http://www.worldtimezone.com/dst_news/dst_news_westbank03.html

# From Steffen Thorsen (2010-03-24):
# ...Ma'an News Agency reports that Hamas cabinet has decided it will
# start one day later, at 12:01am. Not sure if they really mean 12:01am or
# noon though:
#
# http://www.maannews.net/eng/ViewDetails.aspx?ID=271178
# (Ma'an News Agency)
# "At 12:01am Friday, clocks in Israel and the West Bank will change to
# 1:01am, while Gaza clocks will change at 12:01am Saturday morning."

# From Steffen Thorsen (2010-08-11):
# According to several sources, including
# http://www.maannews.net/eng/ViewDetails.aspx?ID=306795
# the clocks were set back one hour at 2010-08-11 00:00:00 local time in
# Gaza and the West Bank.
# Some more background info:
# https://www.timeanddate.com/news/time/westbank-gaza-end-dst-2010.html

# From Steffen Thorsen (2011-08-26):
# Gaza and the West Bank did go back to standard time in the beginning of
# August, and will now enter daylight saving time again on 2011-08-30
# 00:00 (so two periods of DST in 2011). The pause was because of
# Ramadan.
#
# http://www.maannews.net/eng/ViewDetails.aspx?ID=416217
# Additional info:
# https://www.timeanddate.com/news/time/palestine-dst-2011.html

# From Alexander Krivenyshev (2011-08-27):
# According to the article in The Jerusalem Post:
# "...Earlier this month, the Palestinian government in the West Bank decided to
# move to standard time for 30 days, during Ramadan. The Palestinians in the
# Gaza Strip accepted the change and also moved their clocks one hour back.
# The Hamas government said on Saturday that it won't observe summertime after
# the Muslim feast of Id al-Fitr, which begins on Tuesday..."
# ...
# https://www.jpost.com/MiddleEast/Article.aspx?id=235650
# http://www.worldtimezone.com/dst_news/dst_news_gazastrip05.html
# The rules for Egypt are stolen from the 'africa' file.

# From Steffen Thorsen (2011-09-30):
# West Bank did end Daylight Saving Time this morning/midnight (2011-09-30
# 00:00).
# So West Bank and Gaza now have the same time again.
#
# Many sources, including:
# http://www.maannews.net/eng/ViewDetails.aspx?ID=424808

# From Steffen Thorsen (2012-03-26):
# Palestinian news sources tell that both Gaza and West Bank will start DST
# on Friday (Thursday midnight, 2012-03-29 24:00).
# Some of many sources in Arabic:
# http://www.samanews.com/index.php?act=Show&id=122638
#
# http://safa.ps/details/news/74352/%D8%A8%D8%AF%D8%A1-%D8%A7%D9%84%D8%AA%D9%88%D9%82%D9%8A%D8%AA-%D8%A7%D9%84%D8%B5%D9%8A%D9%81%D9%8A-%D8%A8%D8%A7%D9%84%D8%B6%D9%81%D8%A9-%D9%88%D8%BA%D8%B2%D8%A9-%D9%84%D9%8A%D9%84%D8%A9-%D8%A7%D9%84%D8%AC%D9%85%D8%B9%D8%A9.html
#
# Our brief summary:
# https://www.timeanddate.com/news/time/gaza-west-bank-dst-2012.html

# From Steffen Thorsen (2013-03-26):
# The following news sources tells that Palestine will "start daylight saving
# time from midnight on Friday, March 29, 2013" (translated).
# [These are in Arabic and are for Gaza and for Ramallah, respectively.]
# http://www.samanews.com/index.php?act=Show&id=154120
# http://safa.ps/details/news/99844/%D8%B1%D8%A7%D9%85-%D8%A7%D9%84%D9%84%D9%87-%D8%A8%D8%AF%D8%A1-%D8%A7%D9%84%D8%AA%D9%88%D9%82%D9%8A%D8%AA-%D8%A7%D9%84%D8%B5%D9%8A%D9%81%D9%8A-29-%D8%A7%D9%84%D8%AC%D8%A7%D8%B1%D9%8A.html

# From Steffen Thorsen (2013-09-24):
# The Gaza and West Bank are ending DST Thursday at midnight
# (2013-09-27 00:00:00) (one hour earlier than last year...).
# This source in English, says "that winter time will go into effect
# at midnight on Thursday in the West Bank and Gaza Strip":
# http://english.wafa.ps/index.php?action=detail&id=23246
# official source...:
# http://www.palestinecabinet.gov.ps/ar/Views/ViewDetails.aspx?pid=1252

# From Steffen Thorsen (2015-03-03):
# Sources such as http://www.alquds.com/news/article/view/id/548257
# and https://www.raya.ps/ar/news/890705.html say Palestine areas will
# start DST on 2015-03-28 00:00 which is one day later than expected.
#
# From Paul Eggert (2015-03-03):
# https://www.timeanddate.com/time/change/west-bank/ramallah?year=2014
# says that the fall 2014 transition was Oct 23 at 24:00.

# From Hannah Kreitem (2016-03-09):
# http://www.palestinecabinet.gov.ps/WebSite/ar/ViewDetails?ID=31728
# [Google translation]: "The Council also decided to start daylight
# saving in Palestine as of one o'clock on Saturday morning,
# 2016-03-26, to provide the clock 60 minutes ahead."

# From Sharef Mustafa (2016-10-19):
# [T]he Palestinian cabinet decision (Mar 8th 2016) published on
# http://www.palestinecabinet.gov.ps/WebSite/Upload/Decree/GOV_17/16032016134830.pdf
# states that summer time will end on Oct 29th at 01:00.

# From Sharef Mustafa (2018-03-16):
# Palestine summer time will start on Mar 24th 2018 ...
# http://www.palestinecabinet.gov.ps/Website/AR/NDecrees/ViewFile.ashx?ID=e7a42ab7-ee23-435a-b9c8-a4f7e81f3817

# From Even Scharning (2019-03-23):
# http://pnn.ps/news/401130
# http://palweather.ps/ar/node/50136.html
#
# From Sharif Mustafa (2019-03-26):
# The Palestinian cabinet announced today that the switch to DST will
# be on Fri Mar 29th 2019 by advancing the clock by 60 minutes.
# http://palestinecabinet.gov.ps/Website/AR/NDecrees/ViewFile.ashx?ID=e54e9ea1-50ee-4137-84df-0d6c78da259b
#
# From Even Scharning (2019-04-10):
# Our source in Palestine said it happened Friday 29 at 00:00 local time....

# From Sharef Mustafa (2019-10-18):
# Palestine summer time will end on midnight Oct 26th 2019 ...
#
# From Steffen Thorsen (2020-10-20):
# Some sources such as these say, and display on clocks, that DST ended at
# midnight last year...
# https://www.amad.ps/ar/post/320006
#
# From Tim Parenti (2020-10-20):
# The report of the Palestinian Cabinet meeting of 2019-10-14 confirms
# a decision on (translated): "The start of the winter time in Palestine, by
# delaying the clock by sixty minutes, starting from midnight on Friday /
# Saturday corresponding to 26/10/2019."
# http://www.palestinecabinet.gov.ps/portal/meeting/details/43948

# From Sharef Mustafa (2020-10-20):
# As per the palestinian cabinet announcement yesterday , the day light saving
# shall [end] on Oct 24th 2020 at 01:00AM by delaying the clock by 60 minutes.
# http://www.palestinecabinet.gov.ps/portal/Meeting/Details/51584

# From Tim Parenti (2020-10-20):
# Predict future fall transitions at 01:00 on the Saturday preceding October's
# last Sunday (i.e., Sat>=24).  This is consistent with our predictions since
# 2016, although the time of the change differed slightly in 2019.

# From Pierre Cashon (2020-10-20):
# The summer time this year started on March 28 at 00:00.
# https://wafa.ps/ar_page.aspx?id=GveQNZa872839351758aGveQNZ
# http://www.palestinecabinet.gov.ps/portal/meeting/details/50284
# The winter time in 2015 started on October 23 at 01:00.
# https://wafa.ps/ar_page.aspx?id=CgpCdYa670694628582aCgpCdY
# http://www.palestinecabinet.gov.ps/portal/meeting/details/27583
#
# From Paul Eggert (2019-04-10):
# For now, guess spring-ahead transitions are at 00:00 on the Saturday
# preceding March's last Sunday (i.e., Sat>=24).

<<<<<<< HEAD
=======
# From P Chan (2021-10-18):
# http://wafa.ps/Pages/Details/34701
# Palestine winter time will start from midnight 2021-10-29 (Thursday-Friday).
#
# From Heba Hemad, Palestine Ministry of Telecom & IT (2021-10-20):
# ... winter time will begin in Palestine from Friday 10-29, 01:00 AM
# by 60 minutes backwards.
#
# From Tim Parenti (2021-10-25), per Paul Eggert (2021-10-24):
# Guess future fall transitions at 01:00 on the Friday preceding October's
# last Sunday (i.e., Fri>=23), as this is more consistent with recent practice.

# From Heba Hamad (2022-03-10):
# summer time will begin in Palestine from Sunday 03-27-2022, 00:00 AM.

>>>>>>> 2dadc2bf
# Rule	NAME	FROM	TO	-	IN	ON	AT	SAVE	LETTER/S
Rule EgyptAsia	1957	only	-	May	10	0:00	1:00	S
Rule EgyptAsia	1957	1958	-	Oct	 1	0:00	0	-
Rule EgyptAsia	1958	only	-	May	 1	0:00	1:00	S
Rule EgyptAsia	1959	1967	-	May	 1	1:00	1:00	S
Rule EgyptAsia	1959	1965	-	Sep	30	3:00	0	-
Rule EgyptAsia	1966	only	-	Oct	 1	3:00	0	-

Rule Palestine	1999	2005	-	Apr	Fri>=15	0:00	1:00	S
Rule Palestine	1999	2003	-	Oct	Fri>=15	0:00	0	-
Rule Palestine	2004	only	-	Oct	 1	1:00	0	-
Rule Palestine	2005	only	-	Oct	 4	2:00	0	-
Rule Palestine	2006	2007	-	Apr	 1	0:00	1:00	S
Rule Palestine	2006	only	-	Sep	22	0:00	0	-
Rule Palestine	2007	only	-	Sep	13	2:00	0	-
Rule Palestine	2008	2009	-	Mar	lastFri	0:00	1:00	S
Rule Palestine	2008	only	-	Sep	 1	0:00	0	-
Rule Palestine	2009	only	-	Sep	 4	1:00	0	-
Rule Palestine	2010	only	-	Mar	26	0:00	1:00	S
Rule Palestine	2010	only	-	Aug	11	0:00	0	-
Rule Palestine	2011	only	-	Apr	 1	0:01	1:00	S
Rule Palestine	2011	only	-	Aug	 1	0:00	0	-
Rule Palestine	2011	only	-	Aug	30	0:00	1:00	S
Rule Palestine	2011	only	-	Sep	30	0:00	0	-
Rule Palestine	2012	2014	-	Mar	lastThu	24:00	1:00	S
Rule Palestine	2012	only	-	Sep	21	1:00	0	-
Rule Palestine	2013	only	-	Sep	27	0:00	0	-
Rule Palestine	2014	only	-	Oct	24	0:00	0	-
Rule Palestine	2015	only	-	Mar	28	0:00	1:00	S
Rule Palestine	2015	only	-	Oct	23	1:00	0	-
Rule Palestine	2016	2018	-	Mar	Sat>=24	1:00	1:00	S
Rule Palestine	2016	2018	-	Oct	Sat>=24	1:00	0	-
Rule Palestine	2019	only	-	Mar	29	0:00	1:00	S
Rule Palestine	2019	only	-	Oct	Sat>=24	0:00	0	-
<<<<<<< HEAD
Rule Palestine	2020	max	-	Mar	Sat>=24	0:00	1:00	S
Rule Palestine	2020	max	-	Oct	Sat>=24	1:00	0	-
=======
Rule Palestine	2020	2021	-	Mar	Sat>=24	0:00	1:00	S
Rule Palestine	2020	only	-	Oct	24	1:00	0	-
Rule Palestine	2021	max	-	Oct	Fri>=23	1:00	0	-
Rule Palestine	2022	max	-	Mar	Sun>=25	0:00	1:00	S
>>>>>>> 2dadc2bf

# Zone	NAME		STDOFF	RULES	FORMAT	[UNTIL]
Zone	Asia/Gaza	2:17:52	-	LMT	1900 Oct
			2:00	Zion	EET/EEST 1948 May 15
			2:00 EgyptAsia	EE%sT	1967 Jun  5
			2:00	Zion	I%sT	1996
			2:00	Jordan	EE%sT	1999
			2:00 Palestine	EE%sT	2008 Aug 29  0:00
			2:00	-	EET	2008 Sep
			2:00 Palestine	EE%sT	2010
			2:00	-	EET	2010 Mar 27  0:01
			2:00 Palestine	EE%sT	2011 Aug  1
			2:00	-	EET	2012
			2:00 Palestine	EE%sT

Zone	Asia/Hebron	2:20:23	-	LMT	1900 Oct
			2:00	Zion	EET/EEST 1948 May 15
			2:00 EgyptAsia	EE%sT	1967 Jun  5
			2:00	Zion	I%sT	1996
			2:00	Jordan	EE%sT	1999
			2:00 Palestine	EE%sT

# Paracel Is
# no information

# Philippines

# From Paul Eggert (2018-11-18):
# The Spanish initially used American (west-of-Greenwich) time.
# It is unknown what time Manila kept when the British occupied it from
# 1762-10-06 through 1764-04; for now assume it kept American time.
# On 1844-08-16, Narciso Clavería, governor-general of the
# Philippines, issued a proclamation announcing that 1844-12-30 was to
# be immediately followed by 1845-01-01; see R.H. van Gent's
# History of the International Date Line
# https://www.staff.science.uu.nl/~gent0113/idl/idl_philippines.htm
# The rest of the data entries are from Shanks & Pottenger.

# From Jesper Nørgaard Welen (2006-04-26):
# ... claims that Philippines had DST last time in 1990:
# http://story.philippinetimes.com/p.x/ct/9/id/145be20cc6b121c0/cid/3e5bbccc730d258c/
# [a story dated 2006-04-25 by Cris Larano of Dow Jones Newswires,
# but no details]

# From Paul Eggert (2014-08-14):
# The following source says DST may be instituted November-January and again
# March-June, but this is not definite.  It also says DST was last proclaimed
# during the Ramos administration (1992-1998); but again, no details.
# Carcamo D. PNoy urged to declare use of daylight saving time.
# Philippine Star 2014-08-05
# http://www.philstar.com/headlines/2014/08/05/1354152/pnoy-urged-declare-use-daylight-saving-time

# From Paul Goyette (2018-06-15):
# In the Philippines, there is a national law, Republic Act No. 10535
# which declares the official time here as "Philippine Standard Time".
# The act [1] even specifies use of PST as the abbreviation, although
# the FAQ provided by PAGASA [2] uses the "acronym PhST to distinguish
# it from the Pacific Standard Time (PST)."
# [1] http://www.officialgazette.gov.ph/2013/05/15/republic-act-no-10535/
# [2] https://www1.pagasa.dost.gov.ph/index.php/astronomy/philippine-standard-time#republic-act-10535
#
# From Paul Eggert (2018-06-19):
# I surveyed recent news reports, and my impression is that "PST" is
# more popular among reliable English-language news sources.  This is
# not just a measure of Google hit counts: it's also the sizes and
# influence of the sources.  There is no current abbreviation for DST,
# so use "PDT", the usual American style.

# From P Chan (2021-05-10):
# Here's a fairly comprehensive article in Japanese:
# https://wiki.suikawiki.org/n/Philippine%20Time
# From Paul Eggert (2021-05-10):
# The info in the Japanese table has not been absorbed (yet) below.

# Rule	NAME	FROM	TO	-	IN	ON	AT	SAVE	LETTER/S
Rule	Phil	1936	only	-	Nov	1	0:00	1:00	D
Rule	Phil	1937	only	-	Feb	1	0:00	0	S
Rule	Phil	1954	only	-	Apr	12	0:00	1:00	D
Rule	Phil	1954	only	-	Jul	1	0:00	0	S
Rule	Phil	1978	only	-	Mar	22	0:00	1:00	D
Rule	Phil	1978	only	-	Sep	21	0:00	0	S
# Zone	NAME		STDOFF	RULES	FORMAT	[UNTIL]
Zone	Asia/Manila	-15:56:00 -	LMT	1844 Dec 31
			8:04:00 -	LMT	1899 May 11
			8:00	Phil	P%sT	1942 May
			9:00	-	JST	1944 Nov
			8:00	Phil	P%sT

# Qatar
# Zone	NAME		STDOFF	RULES	FORMAT	[UNTIL]
Zone	Asia/Qatar	3:26:08 -	LMT	1920     # Al Dawhah / Doha
			4:00	-	+04	1972 Jun
			3:00	-	+03
Link Asia/Qatar Asia/Bahrain

# Saudi Arabia
#
# From Paul Eggert (2018-08-29):
# Time in Saudi Arabia and other countries in the Arabian peninsula was not
# standardized until 1968 or so; we don't know exactly when, and possibly it
# has never been made official.  Richard P Hunt, in "Islam city yielding to
# modern times", New York Times (1961-04-09), p 20, wrote that only airlines
# observed standard time, and that people in Jeddah mostly observed quasi-solar
# time, doing so by setting their watches at sunrise to 6 o'clock (or to 12
# o'clock for "Arab" time).
#
# Timekeeping differed depending on who you were and which part of Saudi
# Arabia you were in.  In 1969, Elias Antar wrote that although a common
# practice had been to set one's watch to 12:00 (i.e., midnight) at sunset -
# which meant that the time on one side of a mountain could differ greatly from
# the time on the other side - many foreigners set their watches to 6pm
# instead, while airlines instead used UTC +03 (except in Dhahran, where they
# used UTC +04), Aramco used UTC +03 with DST, and the Trans-Arabian Pipe Line
# Company used Aramco time in eastern Saudi Arabia and airline time in western.
# (The American Military Aid Advisory Group used plain UTC.)  Antar writes,
# "A man named Higgins, so the story goes, used to run a local power
# station. One day, the whole thing became too much for Higgins and he
# assembled his staff and laid down the law. 'I've had enough of this,' he
# shrieked. 'It is now 12 o'clock Higgins Time, and from now on this station is
# going to run on Higgins Time.' And so, until last year, it did."  See:
# Antar E. Dinner at When? Saudi Aramco World, 1969 March/April. 2-3.
# http://archive.aramcoworld.com/issue/196902/dinner.at.when.htm
# Also see: Antar EN. Arabian flying is confusing.
# Port Angeles (WA) Evening News. 1965-03-10. page 3.
#
# The TZ database cannot represent quasi-solar time; airline time is the best
# we can do.  The 1946 foreign air news digest of the U.S. Civil Aeronautics
# Board (OCLC 42299995) reported that the "... Arabian Government, inaugurated
# a weekly Dhahran-Cairo service, via the Saudi Arabian cities of Riyadh and
# Jidda, on March 14, 1947".  Shanks & Pottenger guessed 1950; go with the
# earlier date.
#
# Shanks & Pottenger also state that until 1968-05-01 Saudi Arabia had two
# time zones; the other zone, at UT +04, was in the far eastern part of
# the country.  Presumably this is documenting airline time.  Ignore this,
# as it's before our 1970 cutoff.
#
# Zone	NAME		STDOFF	RULES	FORMAT	[UNTIL]
Zone	Asia/Riyadh	3:06:52 -	LMT	1947 Mar 14
			3:00	-	+03
Link Asia/Riyadh Antarctica/Syowa
Link Asia/Riyadh Asia/Aden	# Yemen
Link Asia/Riyadh Asia/Kuwait

# Singapore
# taken from Mok Ly Yng (2003-10-30)
# https://web.archive.org/web/20190822231045/http://www.math.nus.edu.sg/~mathelmr/teaching/timezone.html
# Zone	NAME		STDOFF	RULES	FORMAT	[UNTIL]
Zone	Asia/Singapore	6:55:25 -	LMT	1901 Jan  1
			6:55:25	-	SMT	1905 Jun  1 # Singapore M.T.
			7:00	-	+07	1933 Jan  1
			7:00	0:20	+0720	1936 Jan  1
			7:20	-	+0720	1941 Sep  1
			7:30	-	+0730	1942 Feb 16
			9:00	-	+09	1945 Sep 12
			7:30	-	+0730	1982 Jan  1
			8:00	-	+08

# Spratly Is
# no information

# Sri Lanka

# From Paul Eggert (2013-02-21):
# Milne says "Madras mean time use from May 1, 1898.  Prior to this Colombo
# mean time, 5h. 4m. 21.9s. F., was used."  But 5:04:21.9 differs considerably
# from Colombo's meridian 5:19:24, so for now ignore Milne and stick with
# Shanks and Pottenger.

# From Paul Eggert (1996-09-03):
# "Sri Lanka advances clock by an hour to avoid blackout"
# (<http://www.virtual-pc.com/lankaweb/news/items/240596-2.html>, 1996-05-24,
# no longer available as of 1999-08-17)
# reported "the country's standard time will be put forward by one hour at
# midnight Friday (1830 GMT) 'in the light of the present power crisis'."
#
# From Dharmasiri Senanayake, Sri Lanka Media Minister (1996-10-24), as quoted
# by Shamindra in Daily News - Hot News Section
# <news:54rka5$m5h@mtinsc01-mgt.ops.worldnet.att.net> (1996-10-26):
# With effect from 12.30 a.m. on 26th October 1996
# Sri Lanka will be six (06) hours ahead of GMT.

# From Jesper Nørgaard Welen (2006-04-14), quoting Sri Lanka News Online
# <http://news.sinhalaya.com/wmview.php?ArtID=11002> (2006-04-13):
# 0030 hrs on April 15, 2006 (midnight of April 14, 2006 +30 minutes)
# at present, become 2400 hours of April 14, 2006 (midnight of April 14, 2006).

# From Peter Apps and Ranga Sirila of Reuters (2006-04-12) in:
# http://today.reuters.co.uk/news/newsArticle.aspx?type=scienceNews&storyID=2006-04-12T172228Z_01_COL295762_RTRIDST_0_SCIENCE-SRILANKA-TIME-DC.XML
# [The Tamil Tigers] never accepted the original 1996 time change and simply
# kept their clocks set five and a half hours ahead of Greenwich Mean
# Time (GMT), in line with neighbor India.
# From Paul Eggert (2006-04-18):
# People who live in regions under Tamil control can use [TZ='Asia/Kolkata'],
# as that zone has agreed with the Tamil areas since our cutoff date of 1970.

# From Sadika Sumanapala (2016-10-19):
# According to http://www.sltime.org (maintained by Measurement Units,
# Standards & Services Department, Sri Lanka) abbreviation for Sri Lanka
# standard time is SLST.
#
# From Paul Eggert (2016-10-18):
# "SLST" seems to be reasonably recent and rarely-used outside time
# zone nerd sources.  I searched Google News and found three uses of
# it in the International Business Times of India in February and
# March of this year when discussing cricket match times, but nothing
# since then (though there has been a lot of cricket) and nothing in
# other English-language news sources.  Our old abbreviation "LKT" is
# even worse.  For now, let's use a numeric abbreviation; we can
# switch to "SLST" if it catches on.

# Zone	NAME		STDOFF	RULES	FORMAT	[UNTIL]
Zone	Asia/Colombo	5:19:24 -	LMT	1880
			5:19:32	-	MMT	1906        # Moratuwa Mean Time
			5:30	-	+0530	1942 Jan  5
			5:30	0:30	+06	1942 Sep
			5:30	1:00	+0630	1945 Oct 16  2:00
			5:30	-	+0530	1996 May 25  0:00
			6:30	-	+0630	1996 Oct 26  0:30
			6:00	-	+06	2006 Apr 15  0:30
			5:30	-	+0530

# Syria
# Rule	NAME	FROM	TO	-	IN	ON	AT	SAVE	LETTER/S
Rule	Syria	1920	1923	-	Apr	Sun>=15	2:00	1:00	S
Rule	Syria	1920	1923	-	Oct	Sun>=1	2:00	0	-
Rule	Syria	1962	only	-	Apr	29	2:00	1:00	S
Rule	Syria	1962	only	-	Oct	1	2:00	0	-
Rule	Syria	1963	1965	-	May	1	2:00	1:00	S
Rule	Syria	1963	only	-	Sep	30	2:00	0	-
Rule	Syria	1964	only	-	Oct	1	2:00	0	-
Rule	Syria	1965	only	-	Sep	30	2:00	0	-
Rule	Syria	1966	only	-	Apr	24	2:00	1:00	S
Rule	Syria	1966	1976	-	Oct	1	2:00	0	-
Rule	Syria	1967	1978	-	May	1	2:00	1:00	S
Rule	Syria	1977	1978	-	Sep	1	2:00	0	-
Rule	Syria	1983	1984	-	Apr	9	2:00	1:00	S
Rule	Syria	1983	1984	-	Oct	1	2:00	0	-
Rule	Syria	1986	only	-	Feb	16	2:00	1:00	S
Rule	Syria	1986	only	-	Oct	9	2:00	0	-
Rule	Syria	1987	only	-	Mar	1	2:00	1:00	S
Rule	Syria	1987	1988	-	Oct	31	2:00	0	-
Rule	Syria	1988	only	-	Mar	15	2:00	1:00	S
Rule	Syria	1989	only	-	Mar	31	2:00	1:00	S
Rule	Syria	1989	only	-	Oct	1	2:00	0	-
Rule	Syria	1990	only	-	Apr	1	2:00	1:00	S
Rule	Syria	1990	only	-	Sep	30	2:00	0	-
Rule	Syria	1991	only	-	Apr	 1	0:00	1:00	S
Rule	Syria	1991	1992	-	Oct	 1	0:00	0	-
Rule	Syria	1992	only	-	Apr	 8	0:00	1:00	S
Rule	Syria	1993	only	-	Mar	26	0:00	1:00	S
Rule	Syria	1993	only	-	Sep	25	0:00	0	-
# IATA SSIM (1998-02) says 1998-04-02;
# (1998-09) says 1999-03-29 and 1999-09-29; (1999-02) says 1999-04-02,
# 2000-04-02, and 2001-04-02; (1999-09) says 2000-03-31 and 2001-03-31;
# (2006) says 2006-03-31 and 2006-09-22;
# for now ignore all these claims and go with Shanks & Pottenger,
# except for the 2006-09-22 claim (which seems right for Ramadan).
Rule	Syria	1994	1996	-	Apr	 1	0:00	1:00	S
Rule	Syria	1994	2005	-	Oct	 1	0:00	0	-
Rule	Syria	1997	1998	-	Mar	lastMon	0:00	1:00	S
Rule	Syria	1999	2006	-	Apr	 1	0:00	1:00	S
# From Stephen Colebourne (2006-09-18):
# According to IATA data, Syria will change DST on 21st September [21:00 UTC]
# this year [only]....  This is probably related to Ramadan, like Egypt.
Rule	Syria	2006	only	-	Sep	22	0:00	0	-
# From Paul Eggert (2007-03-29):
# Today the AP reported "Syria will switch to summertime at midnight Thursday."
# http://www.iht.com/articles/ap/2007/03/29/africa/ME-GEN-Syria-Time-Change.php
Rule	Syria	2007	only	-	Mar	lastFri	0:00	1:00	S
# From Jesper Nørgaard (2007-10-27):
# The sister center ICARDA of my work CIMMYT is confirming that Syria DST will
# not take place 1st November at 0:00 o'clock but 1st November at 24:00 or
# rather Midnight between Thursday and Friday. This does make more sense than
# having it between Wednesday and Thursday (two workdays in Syria) since the
# weekend in Syria is not Saturday and Sunday, but Friday and Saturday. So now
# it is implemented at midnight of the last workday before weekend...
#
# From Steffen Thorsen (2007-10-27):
# Jesper Nørgaard Welen wrote:
#
# > "Winter local time in Syria will be observed at midnight of Thursday 1
# > November 2007, and the clock will be put back 1 hour."
#
# I found confirmation on this in this gov.sy-article (Arabic):
# http://wehda.alwehda.gov.sy/_print_veiw.asp?FileName=12521710520070926111247
#
# which using Google's translate tools says:
# Council of Ministers also approved the commencement of work on
# identifying the winter time as of Friday, 2/11/2007 where the 60th
# minute delay at midnight Thursday 1/11/2007.
Rule	Syria	2007	only	-	Nov	 Fri>=1	0:00	0	-

# From Stephen Colebourne (2008-03-17):
# For everyone's info, I saw an IATA time zone change for [Syria] for
# this month (March 2008) in the last day or so....
# Country     Time Standard   --- DST Start ---   --- DST End ---  DST
# Name        Zone Variation   Time    Date        Time    Date
# Variation
# Syrian Arab
# Republic    SY    +0200      2200  03APR08       2100  30SEP08   +0300
#                              2200  02APR09       2100  30SEP09   +0300
#                              2200  01APR10       2100  30SEP10   +0300

# From Arthur David Olson (2008-03-17):
# Here's a link to English-language coverage by the Syrian Arab News
# Agency (SANA)...
# http://www.sana.sy/eng/21/2008/03/11/165173.htm
# ...which reads (in part) "The Cabinet approved the suggestion of the
# Ministry of Electricity to begin daylight savings time on Friday April
# 4th, advancing clocks one hour ahead on midnight of Thursday April 3rd."
# Since Syria is two hours east of UTC, the 2200 and 2100 transition times
# shown above match up with midnight in Syria.

# From Arthur David Olson (2008-03-18):
# My best guess at a Syrian rule is "the Friday nearest April 1";
# coding that involves either using a "Mar Fri>=29" construct that old time zone
# compilers can't handle  or having multiple Rules (a la Israel).
# For now, use "Apr Fri>=1", and go with IATA on a uniform Sep 30 end.

# From Steffen Thorsen (2008-10-07):
# Syria has now officially decided to end DST on 2008-11-01 this year,
# according to the following article in the Syrian Arab News Agency (SANA).
#
# The article is in Arabic, and seems to tell that they will go back to
# winter time on 2008-11-01 at 00:00 local daylight time (delaying/setting
# clocks back 60 minutes).
#
# http://sana.sy/ara/2/2008/10/07/195459.htm

# From Steffen Thorsen (2009-03-19):
# Syria will start DST on 2009-03-27 00:00 this year according to many sources,
# two examples:
#
# http://www.sana.sy/eng/21/2009/03/17/217563.htm
# (English, Syrian Arab News # Agency)
# http://thawra.alwehda.gov.sy/_View_news2.asp?FileName=94459258720090318012209
# (Arabic, gov-site)
#
# We have not found any sources saying anything about when DST ends this year.
#
# Our summary
# https://www.timeanddate.com/news/time/syria-dst-starts-march-27-2009.html

# From Steffen Thorsen (2009-10-27):
# The Syrian Arab News Network on 2009-09-29 reported that Syria will
# revert back to winter (standard) time on midnight between Thursday
# 2009-10-29 and Friday 2009-10-30:
# http://www.sana.sy/ara/2/2009/09/29/247012.htm (Arabic)

# From Arthur David Olson (2009-10-28):
# We'll see if future DST switching times turn out to be end of the last
# Thursday of the month or the start of the last Friday of the month or
# something else. For now, use the start of the last Friday.

# From Steffen Thorsen (2010-03-17):
# The "Syrian News Station" reported on 2010-03-16 that the Council of
# Ministers has decided that Syria will start DST on midnight Thursday
# 2010-04-01: (midnight between Thursday and Friday):
# http://sns.sy/sns/?path=news/read/11421 (Arabic)

# From Steffen Thorsen (2012-03-26):
# Today, Syria's government announced that they will start DST early on Friday
# (00:00). This is a bit earlier than the past two years.
#
# From Syrian Arab News Agency, in Arabic:
# http://www.sana.sy/ara/2/2012/03/26/408215.htm
#
# Our brief summary:
# https://www.timeanddate.com/news/time/syria-dst-2012.html

# From Arthur David Olson (2012-03-27):
# Assume last Friday in March going forward XXX.

Rule	Syria	2008	only	-	Apr	Fri>=1	0:00	1:00	S
Rule	Syria	2008	only	-	Nov	1	0:00	0	-
Rule	Syria	2009	only	-	Mar	lastFri	0:00	1:00	S
Rule	Syria	2010	2011	-	Apr	Fri>=1	0:00	1:00	S
Rule	Syria	2012	max	-	Mar	lastFri	0:00	1:00	S
Rule	Syria	2009	max	-	Oct	lastFri	0:00	0	-

# Zone	NAME		STDOFF	RULES	FORMAT	[UNTIL]
Zone	Asia/Damascus	2:25:12 -	LMT	1920 # Dimashq
			2:00	Syria	EE%sT

# Tajikistan
# From Shanks & Pottenger.
# Zone	NAME		STDOFF	RULES	FORMAT	[UNTIL]
Zone	Asia/Dushanbe	4:35:12 -	LMT	1924 May  2
			5:00	-	+05	1930 Jun 21
			6:00 RussiaAsia +06/+07	1991 Mar 31  2:00s
			5:00	1:00	+05/+06	1991 Sep  9  2:00s
			5:00	-	+05

# Thailand
# Zone	NAME		STDOFF	RULES	FORMAT	[UNTIL]
Zone	Asia/Bangkok	6:42:04	-	LMT	1880
			6:42:04	-	BMT	1920 Apr # Bangkok Mean Time
			7:00	-	+07
Link Asia/Bangkok Asia/Phnom_Penh	# Cambodia
Link Asia/Bangkok Asia/Vientiane	# Laos

# Turkmenistan
# From Shanks & Pottenger.
# Zone	NAME		STDOFF	RULES	FORMAT	[UNTIL]
Zone	Asia/Ashgabat	3:53:32 -	LMT	1924 May  2 # or Ashkhabad
			4:00	-	+04	1930 Jun 21
			5:00 RussiaAsia	+05/+06	1991 Mar 31  2:00
			4:00 RussiaAsia	+04/+05	1992 Jan 19  2:00
			5:00	-	+05

# United Arab Emirates
# Zone	NAME		STDOFF	RULES	FORMAT	[UNTIL]
Zone	Asia/Dubai	3:41:12 -	LMT	1920
			4:00	-	+04
Link Asia/Dubai Asia/Muscat	# Oman

# Uzbekistan
# Byalokoz 1919 says Uzbekistan was 4:27:53.
# Zone	NAME		STDOFF	RULES	FORMAT	[UNTIL]
Zone	Asia/Samarkand	4:27:53 -	LMT	1924 May  2
			4:00	-	+04	1930 Jun 21
			5:00	-	+05	1981 Apr  1
			5:00	1:00	+06	1981 Oct  1
			6:00	-	+06	1982 Apr  1
			5:00 RussiaAsia	+05/+06	1992
			5:00	-	+05
# Milne says Tashkent was 4:37:10.8; round to nearest.
Zone	Asia/Tashkent	4:37:11 -	LMT	1924 May  2
			5:00	-	+05	1930 Jun 21
			6:00 RussiaAsia	+06/+07	1991 Mar 31  2:00
			5:00 RussiaAsia	+05/+06	1992
			5:00	-	+05

# Vietnam

# From Paul Eggert (2014-10-04):
# Milne gives 7:16:56 for the meridian of Saigon in 1899, as being
# used in Lower Laos, Cambodia, and Annam.  But this is quite a ways
# from Saigon's location.  For now, ignore this and stick with Shanks
# and Pottenger for LMT before 1906.

# From Arthur David Olson (2008-03-18):
# The English-language name of Vietnam's most populous city is "Ho Chi Minh
# City"; use Ho_Chi_Minh below to avoid a name of more than 14 characters.

# From Paul Eggert (2014-10-21) after a heads-up from Trần Ngọc Quân:
# Trần Tiến Bình's authoritative book "Lịch Việt Nam: thế kỷ XX-XXI (1901-2100)"
# (Nhà xuất bản Văn Hoá - Thông Tin, Hanoi, 2005), pp 49-50,
# is quoted verbatim in:
# http://www.thoigian.com.vn/?mPage=P80D01
# is translated by Brian Inglis in:
# https://mm.icann.org/pipermail/tz/2014-October/021654.html
# and is the basis for the information below.
#
# The 1906 transition was effective July 1 and standardized Indochina to
# Phù Liễn Observatory, legally 104° 17' 17" east of Paris.
# It's unclear whether this meant legal Paris Mean Time (00:09:21) or
# the Paris Meridian (2° 20' 14.03" E); the former yields 07:06:30.1333...
# and the latter 07:06:29.333... so either way it rounds to 07:06:30,
# which is used below even though the modern-day Phù Liễn Observatory
# is closer to 07:06:31.  Abbreviate Phù Liễn Mean Time as PLMT.
#
# The following transitions occurred in Indochina in general (before 1954)
# and in South Vietnam in particular (after 1954):
# To 07:00 on 1911-05-01.
# To 08:00 on 1942-12-31 at 23:00.
# To 09:00 on 1945-03-14 at 23:00.
# To 07:00 on 1945-09-02 in Vietnam.
# To 08:00 on 1947-04-01 in French-controlled Indochina.
# To 07:00 on 1955-07-01 in South Vietnam.
# To 08:00 on 1959-12-31 at 23:00 in South Vietnam.
# To 07:00 on 1975-06-13 in South Vietnam.
#
# Trần cites the following sources; it's unclear which supplied the info above.
#
# Hoàng Xuân Hãn: "Lịch và lịch Việt Nam". Tập san Khoa học Xã hội,
# No. 9, Paris, February 1982.
#
# Lê Thành Lân: "Lịch và niên biểu lịch sử hai mươi thế kỷ (0001-2010)",
# NXB Thống kê, Hanoi, 2000.
#
# Lê Thành Lân: "Lịch hai thế kỷ (1802-2010) và các lịch vĩnh cửu",
# NXB Thuận Hoá, Huế, 1995.

# Zone	NAME		STDOFF	RULES	FORMAT	[UNTIL]
Zone Asia/Ho_Chi_Minh	7:06:40 -	LMT	1906 Jul  1
			7:06:30	-	PLMT	1911 May  1 # Phù Liễn MT
			7:00	-	+07	1942 Dec 31 23:00
			8:00	-	+08	1945 Mar 14 23:00
			9:00	-	+09	1945 Sep  2
			7:00	-	+07	1947 Apr  1
			8:00	-	+08	1955 Jul  1
			7:00	-	+07	1959 Dec 31 23:00
			8:00	-	+08	1975 Jun 13
			7:00	-	+07

# From Paul Eggert (2019-02-19):
#
# The Ho Chi Minh entry suffices for most purposes as it agrees with all of
# Vietnam since 1975-06-13.  Presumably clocks often changed in south Vietnam
# in the early 1970s as locations changed hands during the war; however the
# details are unknown and would likely be too voluminous for this database.
#
# For timestamps in north Vietnam back to 1970 (the tzdb cutoff),
# use Asia/Bangkok; see the VN entries in the file zone1970.tab.
# For timestamps before 1970, see Asia/Hanoi in the file 'backzone'.


# Yemen
# See Asia/Riyadh.<|MERGE_RESOLUTION|>--- conflicted
+++ resolved
@@ -3426,8 +3426,6 @@
 # For now, guess spring-ahead transitions are at 00:00 on the Saturday
 # preceding March's last Sunday (i.e., Sat>=24).
 
-<<<<<<< HEAD
-=======
 # From P Chan (2021-10-18):
 # http://wafa.ps/Pages/Details/34701
 # Palestine winter time will start from midnight 2021-10-29 (Thursday-Friday).
@@ -3443,7 +3441,6 @@
 # From Heba Hamad (2022-03-10):
 # summer time will begin in Palestine from Sunday 03-27-2022, 00:00 AM.
 
->>>>>>> 2dadc2bf
 # Rule	NAME	FROM	TO	-	IN	ON	AT	SAVE	LETTER/S
 Rule EgyptAsia	1957	only	-	May	10	0:00	1:00	S
 Rule EgyptAsia	1957	1958	-	Oct	 1	0:00	0	-
@@ -3478,15 +3475,10 @@
 Rule Palestine	2016	2018	-	Oct	Sat>=24	1:00	0	-
 Rule Palestine	2019	only	-	Mar	29	0:00	1:00	S
 Rule Palestine	2019	only	-	Oct	Sat>=24	0:00	0	-
-<<<<<<< HEAD
-Rule Palestine	2020	max	-	Mar	Sat>=24	0:00	1:00	S
-Rule Palestine	2020	max	-	Oct	Sat>=24	1:00	0	-
-=======
 Rule Palestine	2020	2021	-	Mar	Sat>=24	0:00	1:00	S
 Rule Palestine	2020	only	-	Oct	24	1:00	0	-
 Rule Palestine	2021	max	-	Oct	Fri>=23	1:00	0	-
 Rule Palestine	2022	max	-	Mar	Sun>=25	0:00	1:00	S
->>>>>>> 2dadc2bf
 
 # Zone	NAME		STDOFF	RULES	FORMAT	[UNTIL]
 Zone	Asia/Gaza	2:17:52	-	LMT	1900 Oct
