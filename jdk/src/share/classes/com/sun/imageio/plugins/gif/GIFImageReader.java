--- conflicted
+++ resolved
@@ -984,14 +984,9 @@
                         }
                     }
 
-<<<<<<< HEAD
-                    int ti = tableIndex;
-                    int oc = oldCode;
-=======
                     if (NULL_CODE != oldCode && tableIndex < 4096) {
                         int ti = tableIndex;
                         int oc = oldCode;
->>>>>>> dfa5f148
 
                         prefix[ti] = oc;
                         suffix[ti] = initial[newSuffixIndex];
