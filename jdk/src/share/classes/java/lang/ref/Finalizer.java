/*
 * Copyright (c) 1997, 2022, Oracle and/or its affiliates. All rights reserved.
 * DO NOT ALTER OR REMOVE COPYRIGHT NOTICES OR THIS FILE HEADER.
 *
 * This code is free software; you can redistribute it and/or modify it
 * under the terms of the GNU General Public License version 2 only, as
 * published by the Free Software Foundation.  Oracle designates this
 * particular file as subject to the "Classpath" exception as provided
 * by Oracle in the LICENSE file that accompanied this code.
 *
 * This code is distributed in the hope that it will be useful, but WITHOUT
 * ANY WARRANTY; without even the implied warranty of MERCHANTABILITY or
 * FITNESS FOR A PARTICULAR PURPOSE.  See the GNU General Public License
 * version 2 for more details (a copy is included in the LICENSE file that
 * accompanied this code).
 *
 * You should have received a copy of the GNU General Public License version
 * 2 along with this work; if not, write to the Free Software Foundation,
 * Inc., 51 Franklin St, Fifth Floor, Boston, MA 02110-1301 USA.
 *
 * Please contact Oracle, 500 Oracle Parkway, Redwood Shores, CA 94065 USA
 * or visit www.oracle.com if you need additional information or have any
 * questions.
 */

package java.lang.ref;

import java.security.PrivilegedAction;
import java.security.AccessController;

import com.alibaba.tenant.TenantState;
import sun.misc.JavaLangAccess;
import sun.misc.SharedSecrets;
import sun.misc.VM;
import com.alibaba.tenant.TenantContainer;
import com.alibaba.tenant.TenantData;
import com.alibaba.tenant.TenantGlobals;

final class Finalizer extends FinalReference<Object> { /* Package-private; must be in
                                                          same package as the Reference
                                                          class */

    private static ReferenceQueue<Object> queue = new ReferenceQueue<>();
    private static Finalizer unfinalized = null;
    private static final Object lock = new Object();

    private static final String ID_UNFINALIZED = "unfinalized";

    private Finalizer
        next = null,
        prev = null;

    private static ReferenceQueue<Object> initTenantReferenceQueue() {
        if (!TenantGlobals.isDataIsolationEnabled() || TenantContainer.current() == null) {
            throw new UnsupportedOperationException();
        }
        // spawn a new finalizer thread for this tenant, put it into system thread group
        // will be terminated after destruction of tenant container
        ThreadGroup tg = Thread.currentThread().getThreadGroup();
        for (ThreadGroup tgn = tg;
             tgn != null;
             tg = tgn, tgn = tg.getParent());
        Thread finalizer = new FinalizerThread(tg);
        SharedSecrets.getTenantAccess()
                .registerServiceThread(TenantContainer.current(), finalizer);
        finalizer.setName("TenantFinalizer-" + TenantContainer.current().getTenantId());
        finalizer.setPriority(Thread.MAX_PRIORITY - 2);
        finalizer.setDaemon(true);
        finalizer.start();

        return new ReferenceQueue<>();
    }

    private boolean hasBeenFinalized() {
        return (next == this);
    }

    private void add() {
        synchronized (lock) {
            if (VM.isBooted() && TenantGlobals.isDataIsolationEnabled() && TenantContainer.current() != null) {
                TenantData td = TenantContainer.current().getTenantData();
                Finalizer tenantUnfinalized = td.getFieldValue(Finalizer.class, ID_UNFINALIZED);
                if (tenantUnfinalized != null) {
                    this.next = tenantUnfinalized;
                    tenantUnfinalized.prev = this;
                }
                td.setFieldValue(Finalizer.class, ID_UNFINALIZED, this);
            } else {
                if (unfinalized != null) {
                    this.next = unfinalized;
                    unfinalized.prev = this;
                }
                unfinalized = this;
            }
        }
    }

    private void remove() {
        synchronized (lock) {
            if (TenantGlobals.isDataIsolationEnabled() && TenantContainer.current() != null) {
                TenantData td = TenantContainer.current().getTenantData();
                if (td.getFieldValue(Finalizer.class, ID_UNFINALIZED) == this) {
                    if (this.next != null) {
                        td.setFieldValue(Finalizer.class, ID_UNFINALIZED, this.next);
                    } else {
                        td.setFieldValue(Finalizer.class, ID_UNFINALIZED, this.prev);
                    }
                }
            } else {
                if (unfinalized == this) {
                    if (this.next != null) {
                        unfinalized = this.next;
                    } else {
                        unfinalized = this.prev;
                    }
                }
            }
            if (this.next != null) {
                this.next.prev = this.prev;
            }
            if (this.prev != null) {
                this.prev.next = this.next;
            }
            this.next = this;   /* Indicates that this has been finalized */
            this.prev = this;
        }
    }

    private Finalizer(Object finalizee) {
        super(finalizee, getQueue());
        add();
    }

    static ReferenceQueue<Object> getQueue() {
        if (VM.isBooted() && TenantGlobals.isDataIsolationEnabled() && TenantContainer.current() != null) {
            return TenantContainer.current().getFieldValue(Finalizer.class, "queue",
                    Finalizer::initTenantReferenceQueue);
        } else {
            return queue;
        }
    }

    /* Invoked by VM */
    static void register(Object finalizee) {
        new Finalizer(finalizee);
    }

    private void runFinalizer(JavaLangAccess jla) {
        synchronized (this) {
            if (hasBeenFinalized()) return;
            remove();
        }
        try {
            Object finalizee = this.get();
            if (finalizee != null && !(finalizee instanceof java.lang.Enum)) {
                jla.invokeFinalize(finalizee);

                /* Clear stack slot containing this variable, to decrease
                   the chances of false retention with a conservative GC */
                finalizee = null;
            }
        } catch (Throwable x) { }
        super.clear();
    }

    /* Create a privileged secondary finalizer thread in the system thread
       group for the given Runnable, and wait for it to complete.

       This method is used by runFinalization.

       It could have been implemented by offloading the work to the
       regular finalizer thread and waiting for that thread to finish.
       The advantage of creating a fresh thread, however, is that it insulates
       invokers of that method from a stalled or deadlocked finalizer thread.
     */
    private static void forkSecondaryFinalizer(final Runnable proc) {
        AccessController.doPrivileged(
            new PrivilegedAction<Void>() {
                public Void run() {
                    ThreadGroup tg = Thread.currentThread().getThreadGroup();
                    for (ThreadGroup tgn = tg;
                         tgn != null;
                         tg = tgn, tgn = tg.getParent());
                    Thread sft = new Thread(tg, proc, "Secondary finalizer");

                    if (TenantGlobals.isDataIsolationEnabled() && TenantContainer.current() != null) {
                        SharedSecrets.getTenantAccess()
                                .registerServiceThread(TenantContainer.current(), sft);
                    }

                    sft.start();
                    try {
                        sft.join();
                    } catch (InterruptedException x) {
                        Thread.currentThread().interrupt();
                    }
                    return null;
                }});
    }

    /* Called by Runtime.runFinalization() */
    static void runFinalization() {
        if (!VM.isBooted()) {
            return;
        }

        forkSecondaryFinalizer(new Runnable() {
            private volatile boolean running;
            public void run() {
                // in case of recursive call to run()
                if (running)
                    return;
                final JavaLangAccess jla = SharedSecrets.getJavaLangAccess();
                running = true;
                ReferenceQueue<Object> q = getQueue();
                for (;;) {
                    Finalizer f = (Finalizer)q.poll();
                    if (f == null) break;
                    f.runFinalizer(jla);
                }
            }
        });
    }

<<<<<<< HEAD
    /* Invoked by java.lang.Shutdown */
    static void runAllFinalizers() {
        if (!VM.isBooted()) {
            return;
        }

        forkSecondaryFinalizer(new Runnable() {
            private volatile boolean running;
            public void run() {
                // in case of recursive call to run()
                if (running)
                    return;
                final JavaLangAccess jla = SharedSecrets.getJavaLangAccess();
                running = true;
                for (;;) {
                    Finalizer f;
                    if (TenantGlobals.isDataIsolationEnabled() && TenantContainer.current() != null) {
                        TenantData td = TenantContainer.current().getTenantData();
                        synchronized (lock) {
                            f = td.getFieldValue(Finalizer.class, ID_UNFINALIZED);
                            if (f == null) break;
                            td.setFieldValue(Finalizer.class, ID_UNFINALIZED, f.next);
                        }
                    } else {
                        synchronized (lock) {
                            f = unfinalized;
                            if (f == null) break;
                            unfinalized = f.next;
                        }
                    }
                    f.runFinalizer(jla);
                }}});
    }

=======
>>>>>>> dfa5f148
    private static class FinalizerThread extends Thread {
        private volatile boolean running;
        FinalizerThread(ThreadGroup g) {
            super(g, "Finalizer");
        }
        public void run() {
            // in case of recursive call to run()
            if (running)
                return;

            // Finalizer thread starts before System.initializeSystemClass
            // is called.  Wait until JavaLangAccess is available
            while (!VM.isBooted()) {
                // delay until VM completes initialization
                try {
                    VM.awaitBooted();
                } catch (InterruptedException x) {
                    // ignore and continue
                }
            }
            final JavaLangAccess jla = SharedSecrets.getJavaLangAccess();
            running = true;
            ReferenceQueue<Object> q = getQueue();
            for (;q != null;) {
                try {
                    Finalizer f = (Finalizer)q.remove();
                    f.runFinalizer(jla);
                } catch (InterruptedException x) {
                    // ignore and continue
                }

                // terminate Finalizer thread proactively after TenantContainer.destroy()
                if (TenantGlobals.isDataIsolationEnabled()
                        && TenantContainer.current() != null
                        && TenantContainer.current().getState() == TenantState.DEAD) {
                    break;
                }
            }
        }
    }

    static {
        ThreadGroup tg = Thread.currentThread().getThreadGroup();
        for (ThreadGroup tgn = tg;
             tgn != null;
             tg = tgn, tgn = tg.getParent());
        Thread finalizer = new FinalizerThread(tg);
        finalizer.setPriority(Thread.MAX_PRIORITY - 2);
        finalizer.setDaemon(true);
        finalizer.start();
    }

}<|MERGE_RESOLUTION|>--- conflicted
+++ resolved
@@ -222,43 +222,6 @@
         });
     }
 
-<<<<<<< HEAD
-    /* Invoked by java.lang.Shutdown */
-    static void runAllFinalizers() {
-        if (!VM.isBooted()) {
-            return;
-        }
-
-        forkSecondaryFinalizer(new Runnable() {
-            private volatile boolean running;
-            public void run() {
-                // in case of recursive call to run()
-                if (running)
-                    return;
-                final JavaLangAccess jla = SharedSecrets.getJavaLangAccess();
-                running = true;
-                for (;;) {
-                    Finalizer f;
-                    if (TenantGlobals.isDataIsolationEnabled() && TenantContainer.current() != null) {
-                        TenantData td = TenantContainer.current().getTenantData();
-                        synchronized (lock) {
-                            f = td.getFieldValue(Finalizer.class, ID_UNFINALIZED);
-                            if (f == null) break;
-                            td.setFieldValue(Finalizer.class, ID_UNFINALIZED, f.next);
-                        }
-                    } else {
-                        synchronized (lock) {
-                            f = unfinalized;
-                            if (f == null) break;
-                            unfinalized = f.next;
-                        }
-                    }
-                    f.runFinalizer(jla);
-                }}});
-    }
-
-=======
->>>>>>> dfa5f148
     private static class FinalizerThread extends Thread {
         private volatile boolean running;
         FinalizerThread(ThreadGroup g) {
