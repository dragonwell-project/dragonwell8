/*
 * Copyright (c) 2000, 2017, Oracle and/or its affiliates. All rights reserved.
 * DO NOT ALTER OR REMOVE COPYRIGHT NOTICES OR THIS FILE HEADER.
 *
 * This code is free software; you can redistribute it and/or modify it
 * under the terms of the GNU General Public License version 2 only, as
 * published by the Free Software Foundation.  Oracle designates this
 * particular file as subject to the "Classpath" exception as provided
 * by Oracle in the LICENSE file that accompanied this code.
 *
 * This code is distributed in the hope that it will be useful, but WITHOUT
 * ANY WARRANTY; without even the implied warranty of MERCHANTABILITY or
 * FITNESS FOR A PARTICULAR PURPOSE.  See the GNU General Public License
 * version 2 for more details (a copy is included in the LICENSE file that
 * accompanied this code).
 *
 * You should have received a copy of the GNU General Public License version
 * 2 along with this work; if not, write to the Free Software Foundation,
 * Inc., 51 Franklin St, Fifth Floor, Boston, MA 02110-1301 USA.
 *
 * Please contact Oracle, 500 Oracle Parkway, Redwood Shores, CA 94065 USA
 * or visit www.oracle.com if you need additional information or have any
 * questions.
 */

package sun.security.provider.certpath;

import java.io.IOException;
import java.security.GeneralSecurityException;
import java.security.InvalidAlgorithmParameterException;
import java.security.PublicKey;
import java.security.cert.*;
import java.security.cert.CertPathValidatorException.BasicReason;
import java.security.cert.PKIXReason;
import java.util.ArrayList;
import java.util.Collection;
import java.util.Collections;
import java.util.List;
import java.util.LinkedList;
import java.util.Set;
import javax.security.auth.x500.X500Principal;

import sun.security.provider.certpath.PKIX.BuilderParams;
import static sun.security.x509.PKIXExtensions.*;
import sun.security.util.Debug;

/**
 * This class builds certification paths in the forward direction.
 *
 * <p> If successful, it returns a certification path which has successfully
 * satisfied all the constraints and requirements specified in the
 * PKIXBuilderParameters object and has been validated according to the PKIX
 * path validation algorithm defined in RFC 5280.
 *
 * <p> This implementation uses a depth-first search approach to finding
 * certification paths. If it comes to a point in which it cannot find
 * any more certificates leading to the target OR the path length is too long
 * it backtracks to previous paths until the target has been found or
 * all possible paths have been exhausted.
 *
 * <p> This implementation is not thread-safe.
 *
 * @since       1.4
 * @author      Sean Mullan
 * @author      Yassir Elley
 */
public final class SunCertPathBuilder extends CertPathBuilderSpi {

    private static final Debug debug = Debug.getInstance("certpath");

    /*
     * private objects shared by methods
     */
    private BuilderParams buildParams;
    private CertificateFactory cf;
    private boolean pathCompleted = false;
    private PolicyNode policyTreeResult;
    private TrustAnchor trustAnchor;
    private PublicKey finalPublicKey;

    /**
     * Create an instance of <code>SunCertPathBuilder</code>.
     *
     * @throws CertPathBuilderException if an error occurs
     */
    public SunCertPathBuilder() throws CertPathBuilderException {
        try {
            cf = CertificateFactory.getInstance("X.509");
        } catch (CertificateException e) {
            throw new CertPathBuilderException(e);
        }
    }

    @Override
    public CertPathChecker engineGetRevocationChecker() {
        return new RevocationChecker();
    }

    /**
     * Attempts to build a certification path using the Sun build
     * algorithm from a trusted anchor(s) to a target subject, which must both
     * be specified in the input parameter set. This method will
     * attempt to build in the forward direction: from the target to the CA.
     *
     * <p>The certification path that is constructed is validated
     * according to the PKIX specification.
     *
     * @param params the parameter set for building a path. Must be an instance
     *  of <code>PKIXBuilderParameters</code>.
     * @return a certification path builder result.
     * @exception CertPathBuilderException Exception thrown if builder is
     *  unable to build a complete certification path from the trusted anchor(s)
     *  to the target subject.
     * @throws InvalidAlgorithmParameterException if the given parameters are
     *  inappropriate for this certification path builder.
     */
    @Override
    public CertPathBuilderResult engineBuild(CertPathParameters params)
        throws CertPathBuilderException, InvalidAlgorithmParameterException {

        if (debug != null) {
            debug.println("SunCertPathBuilder.engineBuild(" + params + ")");
        }

        buildParams = PKIX.checkBuilderParams(params);
        return build();
    }

    private PKIXCertPathBuilderResult build() throws CertPathBuilderException {
        List<List<Vertex>> adjList = new ArrayList<>();
        PKIXCertPathBuilderResult result = buildCertPath(false, adjList);
        if (result == null) {
            if (debug != null) {
                debug.println("SunCertPathBuilder.engineBuild: 2nd pass; " +
                              "try building again searching all certstores");
            }
            // try again
            adjList.clear();
            result = buildCertPath(true, adjList);
            if (result == null) {
                throw new SunCertPathBuilderException("unable to find valid "
                    + "certification path to requested target",
                    new AdjacencyList(adjList));
            }
        }
        return result;
    }

    private PKIXCertPathBuilderResult buildCertPath(boolean searchAllCertStores,
                                                    List<List<Vertex>> adjList)
        throws CertPathBuilderException
    {
        // Init shared variables and build certification path
        pathCompleted = false;
        trustAnchor = null;
        finalPublicKey = null;
        policyTreeResult = null;
        LinkedList<X509Certificate> certPathList = new LinkedList<>();
        try {
            buildForward(adjList, certPathList, searchAllCertStores);
        } catch (GeneralSecurityException | IOException e) {
            if (debug != null) {
                debug.println("SunCertPathBuilder.engineBuild() exception in "
                    + "build");
                e.printStackTrace();
            }
            throw new SunCertPathBuilderException("unable to find valid "
                + "certification path to requested target", e,
                new AdjacencyList(adjList));
        }

        // construct SunCertPathBuilderResult
        try {
            if (pathCompleted) {
                if (debug != null)
                    debug.println("SunCertPathBuilder.engineBuild() "
                                  + "pathCompleted");

                // we must return a certpath which has the target
                // as the first cert in the certpath - i.e. reverse
                // the certPathList
                Collections.reverse(certPathList);

                return new SunCertPathBuilderResult(
                    cf.generateCertPath(certPathList), trustAnchor,
                    policyTreeResult, finalPublicKey,
                    new AdjacencyList(adjList));
            }
        } catch (CertificateException e) {
            if (debug != null) {
                debug.println("SunCertPathBuilder.engineBuild() exception "
                              + "in wrap-up");
                e.printStackTrace();
            }
            throw new SunCertPathBuilderException("unable to find valid "
                + "certification path to requested target", e,
                new AdjacencyList(adjList));
        }

        return null;
    }

    /*
     * Private build forward method.
     */
    private void buildForward(List<List<Vertex>> adjacencyList,
                              LinkedList<X509Certificate> certPathList,
                              boolean searchAllCertStores)
        throws GeneralSecurityException, IOException
    {
        if (debug != null) {
            debug.println("SunCertPathBuilder.buildForward()...");
        }

        /* Initialize current state */
        ForwardState currentState = new ForwardState();
        currentState.initState(buildParams.certPathCheckers());

        /* Initialize adjacency list */
        adjacencyList.clear();
        adjacencyList.add(new LinkedList<Vertex>());

        currentState.untrustedChecker = new UntrustedChecker();

        depthFirstSearchForward(buildParams.targetSubject(), currentState,
                                new ForwardBuilder(buildParams,
                                                   searchAllCertStores),
                                adjacencyList, certPathList);
    }

    /*
     * This method performs a depth first search for a certification
     * path while building forward which meets the requirements set in
     * the parameters object.
     * It uses an adjacency list to store all certificates which were
     * tried (i.e. at one time added to the path - they may not end up in
     * the final path if backtracking occurs). This information can
     * be used later to debug or demo the build.
     *
     * See "Data Structure and Algorithms, by Aho, Hopcroft, and Ullman"
     * for an explanation of the DFS algorithm.
     *
     * @param dN the distinguished name being currently searched for certs
     * @param currentState the current PKIX validation state
     */
    private void depthFirstSearchForward(X500Principal dN,
                                         ForwardState currentState,
                                         ForwardBuilder builder,
                                         List<List<Vertex>> adjList,
                                         LinkedList<X509Certificate> cpList)
        throws GeneralSecurityException, IOException
    {
        if (debug != null) {
            debug.println("SunCertPathBuilder.depthFirstSearchForward(" + dN
                          + ", " + currentState.toString() + ")");
        }

        /*
         * Find all the certificates issued to dN which
         * satisfy the PKIX certification path constraints.
         */
        Collection<X509Certificate> certs =
            builder.getMatchingCerts(currentState, buildParams.certStores());
        List<Vertex> vertices = addVertices(certs, adjList);
        if (debug != null) {
            debug.println("SunCertPathBuilder.depthFirstSearchForward(): "
                          + "certs.size=" + vertices.size());
        }

        /*
         * For each cert in the collection, verify anything
         * that hasn't been checked yet (signature, revocation, etc)
         * and check for loops. Call depthFirstSearchForward()
         * recursively for each good cert.
         */

               vertices:
        for (Vertex vertex : vertices) {
            /**
             * Restore state to currentState each time through the loop.
             * This is important because some of the user-defined
             * checkers modify the state, which MUST be restored if
             * the cert eventually fails to lead to the target and
             * the next matching cert is tried.
             */
            ForwardState nextState = (ForwardState) currentState.clone();
            X509Certificate cert = vertex.getCertificate();

            try {
                builder.verifyCert(cert, nextState, cpList);
            } catch (GeneralSecurityException gse) {
                if (debug != null) {
                    debug.println("SunCertPathBuilder.depthFirstSearchForward()"
                                  + ": validation failed: " + gse);
                    gse.printStackTrace();
                }
                vertex.setThrowable(gse);
                continue;
            }

            /*
             * Certificate is good.
             * If cert completes the path,
             *    process userCheckers that don't support forward checking
             *    and process policies over whole path
             *    and backtrack appropriately if there is a failure
             * else if cert does not complete the path,
             *    add it to the path
             */
            if (builder.isPathCompleted(cert)) {

                if (debug != null)
                    debug.println("SunCertPathBuilder.depthFirstSearchForward()"
                                  + ": commencing final verification");

                List<X509Certificate> appendedCerts = new ArrayList<>(cpList);

                /*
                 * if the trust anchor selected is specified as a trusted
                 * public key rather than a trusted cert, then verify this
                 * cert (which is signed by the trusted public key), but
                 * don't add it yet to the cpList
                 */
                if (builder.trustAnchor.getTrustedCert() == null) {
                    appendedCerts.add(0, cert);
                }

                Set<String> initExpPolSet =
                    Collections.singleton(PolicyChecker.ANY_POLICY);

                PolicyNodeImpl rootNode = new PolicyNodeImpl(null,
                    PolicyChecker.ANY_POLICY, null, false, initExpPolSet, false);

                List<PKIXCertPathChecker> checkers = new ArrayList<>();
                PolicyChecker policyChecker
                    = new PolicyChecker(buildParams.initialPolicies(),
                                        appendedCerts.size(),
                                        buildParams.explicitPolicyRequired(),
                                        buildParams.policyMappingInhibited(),
                                        buildParams.anyPolicyInhibited(),
                                        buildParams.policyQualifiersRejected(),
                                        rootNode);
                checkers.add(policyChecker);

                // add the algorithm checker
                checkers.add(new AlgorithmChecker(builder.trustAnchor,
<<<<<<< HEAD
                        buildParams.date(), null));
=======
                        buildParams.date(), buildParams.variant()));
>>>>>>> 6900eba4

                BasicChecker basicChecker = null;
                if (nextState.keyParamsNeeded()) {
                    PublicKey rootKey = cert.getPublicKey();
                    if (builder.trustAnchor.getTrustedCert() == null) {
                        rootKey = builder.trustAnchor.getCAPublicKey();
                        if (debug != null)
                            debug.println(
                                "SunCertPathBuilder.depthFirstSearchForward " +
                                "using buildParams public key: " +
                                rootKey.toString());
                    }
                    TrustAnchor anchor = new TrustAnchor
                        (cert.getSubjectX500Principal(), rootKey, null);

                    // add the basic checker
                    basicChecker = new BasicChecker(anchor, buildParams.date(),
                                                    buildParams.sigProvider(),
                                                    true);
                    checkers.add(basicChecker);
                }

                buildParams.setCertPath(cf.generateCertPath(appendedCerts));

                boolean revCheckerAdded = false;
                List<PKIXCertPathChecker> ckrs = buildParams.certPathCheckers();
                for (PKIXCertPathChecker ckr : ckrs) {
                    if (ckr instanceof PKIXRevocationChecker) {
                        if (revCheckerAdded) {
                            throw new CertPathValidatorException(
                                "Only one PKIXRevocationChecker can be specified");
                        }
                        revCheckerAdded = true;
                        // if it's our own, initialize it
                        if (ckr instanceof RevocationChecker) {
                            ((RevocationChecker)ckr).init(builder.trustAnchor,
                                                          buildParams);
                        }
                    }
                }
                // only add a RevocationChecker if revocation is enabled and
                // a PKIXRevocationChecker has not already been added
                if (buildParams.revocationEnabled() && !revCheckerAdded) {
                    checkers.add(new RevocationChecker(builder.trustAnchor,
                                                       buildParams));
                }

                checkers.addAll(ckrs);

                // Why we don't need BasicChecker and RevocationChecker
                // if nextState.keyParamsNeeded() is false?

                for (int i = 0; i < appendedCerts.size(); i++) {
                    X509Certificate currCert = appendedCerts.get(i);
                    if (debug != null)
                        debug.println("current subject = "
                                      + currCert.getSubjectX500Principal());
                    Set<String> unresCritExts =
                        currCert.getCriticalExtensionOIDs();
                    if (unresCritExts == null) {
                        unresCritExts = Collections.<String>emptySet();
                    }

                    for (PKIXCertPathChecker currChecker : checkers) {
                        if (!currChecker.isForwardCheckingSupported()) {
                            if (i == 0) {
                                currChecker.init(false);

                                // The user specified
                                // AlgorithmChecker may not be
                                // able to set the trust anchor until now.
                                if (currChecker instanceof AlgorithmChecker) {
                                    ((AlgorithmChecker)currChecker).
                                        trySetTrustAnchor(builder.trustAnchor);
                                }
                            }

                            try {
                                currChecker.check(currCert, unresCritExts);
                            } catch (CertPathValidatorException cpve) {
                                if (debug != null)
                                    debug.println
                                    ("SunCertPathBuilder.depthFirstSearchForward(): " +
                                    "final verification failed: " + cpve);
                                // If the target cert itself is revoked, we
                                // cannot trust it. We can bail out here.
                                if (buildParams.targetCertConstraints().match(currCert)
                                        && cpve.getReason() == BasicReason.REVOKED) {
                                    throw cpve;
                                }
                                vertex.setThrowable(cpve);
                                continue vertices;
                            }
                        }
                    }

                    /*
                     * Remove extensions from user checkers that support
                     * forward checking. After this step, we will have
                     * removed all extensions that all user checkers
                     * are capable of processing.
                     */
                    for (PKIXCertPathChecker checker :
                         buildParams.certPathCheckers())
                    {
                        if (checker.isForwardCheckingSupported()) {
                            Set<String> suppExts =
                                checker.getSupportedExtensions();
                            if (suppExts != null) {
                                unresCritExts.removeAll(suppExts);
                            }
                        }
                    }

                    if (!unresCritExts.isEmpty()) {
                        unresCritExts.remove(BasicConstraints_Id.toString());
                        unresCritExts.remove(NameConstraints_Id.toString());
                        unresCritExts.remove(CertificatePolicies_Id.toString());
                        unresCritExts.remove(PolicyMappings_Id.toString());
                        unresCritExts.remove(PolicyConstraints_Id.toString());
                        unresCritExts.remove(InhibitAnyPolicy_Id.toString());
                        unresCritExts.remove(
                            SubjectAlternativeName_Id.toString());
                        unresCritExts.remove(KeyUsage_Id.toString());
                        unresCritExts.remove(ExtendedKeyUsage_Id.toString());

                        if (!unresCritExts.isEmpty()) {
                            throw new CertPathValidatorException
                                ("unrecognized critical extension(s)", null,
                                 null, -1, PKIXReason.UNRECOGNIZED_CRIT_EXT);
                        }
                    }
                }
                if (debug != null)
                    debug.println("SunCertPathBuilder.depthFirstSearchForward()"
                        + ": final verification succeeded - path completed!");
                pathCompleted = true;

                /*
                 * if the user specified a trusted public key rather than
                 * trusted certs, then add this cert (which is signed by
                 * the trusted public key) to the cpList
                 */
                if (builder.trustAnchor.getTrustedCert() == null)
                    builder.addCertToPath(cert, cpList);
                // Save the trust anchor
                this.trustAnchor = builder.trustAnchor;

                /*
                 * Extract and save the final target public key
                 */
                if (basicChecker != null) {
                    finalPublicKey = basicChecker.getPublicKey();
                } else {
                    Certificate finalCert;
                    if (cpList.isEmpty()) {
                        finalCert = builder.trustAnchor.getTrustedCert();
                    } else {
                        finalCert = cpList.getLast();
                    }
                    finalPublicKey = finalCert.getPublicKey();
                }

                policyTreeResult = policyChecker.getPolicyTree();
                return;
            } else {
                builder.addCertToPath(cert, cpList);
            }

            /* Update the PKIX state */
            nextState.updateState(cert);

            /*
             * Append an entry for cert in adjacency list and
             * set index for current vertex.
             */
            adjList.add(new LinkedList<Vertex>());
            vertex.setIndex(adjList.size() - 1);

            /* recursively search for matching certs at next dN */
            depthFirstSearchForward(cert.getIssuerX500Principal(), nextState,
                                    builder, adjList, cpList);

            /*
             * If path has been completed, return ASAP!
             */
            if (pathCompleted) {
                return;
            } else {
                /*
                 * If we get here, it means we have searched all possible
                 * certs issued by the dN w/o finding any matching certs.
                 * This means we have to backtrack to the previous cert in
                 * the path and try some other paths.
                 */
                if (debug != null)
                    debug.println("SunCertPathBuilder.depthFirstSearchForward()"
                                  + ": backtracking");
                builder.removeFinalCertFromPath(cpList);
            }
        }
    }

    /*
     * Adds a collection of matching certificates to the
     * adjacency list.
     */
    private static List<Vertex> addVertices(Collection<X509Certificate> certs,
                                            List<List<Vertex>> adjList)
    {
        List<Vertex> l = adjList.get(adjList.size() - 1);

        for (X509Certificate cert : certs) {
            Vertex v = new Vertex(cert);
            l.add(v);
        }

        return l;
    }

    /**
     * Returns true if trust anchor certificate matches specified
     * certificate constraints.
     */
    private static boolean anchorIsTarget(TrustAnchor anchor,
                                          CertSelector sel)
    {
        X509Certificate anchorCert = anchor.getTrustedCert();
        if (anchorCert != null) {
            return sel.match(anchorCert);
        }
        return false;
    }
}<|MERGE_RESOLUTION|>--- conflicted
+++ resolved
@@ -344,11 +344,7 @@
 
                 // add the algorithm checker
                 checkers.add(new AlgorithmChecker(builder.trustAnchor,
-<<<<<<< HEAD
-                        buildParams.date(), null));
-=======
                         buildParams.date(), buildParams.variant()));
->>>>>>> 6900eba4
 
                 BasicChecker basicChecker = null;
                 if (nextState.keyParamsNeeded()) {
