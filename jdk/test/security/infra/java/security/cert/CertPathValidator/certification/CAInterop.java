/*
 * Copyright (c) 2023, 2024, Oracle and/or its affiliates. All rights reserved.
 * DO NOT ALTER OR REMOVE COPYRIGHT NOTICES OR THIS FILE HEADER.
 *
 * This code is free software; you can redistribute it and/or modify it
 * under the terms of the GNU General Public License version 2 only, as
 * published by the Free Software Foundation.
 *
 * This code is distributed in the hope that it will be useful, but WITHOUT
 * ANY WARRANTY; without even the implied warranty of MERCHANTABILITY or
 * FITNESS FOR A PARTICULAR PURPOSE.  See the GNU General Public License
 * version 2 for more details (a copy is included in the LICENSE file that
 * accompanied this code).
 *
 * You should have received a copy of the GNU General Public License version
 * 2 along with this work; if not, write to the Free Software Foundation,
 * Inc., 51 Franklin St, Fifth Floor, Boston, MA 02110-1301 USA.
 *
 * Please contact Oracle, 500 Oracle Parkway, Redwood Shores, CA 94065 USA
 * or visit www.oracle.com if you need additional information or have any
 * questions.
 */

/*
 * @test id=actalisauthenticationrootca
 * @bug 8189131
 * @summary Interoperability tests with Actalis CA
 * @library /test/lib
 * @build jtreg.SkippedException ValidatePathWithURL CAInterop
 * @run main/othervm/manual -Djava.security.debug=certpath,ocsp
 *  CAInterop actalisauthenticationrootca OCSP
 * @run main/othervm/manual/timeout=180 -Djava.security.debug=certpath,ocsp
 *  CAInterop actalisauthenticationrootca CRL
 */

/*
 * @test id=amazonrootca1
 * @bug 8233223
 * @summary Interoperability tests with Amazon's CA1
 * @library /test/lib
 * @build jtreg.SkippedException ValidatePathWithURL CAInterop
 * @run main/othervm/manual -Djava.security.debug=certpath,ocsp CAInterop amazonrootca1 OCSP
 * @run main/othervm/manual -Djava.security.debug=certpath CAInterop amazonrootca1 CRL
 */

/*
 * @test id=amazonrootca2
 * @bug 8233223
 * @summary Interoperability tests with Amazon's CA2
 * @library /test/lib
 * @build jtreg.SkippedException ValidatePathWithURL CAInterop
 * @run main/othervm/manual -Djava.security.debug=certpath,ocsp CAInterop amazonrootca2 OCSP
 * @run main/othervm/manual -Djava.security.debug=certpath CAInterop amazonrootca2 CRL
 */

/*
 * @test id=amazonrootca3
 * @bug 8233223
 * @summary Interoperability tests with Amazon's CA3
 * @library /test/lib
 * @build jtreg.SkippedException ValidatePathWithURL CAInterop
 * @run main/othervm/manual -Djava.security.debug=certpath,ocsp CAInterop amazonrootca3 OCSP
 * @run main/othervm/manual -Djava.security.debug=certpath CAInterop amazonrootca3 CRL
 */

/*
 * @test id=amazonrootca4
 * @bug 8233223
 * @summary Interoperability tests with Amazon's CA4
 * @library /test/lib
 * @build jtreg.SkippedException ValidatePathWithURL CAInterop
 * @run main/othervm/manual -Djava.security.debug=certpath,ocsp CAInterop amazonrootca4 OCSP
 * @run main/othervm/manual -Djava.security.debug=certpath CAInterop amazonrootca4 CRL
 */

/*
 * @test id=buypassclass2ca
 * @bug 8189131
 * @summary Interoperability tests with Buypass Class 2 CA
 * @library /test/lib
 * @build jtreg.SkippedException ValidatePathWithURL CAInterop
 * @run main/othervm/manual -Djava.security.debug=certpath,ocsp CAInterop buypassclass2ca OCSP
 * @run main/othervm/manual -Djava.security.debug=certpath,ocsp CAInterop buypassclass2ca CRL
 */

/*
 * @test id=buypassclass3ca
 * @bug 8189131
 * @summary Interoperability tests with Buypass Class 3 CA
 * @library /test/lib
 * @build jtreg.SkippedException ValidatePathWithURL CAInterop
 * @run main/othervm/manual -Djava.security.debug=certpath,ocsp CAInterop buypassclass3ca OCSP
 * @run main/othervm/manual -Djava.security.debug=certpath,ocsp CAInterop buypassclass3ca CRL
 */

/*
 * @test id=comodorsaca
 * @bug 8189131
 * @summary Interoperability tests with Comodo RSA CA
 * @library /test/lib
 * @build jtreg.SkippedException ValidatePathWithURL CAInterop
 * @run main/othervm/manual -Djava.security.debug=certpath,ocsp CAInterop comodorsaca OCSP
 * @run main/othervm/manual -Djava.security.debug=certpath CAInterop comodorsaca CRL
 */

/*
 * @test id=comodoeccca
 * @bug 8189131
 * @summary Interoperability tests with Comodo ECC CA
 * @library /test/lib
 * @build jtreg.SkippedException ValidatePathWithURL CAInterop
 * @run main/othervm/manual -Djava.security.debug=certpath,ocsp CAInterop comodoeccca OCSP
 * @run main/othervm/manual -Djava.security.debug=certpath CAInterop comodoeccca CRL
 */

/*
 * @test id=usertrustrsaca
 * @bug 8189131
 * @summary Interoperability tests with Comodo userTrust RSA CA
 * @library /test/lib
 * @build jtreg.SkippedException ValidatePathWithURL CAInterop
 * @run main/othervm/manual -Djava.security.debug=certpath,ocsp CAInterop usertrustrsaca OCSP
 * @run main/othervm/manual -Djava.security.debug=certpath CAInterop usertrustrsaca CRL
 */

/*
 * @test id=usertrusteccca
 * @bug 8189131
 * @summary Interoperability tests with Comodo userTrust ECC CA
 * @library /test/lib
 * @build jtreg.SkippedException ValidatePathWithURL CAInterop
 * @run main/othervm/manual -Djava.security.debug=certpath,ocsp CAInterop usertrusteccca OCSP
 * @run main/othervm/manual -Djava.security.debug=certpath CAInterop usertrusteccca CRL
 */

/*
 * @test id=letsencryptisrgx1
 * @bug 8189131
 * @summary Interoperability tests with Let's Encrypt ISRG Root X1 CA
 * @library /test/lib
 * @build jtreg.SkippedException ValidatePathWithURL CAInterop
 * @run main/othervm/manual -Djava.security.debug=certpath,ocsp CAInterop letsencryptisrgx1 DEFAULT
 */

/*
 * @test id=letsencryptisrgx2
 * @bug 8317374
 * @summary Interoperability tests with Let's Encrypt ISRG Root X2 CA
 * @library /test/lib
 * @build jtreg.SkippedException ValidatePathWithURL CAInterop
 * @run main/othervm/manual -Djava.security.debug=certpath,ocsp CAInterop letsencryptisrgx2 DEFAULT
 */

/*
 * @test id=globalsignrootcar6
 * @bug 8216577
 * @summary Interoperability tests with GlobalSign R6 CA
 * @library /test/lib
 * @build jtreg.SkippedException ValidatePathWithURL CAInterop
 * @run main/othervm/manual -Djava.security.debug=certpath,ocsp CAInterop globalsignrootcar6 OCSP
 * @run main/othervm/manual -Djava.security.debug=certpath CAInterop globalsignrootcar6 CRL
 */

/*
 * @test id=entrustrootcaec1
 * @bug 8195774
 * @summary Interoperability tests with Entrust CAs
 * @library /test/lib
 * @build jtreg.SkippedException ValidatePathWithURL CAInterop
 * @run main/othervm/manual -Djava.security.debug=certpath,ocsp CAInterop entrustrootcaec1 OCSP
 * @run main/othervm/manual -Djava.security.debug=certpath CAInterop entrustrootcaec1 CRL
 */

/*
 * @test id=entrustrootcag4
 * @bug 8243321
 * @summary Interoperability tests with Entrust CAs
 * @library /test/lib
 * @build jtreg.SkippedException ValidatePathWithURL CAInterop
 * @run main/othervm/manual -Djava.security.debug=certpath,ocsp CAInterop entrustrootcag4 OCSP
 * @run main/othervm/manual -Djava.security.debug=certpath CAInterop entrustrootcag4 CRL
 */

/*
 * @test id=godaddyrootg2ca
 * @bug 8196141
 * @summary Interoperability tests with GoDaddy CA
 * @library /test/lib
 * @build jtreg.SkippedException ValidatePathWithURL CAInterop
 * @run main/othervm/manual -Djava.security.debug=certpath,ocsp CAInterop godaddyrootg2ca OCSP
 * @run main/othervm/manual -Djava.security.debug=certpath CAInterop godaddyrootg2ca CRL
 */

/*
 * @test id=starfieldrootg2ca
 * @bug 8196141
 * @summary Interoperability tests with Starfield CA
 * @library /test/lib
 * @build jtreg.SkippedException ValidatePathWithURL CAInterop
 * @run main/othervm/manual -Djava.security.debug=certpath,ocsp CAInterop starfieldrootg2ca OCSP
 * @run main/othervm/manual -Djava.security.debug=certpath CAInterop starfieldrootg2ca CRL
 */

/*
 * @test id=globalsigneccrootcar4
 * @bug 8307134
 * @summary Interoperability tests with Google's GlobalSign R4 and GTS Root certificates
 * @library /test/lib
 * @build jtreg.SkippedException ValidatePathWithURL CAInterop
<<<<<<< HEAD
 * @run main/othervm -Djava.security.debug=certpath,ocsp CAInterop globalsigneccrootcar4 DEFAULT
=======
 * @run main/othervm/manual -Djava.security.debug=certpath,ocsp CAInterop globalsigneccrootcar4 OCSP
 * @run main/othervm/manual -Djava.security.debug=certpath CAInterop globalsigneccrootcar4 CRL
>>>>>>> e7793b1d
 */

/*
 * @test id=gtsrootcar1
 * @bug 8307134
 * @summary Interoperability tests with Google's GlobalSign R4 and GTS Root certificates
 * @library /test/lib
 * @build jtreg.SkippedException ValidatePathWithURL CAInterop
<<<<<<< HEAD
 * @run main/othervm -Djava.security.debug=certpath,ocsp CAInterop gtsrootcar1 DEFAULT
=======
 * @run main/othervm/manual -Djava.security.debug=certpath,ocsp CAInterop gtsrootcar1 OCSP
 * @run main/othervm/manual -Djava.security.debug=certpath CAInterop gtsrootcar1 CRL
>>>>>>> e7793b1d
 */

/*
 * @test id=gtsrootcar2
 * @bug 8307134
 * @summary Interoperability tests with Google's GlobalSign R4 and GTS Root certificates
 * @library /test/lib
 * @build jtreg.SkippedException ValidatePathWithURL CAInterop
<<<<<<< HEAD
 * @run main/othervm -Djava.security.debug=certpath,ocsp CAInterop gtsrootcar2 DEFAULT
=======
 * @run main/othervm/manual -Djava.security.debug=certpath,ocsp CAInterop gtsrootcar2 OCSP
 * @run main/othervm/manual -Djava.security.debug=certpath CAInterop gtsrootcar2 CRL
>>>>>>> e7793b1d
 */

/*
 * @test id=gtsrootecccar3
 * @bug 8307134
 * @summary Interoperability tests with Google's GlobalSign R4 and GTS Root certificates
 * @library /test/lib
 * @build jtreg.SkippedException ValidatePathWithURL CAInterop
<<<<<<< HEAD
 * @run main/othervm -Djava.security.debug=certpath,ocsp CAInterop gtsrootecccar3 DEFAULT
=======
 * @run main/othervm/manual -Djava.security.debug=certpath,ocsp CAInterop gtsrootecccar3 OCSP
 * @run main/othervm/manual -Djava.security.debug=certpath CAInterop gtsrootecccar3 CRL
>>>>>>> e7793b1d
 */

/*
 * @test id=gtsrootecccar4
 * @bug 8307134
 * @summary Interoperability tests with Google's GlobalSign R4 and GTS Root certificates
 * @library /test/lib
 * @build jtreg.SkippedException ValidatePathWithURL CAInterop
<<<<<<< HEAD
 * @run main/othervm -Djava.security.debug=certpath,ocsp CAInterop gtsrootecccar4 DEFAULT
=======
 * @run main/othervm/manual -Djava.security.debug=certpath,ocsp CAInterop gtsrootecccar4 OCSP
 * @run main/othervm/manual -Djava.security.debug=certpath CAInterop gtsrootecccar4 CRL
>>>>>>> e7793b1d
 */

/*
 * @test id=microsoftecc2017
 * @bug 8304760
 * @summary Interoperability tests with Microsoft TLS root CAs
 * @library /test/lib
 * @build jtreg.SkippedException ValidatePathWithURL CAInterop
 * @run main/othervm/manual -Djava.security.debug=certpath,ocsp CAInterop microsoftecc2017 OCSP
 * @run main/othervm/manual -Djava.security.debug=certpath CAInterop microsoftecc2017 CRL
 */

/*
 * @test id=microsoftrsa2017
 * @bug 8304760
 * @summary Interoperability tests with Microsoft TLS root CAs
 * @library /test/lib
 * @build jtreg.SkippedException ValidatePathWithURL CAInterop
 * @run main/othervm/manual -Djava.security.debug=certpath,ocsp CAInterop microsoftrsa2017 OCSP
 * @run main/othervm/manual -Djava.security.debug=certpath CAInterop microsoftrsa2017 CRL
 */

/*
 * @test id=quovadisrootca1g3
 * @bug 8189131
 * @summary Interoperability tests with QuoVadis Root CA1 G3 CA
 * @library /test/lib
 * @build jtreg.SkippedException ValidatePathWithURL CAInterop
 * @run main/othervm/manual -Djava.security.debug=certpath,ocsp CAInterop quovadisrootca1g3 OCSP
 * @run main/othervm/manual -Djava.security.debug=certpath CAInterop quovadisrootca1g3 CRL
 */

/*
 * @test id=quovadisrootca2g3
 * @bug 8189131
 * @summary Interoperability tests with QuoVadis Root CA2 G3 CA
 * @library /test/lib
 * @build jtreg.SkippedException ValidatePathWithURL CAInterop
 * @run main/othervm/manual -Djava.security.debug=certpath,ocsp CAInterop quovadisrootca2g3 OCSP
 * @run main/othervm/manual -Djava.security.debug=certpath CAInterop quovadisrootca2g3 CRL
 */

/*
 * @test id=quovadisrootca3g3
 * @bug 8189131
 * @summary Interoperability tests with QuoVadis Root CA3 G3 CA
 * @library /test/lib
 * @build jtreg.SkippedException ValidatePathWithURL CAInterop
 * @run main/othervm/manual -Djava.security.debug=certpath,ocsp CAInterop quovadisrootca3g3 OCSP
 * @run main/othervm/manual -Djava.security.debug=certpath CAInterop quovadisrootca3g3 CRL
 */

/*
 * @test id=digicerttlseccrootg5
 * @bug 8318759
 * @summary Interoperability tests with DigiCert TLS ECC P384 Root G5
 * @library /test/lib
 * @build jtreg.SkippedException ValidatePathWithURL CAInterop
 * @run main/othervm/manual -Djava.security.debug=certpath,ocsp CAInterop digicerttlseccrootg5 OCSP
 * @run main/othervm/manual -Djava.security.debug=certpath CAInterop digicerttlseccrootg5 CRL
 */

/*
 * @test id=digicerttlsrsarootg5
 * @bug 8318759
 * @summary Interoperability tests with DigiCert TLS RSA4096 Root G5
 * @library /test/lib
 * @build jtreg.SkippedException ValidatePathWithURL CAInterop
 * @run main/othervm/manual -Djava.security.debug=certpath,ocsp CAInterop digicerttlsrsarootg5 OCSP
 * @run main/othervm/manual -Djava.security.debug=certpath CAInterop digicerttlsrsarootg5 CRL
 */

/*
 * @test id=sslrootrsaca
 * @bug 8243320
 * @summary Interoperability tests with SSL.com's RSA CA
 * @library /test/lib
 * @build jtreg.SkippedException ValidatePathWithURL CAInterop
 * @run main/othervm/manual -Djava.security.debug=certpath,ocsp CAInterop sslrootrsaca OCSP
 * @run main/othervm/manual -Djava.security.debug=certpath CAInterop sslrootrsaca CRL
 */

/*
 * @test id=sslrootevrsaca
 * @bug 8243320
 * @summary Interoperability tests with SSL.com's EV RSA CA
 * @library /test/lib
 * @build jtreg.SkippedException ValidatePathWithURL CAInterop
 * @run main/othervm/manual -Djava.security.debug=certpath,ocsp CAInterop sslrootevrsaca OCSP
 * @run main/othervm/manual -Djava.security.debug=certpath CAInterop sslrootevrsaca CRL
 */

/*
 * @test id=sslrooteccca
 * @bug 8243320
 * @summary Interoperability tests with SSL.com's ECC CA
 * @library /test/lib
 * @build jtreg.SkippedException ValidatePathWithURL CAInterop
 * @run main/othervm/manual -Djava.security.debug=certpath,ocsp CAInterop sslrooteccca OCSP
 * @run main/othervm/manual -Djava.security.debug=certpath CAInterop sslrooteccca CRL
 */

/*
 * @test id=teliasonerarootcav1
 * @bug 8210432
 * @summary Interoperability tests with TeliaSonera Root CA v1
 * @library /test/lib
 * @build jtreg.SkippedException ValidatePathWithURL CAInterop
 * @run main/othervm/manual -Djava.security.debug=certpath,ocsp CAInterop teliasonerarootcav1 OCSP
 * @run main/othervm/manual -Djava.security.debug=certpath CAInterop teliasonerarootcav1 CRL
 */

/*
 * @test id=twcaglobalrootca
 * @bug 8305975
 * @summary Interoperability tests with TWCA Global Root CA from TAIWAN-CA
 * @library /test/lib
 * @build jtreg.SkippedException ValidatePathWithURL CAInterop
 * @run main/othervm/manual -Djava.security.debug=certpath,ocsp CAInterop twcaglobalrootca OCSP
 * @run main/othervm/manual -Djava.security.debug=certpath CAInterop twcaglobalrootca CRL
 */

/*
 * @test id=certignarootca
 * @bug 8314960
 * @summary Interoperability tests with Certigna Root CAs from Dhimyotis
 * @library /test/lib
 * @build jtreg.SkippedException ValidatePathWithURL CAInterop
 * @run main/othervm/manual -Djava.security.debug=certpath,ocsp CAInterop certignarootca OCSP
 * @run main/othervm/manual -Djava.security.debug=certpath CAInterop certignarootca CRL
 */

/*
 * @test id=affirmtrustcommercialca
 * @bug 8040012
 * @summary Interoperability tests with AffirmTrust Commercial CA
 * @library /test/lib
 * @build jtreg.SkippedException ValidatePathWithURL CAInterop
 * @run main/othervm -Djava.security.debug=certpath,ocsp CAInterop affirmtrustcommercialca OCSP
 * @run main/othervm -Djava.security.debug=certpath CAInterop affirmtrustcommercialca CRL
 */

/*
 * @test id=affirmtrustnetworkingca
 * @bug 8040012
 * @summary Interoperability tests with AffirmTrust Networking CA
 * @library /test/lib
 * @build jtreg.SkippedException ValidatePathWithURL CAInterop
 * @run main/othervm -Djava.security.debug=certpath,ocsp CAInterop affirmtrustnetworkingca OCSP
 * @run main/othervm -Djava.security.debug=certpath CAInterop affirmtrustnetworkingca CRL
 */

/*
 * @test id=affirmtrustpremiumca
 * @bug 8040012
 * @summary Interoperability tests with AffirmTrust Premium CA
 * @library /test/lib
 * @build jtreg.SkippedException ValidatePathWithURL CAInterop
 * @run main/othervm -Djava.security.debug=certpath,ocsp CAInterop affirmtrustpremiumca OCSP
 * @run main/othervm -Djava.security.debug=certpath CAInterop affirmtrustpremiumca CRL
 */

/*
 * @test id=affirmtrustpremiumeccca
 * @bug 8040012
 * @summary Interoperability tests with AffirmTrust Premium ECC CA
 * @library /test/lib
 * @build jtreg.SkippedException ValidatePathWithURL CAInterop
 * @run main/othervm -Djava.security.debug=certpath,ocsp CAInterop affirmtrustpremiumeccca OCSP
 * @run main/othervm -Djava.security.debug=certpath CAInterop affirmtrustpremiumeccca CRL
 */

/*
 * @test id=teliarootcav2
 * @bug 8317373
 * @summary Interoperability tests with Telia Root CA V2
 * @library /test/lib
 * @build jtreg.SkippedException ValidatePathWithURL CAInterop
 * @run main/othervm/manual -Djava.security.debug=certpath,ocsp CAInterop teliarootcav2 OCSP
 * @run main/othervm/manual -Djava.security.debug=certpath CAInterop teliarootcav2 CRL
 */

/*
 * @test id=emsignrootcag1
 * @bug 8319187
 * @summary Interoperability tests with eMudhra Root CA G1
 * @library /test/lib
 * @build jtreg.SkippedException ValidatePathWithURL CAInterop
 * @run main/othervm/manual -Djava.security.debug=certpath,ocsp CAInterop emsignrootcag1 OCSP
 * @run main/othervm/manual -Djava.security.debug=certpath CAInterop emsignrootcag1 CRL
 */

/*
 * @test id=emsigneccrootcag3
 * @bug 8319187
 * @summary Interoperability tests with eMudhra ECC Root CA G3
 * @library /test/lib
 * @build jtreg.SkippedException ValidatePathWithURL CAInterop
 * @run main/othervm/manual -Djava.security.debug=certpath,ocsp CAInterop emsigneccrootcag3 OCSP
 * @run main/othervm/manual -Djava.security.debug=certpath CAInterop emsigneccrootcag3 CRL
 */

/*
 * @test id=certainlyrootr1
 * @bug 8321408
 * @summary Interoperability tests with Certainly Root R1
 * @library /test/lib
 * @build jtreg.SkippedException ValidatePathWithURL CAInterop
 * @run main/othervm/manual -Djava.security.debug=certpath,ocsp CAInterop certainlyrootr1 DEFAULT
 */

/*
 * @test id=certainlyroote1
 * @bug 8321408
 * @summary Interoperability tests with Certainly Root E1
 * @library /test/lib
 * @build jtreg.SkippedException ValidatePathWithURL CAInterop
 * @run main/othervm/manual -Djava.security.debug=certpath,ocsp CAInterop certainlyroote1 DEFAULT
 */

/*
 * @test id=globalsignr46
 * @bug 8316138
 * @summary Interoperability tests with GlobalSign Root R46
 * @library /test/lib
 * @build jtreg.SkippedException ValidatePathWithURL CAInterop
 * @run main/othervm -Djava.security.debug=certpath,ocsp CAInterop globalsignr46 OCSP
 * @run main/othervm -Djava.security.debug=certpath CAInterop globalsignr46 CRL
 */

/*
 * @test id=globalsigne46
 * @bug 8316138
 * @summary Interoperability tests with GlobalSign Root E46
 * @library /test/lib
 * @build jtreg.SkippedException ValidatePathWithURL CAInterop
 * @run main/othervm -Djava.security.debug=certpath,ocsp CAInterop globalsigne46 OCSP
 * @run main/othervm -Djava.security.debug=certpath CAInterop globalsigne46 CRL
 */

/**
 * Collection of certificate validation tests for interoperability with external CAs.
 * These tests are marked as manual as they depend on external infrastructure and may fail
 * with external reasons, for instance - change in CA test portal.
 */
public class CAInterop {

    /**
     * Returns the test configuration for CA
     *
     * @param alias from the cacerts file without [jdk]
     * @return CATestURLs
     */
    private CATestURLs getTestURLs(String alias) {
        switch (alias) {
            case "actalisauthenticationrootca":
                    return new CATestURLs("https://ssltest-active.actalis.it",
                            "https://ssltest-revoked.actalis.it");

            case "amazonrootca1":
                    return new CATestURLs("https://valid.rootca1.demo.amazontrust.com",
                    "https://revoked.rootca1.demo.amazontrust.com");
            case "amazonrootca2":
                    return new CATestURLs("https://valid.rootca2.demo.amazontrust.com",
                    "https://revoked.rootca2.demo.amazontrust.com");
            case "amazonrootca3":
                    return new CATestURLs("https://valid.rootca3.demo.amazontrust.com",
                    "https://revoked.rootca3.demo.amazontrust.com");
            case "amazonrootca4":
                    return new CATestURLs("https://valid.rootca4.demo.amazontrust.com",
                    "https://revoked.rootca4.demo.amazontrust.com");

            case "buypassclass2ca":
                    return new CATestURLs("https://valid.business.ca22.ssl.buypass.no",
                    "https://revoked.business.ca22.ssl.buypass.no");
            case "buypassclass3ca":
                    return new CATestURLs("https://valid.qcevident.ca23.ssl.buypass.no",
                    "https://revoked.qcevident.ca23.ssl.buypass.no");

            case "comodorsaca":
                    return new CATestURLs("https://comodorsacertificationauthority-ev.comodoca.com",
                    "https://comodorsacertificationauthority-ev.comodoca.com:444");
            case "comodoeccca":
                    return new CATestURLs("https://comodoecccertificationauthority-ev.comodoca.com",
                    "https://comodoecccertificationauthority-ev.comodoca.com:444");
            case "usertrustrsaca":
                    return new CATestURLs("https://usertrustrsacertificationauthority-ev.comodoca.com",
                    "https://usertrustrsacertificationauthority-ev.comodoca.com:444");
            case "usertrusteccca":
                    return new CATestURLs("https://usertrustecccertificationauthority-ev.comodoca.com",
                    "https://usertrustecccertificationauthority-ev.comodoca.com:444");

            case "letsencryptisrgx1":
                    return new CATestURLs("https://valid-isrgrootx1.letsencrypt.org",
                            "https://revoked-isrgrootx1.letsencrypt.org");
            case "letsencryptisrgx2":
                    return new CATestURLs("https://valid-isrgrootx2.letsencrypt.org",
                            "https://revoked-isrgrootx2.letsencrypt.org");

            case "globalsignrootcar6":
                    return new CATestURLs("https://valid.r6.roots.globalsign.com",
                            "https://revoked.r6.roots.globalsign.com");

            case "entrustrootcaec1":
                    return new CATestURLs("https://validec.entrust.net",
                            "https://revokedec.entrust.net");
            case "entrustrootcag4":
                    return new CATestURLs("https://validg4.entrust.net",
                            "https://revokedg4.entrust.net");

            case "godaddyrootg2ca":
                    return new CATestURLs("https://valid.gdig2.catest.godaddy.com",
                    "https://revoked.gdig2.catest.godaddy.com");
            case "starfieldrootg2ca":
                    return new CATestURLs("https://valid.sfig2.catest.starfieldtech.com",
                    "https://revoked.sfig2.catest.starfieldtech.com");

            case "globalsigneccrootcar4":
                    return new CATestURLs("https://good.gsr4.demo.pki.goog",
                    "https://revoked.gsr4.demo.pki.goog");
            case "gtsrootcar1":
                    return new CATestURLs("https://good.gtsr1.demo.pki.goog",
                    "https://revoked.gtsr1.demo.pki.goog");
            case "gtsrootcar2":
                    return new CATestURLs("https://good.gtsr2.demo.pki.goog",
                    "https://revoked.gtsr2.demo.pki.goog");
            case "gtsrootecccar3":
                    return new CATestURLs("https://good.gtsr3.demo.pki.goog",
                    "https://revoked.gtsr3.demo.pki.goog");
            case "gtsrootecccar4":
                    return new CATestURLs("https://good.gtsr4.demo.pki.goog",
                    "https://revoked.gtsr4.demo.pki.goog");

            case "microsoftecc2017":
                    return new CATestURLs("https://acteccroot2017.pki.microsoft.com",
                    "https://rvkeccroot2017.pki.microsoft.com");
            case "microsoftrsa2017":
                    return new CATestURLs("https://actrsaroot2017.pki.microsoft.com",
                    "https://rvkrsaroot2017.pki.microsoft.com");

            // Test URLs are listed at https://www.digicert.com/kb/digicert-root-certificates.htm
            case "quovadisrootca1g3":
                    return new CATestURLs("https://quovadis-root-ca-1-g3.chain-demos.digicert.com",
                    "https://quovadis-root-ca-1-g3-revoked.chain-demos.digicert.com");
            case "quovadisrootca2g3":
                    return new CATestURLs("https://quovadis-root-ca-2-g3.chain-demos.digicert.com",
                    "https://quovadis-root-ca-2-g3-revoked.chain-demos.digicert.com");
            case "quovadisrootca3g3":
                    return new CATestURLs("https://quovadis-root-ca-3-g3.chain-demos.digicert.com",
                    "https://quovadis-root-ca-3-g3-revoked.chain-demos.digicert.com");
            case "digicerttlseccrootg5":
                    return new CATestURLs("https://digicert-tls-ecc-p384-root-g5.chain-demos.digicert.com",
                    "https://digicert-tls-ecc-p384-root-g5-revoked.chain-demos.digicert.com");
            case "digicerttlsrsarootg5":
                    return new CATestURLs("https://digicert-tls-rsa4096-root-g5.chain-demos.digicert.com",
                    "https://digicert-tls-rsa4096-root-g5-revoked.chain-demos.digicert.com");

            case "sslrootrsaca":
                    return new CATestURLs("https://test-dv-rsa.ssl.com",
                    "https://revoked-rsa-dv.ssl.com");
            case "sslrootevrsaca":
                    return new CATestURLs("https://test-ev-rsa.ssl.com",
                    "https://revoked-rsa-ev.ssl.com");
            case "sslrooteccca":
                    return new CATestURLs("https://test-dv-ecc.ssl.com",
                    "https://revoked-ecc-dv.ssl.com");

            case "teliasonerarootcav1":
                    return new CATestURLs("https://juolukka.cover.sonera.net:10443",
                            "https://juolukka.cover.sonera.net:10444");

            case "twcaglobalrootca":
                    return new CATestURLs("https://evssldemo6.twca.com.tw",
                            "https://evssldemo7.twca.com.tw");

            case "certignarootca":
                    return new CATestURLs("https://valid.servicesca.dhimyotis.com",
                            "https://revoked.servicesca.dhimyotis.com");

            case "teliarootcav2":
                    return new CATestURLs("https://juolukka.cover.telia.fi:10600",
                            "https://juolukka.cover.telia.fi:10601");

            // These are listed at https://www.affirmtrust.com/resources/
            case "affirmtrustcommercialca":
                    return new CATestURLs("https://validcommercial.affirmtrust.com",
                            "https://revokedcommercial.affirmtrust.com");
            case "affirmtrustnetworkingca":
                    return new CATestURLs("https://validnetworking.affirmtrust.com",
                            "https://revokednetworking.affirmtrust.com");
            case "affirmtrustpremiumca":
                    return new CATestURLs("https://validpremium.affirmtrust.com",
                            "https://revokedpremium.affirmtrust.com");
            case "affirmtrustpremiumeccca":
                    return new CATestURLs("https://validpremiumecc.affirmtrust.com",
                            "https://revokedpremiumecc.affirmtrust.com");

            case "emsignrootcag1":
                    return new CATestURLs("https://testovg1.emsign.com/RootOVG1.html",
                            "https://testovg1r.emsign.com/RootOVG1MR.html");
            case "emsigneccrootcag3":
                    return new CATestURLs("https://testovg3.emsign.com/RootOVG3.html",
                            "https://testovg3r.emsign.com/RootOVG3MR.html");

            case "certainlyrootr1":
                    return new CATestURLs("https://valid.root-r1.certainly.com",
                            "https://revoked.root-r1.certainly.com");
            case "certainlyroote1":
                    return new CATestURLs("https://valid.root-e1.certainly.com",
                            "https://revoked.root-e1.certainly.com");

            case "globalsignr46":
                    return new CATestURLs("https://valid.r46.roots.globalsign.com",
                            "https://revoked.r46.roots.globalsign.com");
            case "globalsigne46":
                    return new CATestURLs("https://valid.e46.roots.globalsign.com",
                            "https://revoked.e46.roots.globalsign.com");

            default: throw new RuntimeException("No test setup found for: " + alias);
        }
    }

    public static void main(String[] args) throws Exception {
        if (args.length < 2) {
            throw new RuntimeException("Run as: CAInterop <alias> <OCSP/CRL/DEFAULT>");
        }

        String caAlias = args[0];

        CAInterop caInterop = new CAInterop(args[1]);
        CATestURLs caTestURLs = caInterop.getTestURLs(caAlias);

        caInterop.validate(caAlias + " [jdk]",
                caTestURLs.getVALID_URL(),
                caTestURLs.getREVOKED_URL());
    }

    static class CATestURLs {
        final String VALID_URL;
        final String REVOKED_URL;

        public CATestURLs(String validURL,
                           String revokedURL) {
            VALID_URL = validURL;
            REVOKED_URL = revokedURL;
        }

        public String getVALID_URL() {
            return VALID_URL;
        }

        public String getREVOKED_URL() {
            return REVOKED_URL;
        }
    }

    /**
     * Constructor for interoperability test with third party CA.
     *
     * @param revocationMode revocation checking mode to use
     */
    public CAInterop(String revocationMode) {
        if ("CRL".equalsIgnoreCase(revocationMode)) {
            ValidatePathWithURL.enableCRLOnly();
        } else if ("OCSP".equalsIgnoreCase(revocationMode)) {
            ValidatePathWithURL.enableOCSPOnly();
        } else {
            // OCSP and CRL check by default
            ValidatePathWithURL.enableOCSPAndCRL();
        }

        ValidatePathWithURL.logRevocationSettings();
    }

    /**
     * Validates provided URLs using <code>HttpsURLConnection</code> making sure they
     * anchor to the root CA found in <code>cacerts</code> using provided alias.
     *
     * @param caAlias        CA alis from <code>cacerts</code> file
     * @param validCertURL   valid test URL
     * @param revokedCertURL revoked test URL
     * @throws Exception thrown when certificate can't be validated as valid or revoked
     */
    public void validate(String caAlias,
                         String validCertURL,
                         String revokedCertURL) throws Exception {

        ValidatePathWithURL validatePathWithURL = new ValidatePathWithURL(caAlias);

        if (validCertURL != null) {
            validatePathWithURL.validateDomain(validCertURL, false);
        }

        if (revokedCertURL != null) {
            validatePathWithURL.validateDomain(revokedCertURL, true);
        }
    }
}<|MERGE_RESOLUTION|>--- conflicted
+++ resolved
@@ -207,12 +207,7 @@
  * @summary Interoperability tests with Google's GlobalSign R4 and GTS Root certificates
  * @library /test/lib
  * @build jtreg.SkippedException ValidatePathWithURL CAInterop
-<<<<<<< HEAD
- * @run main/othervm -Djava.security.debug=certpath,ocsp CAInterop globalsigneccrootcar4 DEFAULT
-=======
- * @run main/othervm/manual -Djava.security.debug=certpath,ocsp CAInterop globalsigneccrootcar4 OCSP
- * @run main/othervm/manual -Djava.security.debug=certpath CAInterop globalsigneccrootcar4 CRL
->>>>>>> e7793b1d
+ * @run main/othervm/manual -Djava.security.debug=certpath,ocsp CAInterop globalsigneccrootcar4 DEFAULT
  */
 
 /*
@@ -221,12 +216,7 @@
  * @summary Interoperability tests with Google's GlobalSign R4 and GTS Root certificates
  * @library /test/lib
  * @build jtreg.SkippedException ValidatePathWithURL CAInterop
-<<<<<<< HEAD
- * @run main/othervm -Djava.security.debug=certpath,ocsp CAInterop gtsrootcar1 DEFAULT
-=======
- * @run main/othervm/manual -Djava.security.debug=certpath,ocsp CAInterop gtsrootcar1 OCSP
- * @run main/othervm/manual -Djava.security.debug=certpath CAInterop gtsrootcar1 CRL
->>>>>>> e7793b1d
+ * @run main/othervm/manual -Djava.security.debug=certpath,ocsp CAInterop gtsrootcar1 DEFAULT
  */
 
 /*
@@ -235,12 +225,7 @@
  * @summary Interoperability tests with Google's GlobalSign R4 and GTS Root certificates
  * @library /test/lib
  * @build jtreg.SkippedException ValidatePathWithURL CAInterop
-<<<<<<< HEAD
- * @run main/othervm -Djava.security.debug=certpath,ocsp CAInterop gtsrootcar2 DEFAULT
-=======
- * @run main/othervm/manual -Djava.security.debug=certpath,ocsp CAInterop gtsrootcar2 OCSP
- * @run main/othervm/manual -Djava.security.debug=certpath CAInterop gtsrootcar2 CRL
->>>>>>> e7793b1d
+ * @run main/othervm/manual -Djava.security.debug=certpath,ocsp CAInterop gtsrootcar2 DEFAULT
  */
 
 /*
@@ -249,12 +234,7 @@
  * @summary Interoperability tests with Google's GlobalSign R4 and GTS Root certificates
  * @library /test/lib
  * @build jtreg.SkippedException ValidatePathWithURL CAInterop
-<<<<<<< HEAD
- * @run main/othervm -Djava.security.debug=certpath,ocsp CAInterop gtsrootecccar3 DEFAULT
-=======
- * @run main/othervm/manual -Djava.security.debug=certpath,ocsp CAInterop gtsrootecccar3 OCSP
- * @run main/othervm/manual -Djava.security.debug=certpath CAInterop gtsrootecccar3 CRL
->>>>>>> e7793b1d
+ * @run main/othervm/manual -Djava.security.debug=certpath,ocsp CAInterop gtsrootecccar3 DEFAULT
  */
 
 /*
@@ -263,12 +243,7 @@
  * @summary Interoperability tests with Google's GlobalSign R4 and GTS Root certificates
  * @library /test/lib
  * @build jtreg.SkippedException ValidatePathWithURL CAInterop
-<<<<<<< HEAD
- * @run main/othervm -Djava.security.debug=certpath,ocsp CAInterop gtsrootecccar4 DEFAULT
-=======
- * @run main/othervm/manual -Djava.security.debug=certpath,ocsp CAInterop gtsrootecccar4 OCSP
- * @run main/othervm/manual -Djava.security.debug=certpath CAInterop gtsrootecccar4 CRL
->>>>>>> e7793b1d
+ * @run main/othervm/manual -Djava.security.debug=certpath,ocsp CAInterop gtsrootecccar4 DEFAULT
  */
 
 /*
@@ -407,8 +382,8 @@
  * @summary Interoperability tests with AffirmTrust Commercial CA
  * @library /test/lib
  * @build jtreg.SkippedException ValidatePathWithURL CAInterop
- * @run main/othervm -Djava.security.debug=certpath,ocsp CAInterop affirmtrustcommercialca OCSP
- * @run main/othervm -Djava.security.debug=certpath CAInterop affirmtrustcommercialca CRL
+ * @run main/othervm/manual -Djava.security.debug=certpath,ocsp CAInterop affirmtrustcommercialca OCSP
+ * @run main/othervm/manual -Djava.security.debug=certpath CAInterop affirmtrustcommercialca CRL
  */
 
 /*
@@ -417,8 +392,8 @@
  * @summary Interoperability tests with AffirmTrust Networking CA
  * @library /test/lib
  * @build jtreg.SkippedException ValidatePathWithURL CAInterop
- * @run main/othervm -Djava.security.debug=certpath,ocsp CAInterop affirmtrustnetworkingca OCSP
- * @run main/othervm -Djava.security.debug=certpath CAInterop affirmtrustnetworkingca CRL
+ * @run main/othervm/manual -Djava.security.debug=certpath,ocsp CAInterop affirmtrustnetworkingca OCSP
+ * @run main/othervm/manual -Djava.security.debug=certpath CAInterop affirmtrustnetworkingca CRL
  */
 
 /*
@@ -427,8 +402,8 @@
  * @summary Interoperability tests with AffirmTrust Premium CA
  * @library /test/lib
  * @build jtreg.SkippedException ValidatePathWithURL CAInterop
- * @run main/othervm -Djava.security.debug=certpath,ocsp CAInterop affirmtrustpremiumca OCSP
- * @run main/othervm -Djava.security.debug=certpath CAInterop affirmtrustpremiumca CRL
+ * @run main/othervm/manual -Djava.security.debug=certpath,ocsp CAInterop affirmtrustpremiumca OCSP
+ * @run main/othervm/manual -Djava.security.debug=certpath CAInterop affirmtrustpremiumca CRL
  */
 
 /*
@@ -437,8 +412,8 @@
  * @summary Interoperability tests with AffirmTrust Premium ECC CA
  * @library /test/lib
  * @build jtreg.SkippedException ValidatePathWithURL CAInterop
- * @run main/othervm -Djava.security.debug=certpath,ocsp CAInterop affirmtrustpremiumeccca OCSP
- * @run main/othervm -Djava.security.debug=certpath CAInterop affirmtrustpremiumeccca CRL
+ * @run main/othervm/manual -Djava.security.debug=certpath,ocsp CAInterop affirmtrustpremiumeccca OCSP
+ * @run main/othervm/manual -Djava.security.debug=certpath CAInterop affirmtrustpremiumeccca CRL
  */
 
 /*
@@ -495,8 +470,8 @@
  * @summary Interoperability tests with GlobalSign Root R46
  * @library /test/lib
  * @build jtreg.SkippedException ValidatePathWithURL CAInterop
- * @run main/othervm -Djava.security.debug=certpath,ocsp CAInterop globalsignr46 OCSP
- * @run main/othervm -Djava.security.debug=certpath CAInterop globalsignr46 CRL
+ * @run main/othervm/manual -Djava.security.debug=certpath,ocsp CAInterop globalsignr46 OCSP
+ * @run main/othervm/manual -Djava.security.debug=certpath CAInterop globalsignr46 CRL
  */
 
 /*
@@ -505,8 +480,8 @@
  * @summary Interoperability tests with GlobalSign Root E46
  * @library /test/lib
  * @build jtreg.SkippedException ValidatePathWithURL CAInterop
- * @run main/othervm -Djava.security.debug=certpath,ocsp CAInterop globalsigne46 OCSP
- * @run main/othervm -Djava.security.debug=certpath CAInterop globalsigne46 CRL
+ * @run main/othervm/manual -Djava.security.debug=certpath,ocsp CAInterop globalsigne46 OCSP
+ * @run main/othervm/manual -Djava.security.debug=certpath CAInterop globalsigne46 CRL
  */
 
 /**
