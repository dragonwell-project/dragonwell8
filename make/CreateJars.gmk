--- conflicted
+++ resolved
@@ -211,15 +211,9 @@
     sun/util/cldr/CLDRLocaleDataMetaInfo.class \
     sun/util/resources/cldr \
     $(LOCALEDATA_INCLUDES) \
-<<<<<<< HEAD
-    com/oracle/jrockit/jfr \
-    oracle/jrockit/jfr \
-    jdk/jfr \
-    com/alibaba/tenant/JGroupMain.class
-=======
+    com/alibaba/tenant/JGroupMain.class \
     jdk/management/jfr \
     jdk/jfr
->>>>>>> 40a66667
 
 # Find all files in the classes dir to use as dependencies. This could be more fine granular.
 ALL_FILES_IN_CLASSES := $(call not-containing, _the., $(filter-out %javac_state, \
