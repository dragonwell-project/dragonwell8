#
# Copyright (c) 2011, 2021, Oracle and/or its affiliates. All rights reserved.
# DO NOT ALTER OR REMOVE COPYRIGHT NOTICES OR THIS FILE HEADER.
#
# This code is free software; you can redistribute it and/or modify it
# under the terms of the GNU General Public License version 2 only, as
# published by the Free Software Foundation.  Oracle designates this
# particular file as subject to the "Classpath" exception as provided
# by Oracle in the LICENSE file that accompanied this code.
#
# This code is distributed in the hope that it will be useful, but WITHOUT
# ANY WARRANTY; without even the implied warranty of MERCHANTABILITY or
# FITNESS FOR A PARTICULAR PURPOSE.  See the GNU General Public License
# version 2 for more details (a copy is included in the LICENSE file that
# accompanied this code).
#
# You should have received a copy of the GNU General Public License version
# 2 along with this work; if not, write to the Free Software Foundation,
# Inc., 51 Franklin St, Fifth Floor, Boston, MA 02110-1301 USA.
#
# Please contact Oracle, 500 Oracle Parkway, Redwood Shores, CA 94065 USA
# or visit www.oracle.com if you need additional information or have any
# questions.
#

include $(SPEC)
include MakeBase.gmk
include JavaCompilation.gmk
include Setup.gmk

default: images

# Prepare the find cache. Only used if running on windows.
$(eval $(call FillCacheFind, \
    $(wildcard $(JDK_OUTPUTDIR)/bin \
        $(JDK_OUTPUTDIR)/lib \
        $(IMAGES_OUTPUTDIR)/lib \
        $(JDK_OUTPUTDIR)/include \
        $(JDK_OUTPUTDIR)/sample \
        $(JDK_OUTPUTDIR)/demo)))

include Tools.gmk

include Profiles.gmk

# Note: This double-colon rule is intentional, to support
# custom make file integration.
images:: jre-image jdk-image

overlay-images: jre-overlay-image jdk-overlay-image



# Processing license files from source area to image area
# These will be modified to have the platform specific EOL chars.
define process-doc-file
	$(ECHO) $(LOG_INFO) Processing $(patsubst $(OUTPUT_ROOT)/%,%,$@)
	$(MKDIR) -p $(@D)
	$(RM) $@
	LC_ALL=C $(SED) 's/$$//g' $< > $@
	$(CHMOD) 444 $@
endef

define AddFileToCopy
  # Param 1 - src root dir
  # Param 2 - dest root dir
  # Param 3 - src file
  # Param 4 - variable to add targets to

  # Remove src dir root from src file
  $2_$3_FILE := $$(patsubst $1/%,%,$3)

  $2/$$($2_$3_FILE): $3
	$(ECHO) $(LOG_INFO) Copying $$(patsubst $(OUTPUT_ROOT)/%,%,$$@)
	$$(install-file)

  $4 += $2/$$($2_$3_FILE)
endef

ifeq ($(ZIP_DEBUGINFO_FILES), true)
  DEBUGINFO_EXT := .diz
else ifeq ($(OPENJDK_TARGET_OS), macosx)
  DEBUGINFO_EXT := .dSYM
else ifeq ($(OPENJDK_TARGET_OS), windows)
  DEBUGINFO_EXT := .pdb
else
  DEBUGINFO_EXT := .debuginfo
endif

################################################################################
#
# JRE and JDK build rules
#
################################################################################
#
# Variable prefixes explained:
# JRE_ refers to files in the j2re-*-image.
# JDK_ refers to files in the j2sdk-image outside of the jre subdir.
# JDKJRE_ refers to files in the j2sdk-image inside the jre subdir.
#

################################################################################
# /bin dir

ifeq ($(PROFILE), )
  NOT_JRE_BIN_FILES := \
      appletviewer$(EXE_SUFFIX) \
      extcheck$(EXE_SUFFIX) \
      idlj$(EXE_SUFFIX) \
      jar$(EXE_SUFFIX) \
      jarsigner$(EXE_SUFFIX) \
      java-rmi.cgi \
      javac$(EXE_SUFFIX) \
      javadoc$(EXE_SUFFIX) \
      javah$(EXE_SUFFIX) \
      javap$(EXE_SUFFIX) \
      jdeps$(EXE_SUFFIX) \
      jcmd$(EXE_SUFFIX) \
      jdb$(EXE_SUFFIX) \
      jps$(EXE_SUFFIX) \
      jrunscript$(EXE_SUFFIX) \
      jstat$(EXE_SUFFIX) \
      jstatd$(EXE_SUFFIX) \
      jstack$(EXE_SUFFIX) \
      packagebean$(SCRIPT_SUFFIX) \
      rmic$(EXE_SUFFIX) \
      serialver$(EXE_SUFFIX) \
      unregbean$(EXE_SUFFIX) \
      jconsole$(EXE_SUFFIX) \
      jinfo$(EXE_SUFFIX) \
      jmap$(EXE_SUFFIX) \
      native2ascii$(EXE_SUFFIX) \
      xjc$(EXE_SUFFIX) \
      wsgen$(EXE_SUFFIX) \
      wsimport$(EXE_SUFFIX) \
      schemagen$(EXE_SUFFIX) \
      jsadebugd$(EXE_SUFFIX) \
      jhat$(EXE_SUFFIX) \
      clhsdb$(EXE_SUFFIX) \
      hsdb$(EXE_SUFFIX) \
      jfr$(EXE_SUFFIX)
<<<<<<< HEAD
  # jgroup is not included in JRE build
  ifeq ($(OPENJDK_TARGET_OS), linux)
    NOT_JRE_BIN_FILES += jgroup$(EXE_SUFFIX)
  endif
  NOT_JRE_DEBUGINFO_FILES := $(patsubst %$(EXE_SUFFIX),%$(DEBUGINFO_EXT),$(NOT_JRE_BIN_FILES))
=======
  NOT_JRE_BIN_DEBUGINFO_FILES := $(patsubst %$(EXE_SUFFIX),%$(DEBUGINFO_EXT),$(NOT_JRE_BIN_FILES))
>>>>>>> 7469b006
endif

WINDOWS_JDK_BIN_FILES = \
    $(EXE_SUFFIX) \
    $(LIBRARY_PREFIX)jli$(SHARED_LIBRARY_SUFFIX) \
    $(notdir $(MSVCR_DLL))

WINDOWS_JDKJRE_BIN_FILES := \
    $(LIBRARY_PREFIX)attach$(SHARED_LIBRARY_SUFFIX) \
    $(SALIB_NAME)

# Find all files in bin dir
ALL_BIN_LIST := $(call CacheFind, $(JDK_OUTPUTDIR)/bin)

# Prevent sjavac from entering the images.
ALL_BIN_LIST := $(filter-out %/sjavac, $(ALL_BIN_LIST))

JDKJRE_BIN_LIST := $(filter-out $(addprefix %, $(NOT_JRE_BIN_FILES)) $(addprefix %, $(NOT_JRE_BIN_DEBUGINFO_FILES)), $(ALL_BIN_LIST))
JRE_BIN_LIST := $(filter-out $(addprefix %, $(WINDOWS_JDKJRE_BIN_FILES)), $(JDKJRE_BIN_LIST))

ifeq ($(OPENJDK_TARGET_OS), windows)
  JDK_BIN_LIST := $(filter $(addprefix %, $(WINDOWS_JDK_BIN_FILES)), $(ALL_BIN_LIST))
  # On windows x86, the server jvm is filtered out from the j2re image. This is historical
  # and is not applied to compact profiles. If no client jvm is built, leave server in.
  ifeq ($(OPENJDK_TARGET_CPU), x86)
    ifeq ($(JVM_VARIANT_CLIENT), true)
      ifeq ($(PROFILE), )
        JRE_BIN_LIST := $(filter-out $(JDK_OUTPUTDIR)/bin/server/%, $(JRE_BIN_LIST))
      endif
    endif
  endif
else
  JDK_BIN_LIST := $(ALL_BIN_LIST)
endif

ifneq ($(OPENJDK_TARGET_CPU_ISADIR), )
  OVERLAY_FILTER := $(JDK_OUTPUTDIR)/bin$(OPENJDK_TARGET_CPU_ISADIR)%
endif

$(foreach f,$(filter-out $(OVERLAY_FILTER),$(JRE_BIN_LIST)), \
    $(eval $(call AddFileToCopy,$(JDK_OUTPUTDIR),$(JRE_IMAGE_DIR),$f,JRE_BIN_TARGETS)))
$(foreach f,$(filter-out $(OVERLAY_FILTER),$(JDK_BIN_LIST)), \
    $(eval $(call AddFileToCopy,$(JDK_OUTPUTDIR),$(JDK_IMAGE_DIR),$f,JDK_BIN_TARGETS)))
$(foreach f,$(filter-out $(OVERLAY_FILTER),$(JDKJRE_BIN_LIST)), \
    $(eval $(call AddFileToCopy,$(JDK_OUTPUTDIR),$(JDK_IMAGE_DIR)/jre,$f,JDKJRE_BIN_TARGETS)))

$(foreach f,$(filter $(OVERLAY_FILTER),$(JRE_BIN_LIST)), \
    $(eval $(call AddFileToCopy,$(JDK_OUTPUTDIR),$(JRE_OVERLAY_IMAGE_DIR),$f,JRE_BIN_TARGETS)))
$(foreach f,$(filter $(OVERLAY_FILTER),$(JDK_BIN_LIST)), \
    $(eval $(call AddFileToCopy,$(JDK_OUTPUTDIR),$(JDK_OVERLAY_IMAGE_DIR),$f,JDK_BIN_TARGETS)))
$(foreach f,$(filter $(OVERLAY_FILTER),$(JDKJRE_BIN_LIST)), \
    $(eval $(call AddFileToCopy,$(JDK_OUTPUTDIR),$(JDK_OVERLAY_IMAGE_DIR)/jre,$f,JDKJRE_BIN_TARGETS)))

ifeq ($(OPENJDK_TARGET_OS)-$(OPENJDK_TARGET_CPU_BITS),solaris-64)
  define AddIsadirLink
    # Param 1 - src file
    # Param 2 - variable to add targets to

    $1_LINK := $$(dir $1)$(OPENJDK_TARGET_CPU_ISADIR)/$$(notdir $1)

    $$($1_LINK):
	$(ECHO) $(LOG_INFO) Creating link $$(patsubst $(OUTPUT_ROOT)/%,%,$$@)
	$(MKDIR) -p $$(@D)
	$(LN) -s ../$$(@F) $$@

    $2 += $$($1_LINK)
  endef

  $(foreach f,$(JRE_BIN_TARGETS),$(eval $(call AddIsadirLink,$f,JRE_BIN_ISADIR_LINK_TARGETS)))
  $(foreach f,$(JDK_BIN_TARGETS),$(eval $(call AddIsadirLink,$f,JDK_BIN_ISADIR_LINK_TARGETS)))
  $(foreach f,$(JDKJRE_BIN_TARGETS),$(eval $(call AddIsadirLink,$f,JDKJRE_BIN_ISADIR_LINK_TARGETS)))
endif

################################################################################
# /lib dir
ifneq ($(OPENJDK_TARGET_OS), macosx)
  JDKJRE_LIB_FILES := \
      $(LIBRARY_PREFIX)attach$(SHARED_LIBRARY_SUFFIX) \
      $(SALIB_NAME)
endif

ifeq ($(PROFILE), )
  NOT_JRE_LIB_FILES := \
      tools.jar \
      jconsole.jar \
      sa-jdi.jar \
      dt.jar \
      orb.idl \
      ir.idl \
      ct.sym

  ifeq ($(OPENJDK_TARGET_OS), windows)
    NOT_JRE_LIB_FILES += jawt.lib jvm.lib
  endif
endif

JDK_LIB_FILES := $(NOT_JRE_LIB_FILES)
ifeq ($(OPENJDK_TARGET_OS), linux)
  JDK_LIB_FILES += jexec
endif

ifneq ($(findstring $(OPENJDK_TARGET_OS), linux solaris),) # If Linux or Solaris
    JDK_LIB_FILES += $(LIBRARY_PREFIX)jli$(SHARED_LIBRARY_SUFFIX) \
		     $(LIBRARY_PREFIX)jawt$(SHARED_LIBRARY_SUFFIX)
endif

# Find all files to copy from $(JDK_OUTPUTDIR)/lib
# Jar files are not expected to be here
ALL_JDKOUT_LIB_LIST := $(call not-containing,_the., $(filter-out %.jar, \
    $(call CacheFind, $(JDK_OUTPUTDIR)/lib)))
# Find all files to copy from $(IMAGES_OUTPUTDIR)/lib
# This is were the jar files are and might not exist if building overlay-images
ifneq ($(wildcard $(IMAGES_OUTPUTDIR)/lib), )
  ALL_IMAGES_LIB_LIST := $(call not-containing,_the., \
      $(call CacheFind, $(IMAGES_OUTPUTDIR)/lib))
endif

# Filter files to copy for each destination
JRE_JDKOUT_LIB_LIST := $(filter-out $(addprefix %, $(NOT_JRE_LIB_FILES) $(JDKJRE_LIB_FILES)), \
    $(ALL_JDKOUT_LIB_LIST))
JDKJRE_JDKOUT_LIB_LIST := $(filter-out $(addprefix %, $(NOT_JRE_LIB_FILES)), $(ALL_JDKOUT_LIB_LIST))
JDK_JDKOUT_LIB_LIST := $(filter $(addprefix %, $(JDK_LIB_FILES)), $(ALL_JDKOUT_LIB_LIST))

JRE_IMAGES_LIB_LIST := $(filter-out $(addprefix %, $(NOT_JRE_LIB_FILES) $(JDKJRE_LIB_FILES)), \
    $(ALL_IMAGES_LIB_LIST))
JDKJRE_IMAGES_LIB_LIST := $(filter-out $(addprefix %, $(NOT_JRE_LIB_FILES)), $(ALL_IMAGES_LIB_LIST))
JDK_IMAGES_LIB_LIST := $(filter $(addprefix %, $(JDK_LIB_FILES)), $(ALL_IMAGES_LIB_LIST))

# Iterate over files to copy to create rules for each one
$(foreach f,$(JRE_JDKOUT_LIB_LIST), \
    $(eval $(call AddFileToCopy,$(JDK_OUTPUTDIR),$(JRE_IMAGE_DIR),$f,JRE_LIB_TARGETS)))
$(foreach f,$(JDK_JDKOUT_LIB_LIST), \
    $(eval $(call AddFileToCopy,$(JDK_OUTPUTDIR),$(JDK_IMAGE_DIR),$f,JDK_LIB_TARGETS)))
$(foreach f,$(JDKJRE_JDKOUT_LIB_LIST), \
    $(eval $(call AddFileToCopy,$(JDK_OUTPUTDIR),$(JDK_IMAGE_DIR)/jre,$f,JDKJRE_LIB_TARGETS)))

$(foreach f,$(JRE_IMAGES_LIB_LIST), \
    $(eval $(call AddFileToCopy,$(IMAGES_OUTPUTDIR),$(JRE_IMAGE_DIR),$f,JRE_LIB_TARGETS)))
$(foreach f,$(JDK_IMAGES_LIB_LIST), \
    $(eval $(call AddFileToCopy,$(IMAGES_OUTPUTDIR),$(JDK_IMAGE_DIR),$f,JDK_LIB_TARGETS)))
$(foreach f,$(JDKJRE_IMAGES_LIB_LIST), \
    $(eval $(call AddFileToCopy,$(IMAGES_OUTPUTDIR),$(JDK_IMAGE_DIR)/jre,$f,JDKJRE_LIB_TARGETS)))

$(foreach f,$(filter $(JDK_OUTPUTDIR)/lib$(OPENJDK_TARGET_CPU_ISADIR)/%,$(JRE_JDKOUT_LIB_LIST)), \
    $(eval $(call AddFileToCopy,$(JDK_OUTPUTDIR),$(JRE_OVERLAY_IMAGE_DIR),$f,JRE_OVERLAY_LIB_TARGETS)))
$(foreach f,$(filter $(JDK_OUTPUTDIR)/lib$(OPENJDK_TARGET_CPU_ISADIR)/%,$(JDK_JDKOUT_LIB_LIST)), \
    $(eval $(call AddFileToCopy,$(JDK_OUTPUTDIR),$(JDK_OVERLAY_IMAGE_DIR),$f,JDK_OVERLAY_LIB_TARGETS)))
$(foreach f,$(filter $(JDK_OUTPUTDIR)/lib$(OPENJDK_TARGET_CPU_ISADIR)/%,$(JDKJRE_JDKOUT_LIB_LIST)), \
    $(eval $(call AddFileToCopy,$(JDK_OUTPUTDIR),$(JDK_OVERLAY_IMAGE_DIR)/jre,$f,JDKJRE_OVERLAY_LIB_TARGETS)))

ifneq ($(PROFILE), )
  # Files in lib$(PROFILE) are excluded from the generic copying routines so
  # we have to add them back in here
  $(foreach f,$(CUSTOM_PROFILE_JARS), \
      $(eval $(call AddFileToCopy,$(IMAGES_OUTPUTDIR)/lib$(PROFILE),$(JRE_IMAGE_DIR)/lib,$f,JRE_LIB_TARGETS)))
endif

# CTE plugin security change require new empty directory lib/applet
$(JRE_IMAGE_DIR)/lib/applet:
	$(ECHO) $(LOG_INFO) Creating $(patsubst $(OUTPUT_ROOT)/%,%,$@)
	$(MKDIR) -p $@

$(JDK_IMAGE_DIR)/jre/lib/applet:
	$(ECHO) $(LOG_INFO) Creating $(patsubst $(OUTPUT_ROOT)/%,%,$@)
	$(MKDIR) -p $@

$(JRE_IMAGE_DIR)/lib/meta-index: $(JRE_LIB_TARGETS)
	$(ECHO) $(LOG_INFO) Generating $(patsubst $(OUTPUT_ROOT)/%,%,$@)
	$(CD) $(@D) && $(TOOL_BUILDMETAINDEX) -o meta-index *.jar

$(JDK_IMAGE_DIR)/jre/lib/meta-index: $(JDKJRE_LIB_TARGETS)
	$(ECHO) $(LOG_INFO) Generating $(patsubst $(OUTPUT_ROOT)/%,%,$@)
	$(CD) $(@D) && $(TOOL_BUILDMETAINDEX) -o meta-index *.jar

$(JRE_IMAGE_DIR)/lib/ext/meta-index: $(JRE_LIB_TARGETS)
	$(ECHO) $(LOG_INFO) Generating $(patsubst $(OUTPUT_ROOT)/%,%,$@)
	$(CD) $(@D) && $(TOOL_BUILDMETAINDEX) -o meta-index *.jar

$(JDK_IMAGE_DIR)/jre/lib/ext/meta-index: $(JDKJRE_LIB_TARGETS)
	$(ECHO) $(LOG_INFO) Generating $(patsubst $(OUTPUT_ROOT)/%,%,$@)
	$(CD) $(@D) && $(TOOL_BUILDMETAINDEX) -o meta-index *.jar

################################################################################
# /man dir
#
# All variables in this section are assigned with simple =, without :, to enable
# more selective overriding from the custom version of this file.
#
# Avoid evaluating this whole section on windows for speed and stability
ifneq ($(OPENJDK_TARGET_OS), windows)
  JRE_MAN_PAGES = \
      java.1 \
      jjs.1 \
      keytool.1 \
      orbd.1 \
      pack200.1 \
      policytool.1 \
      rmid.1 \
      rmiregistry.1 \
      servertool.1 \
      tnameserv.1 \
      unpack200.1

  ifndef OPENJDK
    ifneq ($(OPENJDK_TARGET_OS), solaris)
      JRE_MAN_PAGES += javaws.1
    endif
  endif

  JDK_MAN_PAGES = \
      $(JRE_MAN_PAGES) \
      appletviewer.1 \
      extcheck.1 \
      idlj.1 \
      jar.1 \
      jarsigner.1 \
      javac.1 \
      javadoc.1 \
      javah.1 \
      javap.1 \
      jconsole.1 \
      jcmd.1 \
      jdb.1 \
      jdeps.1 \
      jhat.1 \
      jinfo.1 \
      jmap.1 \
      jps.1 \
      jrunscript.1 \
      jsadebugd.1 \
      jstack.1 \
      jstat.1 \
      jstatd.1 \
      native2ascii.1 \
      rmic.1 \
      schemagen.1 \
      serialver.1 \
      wsgen.1 \
      wsimport.1 \
      xjc.1

  # This variable is potentially overridden in the closed makefile.
  MAN_SRC_BASEDIR ?= $(JDK_TOPDIR)/src

  ifeq ($(OPENJDK_TARGET_OS), linux)
    MAN_SRC_DIR = $(MAN_SRC_BASEDIR)/linux/doc
    MAN1_SUBDIR = man
  endif
  ifeq ($(OPENJDK_TARGET_OS), solaris)
    MAN_SRC_DIR = $(MAN_SRC_BASEDIR)/solaris/doc
    MAN1_SUBDIR = sun/man/man1
  endif
  ifeq ($(OPENJDK_TARGET_OS), macosx)
    MAN_SRC_DIR = $(MAN_SRC_BASEDIR)/bsd/doc
    MAN1_SUBDIR = man
  endif

  $(JRE_IMAGE_DIR)/man/man1/%: $(MAN_SRC_DIR)/$(MAN1_SUBDIR)/%
	$(ECHO) $(LOG_INFO) Copying $(patsubst $(OUTPUT_ROOT)/%,%,$@)
	$(install-file)

  $(JDK_IMAGE_DIR)/man/man1/%: $(MAN_SRC_DIR)/$(MAN1_SUBDIR)/%
	$(ECHO) $(LOG_INFO) Copying $(patsubst $(OUTPUT_ROOT)/%,%,$@)
	$(install-file)

  $(JRE_IMAGE_DIR)/man/man1/%: $(JDK_OUTPUTDIR)/impdoc/$(MAN1_SUBDIR)/%
	$(ECHO) $(LOG_INFO) Copying $(patsubst $(OUTPUT_ROOT)/%,%,$@)
	$(install-file)

  $(JDK_IMAGE_DIR)/man/man1/%: $(JDK_OUTPUTDIR)/impdoc/$(MAN1_SUBDIR)/%
	$(ECHO) $(LOG_INFO) Copying $(patsubst $(OUTPUT_ROOT)/%,%,$@)
	$(install-file)

  define install-ja-manpage
	$(MKDIR) -p $(@D)
	$(CAT) $< \
	    | $(NATIVE2ASCII) -encoding eucJP \
	    | $(SED) 's/@@VERSION@@/$(THIS_JDK_VERSION)/g' \
	    | $(NATIVE2ASCII) -reverse -encoding $1 \
	    > $@
  endef

  $(JRE_IMAGE_DIR)/man/ja_JP.UTF-8/man1/%: $(MAN_SRC_DIR)/$(MAN1_SUBDIR)/ja/%
	$(ECHO) $(LOG_INFO) Converting $(patsubst $(OUTPUT_ROOT)/%,%,$@)
	$(call install-ja-manpage, UTF-8)

  $(JDK_IMAGE_DIR)/man/ja_JP.UTF-8/man1/%: $(MAN_SRC_DIR)/$(MAN1_SUBDIR)/ja/%
	$(ECHO) $(LOG_INFO) Converting $(patsubst $(OUTPUT_ROOT)/%,%,$@)
	$(call install-ja-manpage, UTF-8)

  $(JRE_IMAGE_DIR)/man/ja_JP.PCK/man1/%: $(MAN_SRC_DIR)/$(MAN1_SUBDIR)/ja/%
	$(ECHO) $(LOG_INFO) Converting $(patsubst $(OUTPUT_ROOT)/%,%,$@)
	$(call install-ja-manpage, PCK)

  $(JDK_IMAGE_DIR)/man/ja_JP.PCK/man1/%: $(MAN_SRC_DIR)/$(MAN1_SUBDIR)/ja/%
	$(ECHO) $(LOG_INFO) Converting $(patsubst $(OUTPUT_ROOT)/%,%,$@)
	$(call install-ja-manpage, PCK)

  ifeq ($(OPENJDK_TARGET_OS), solaris)
    $(JRE_IMAGE_DIR)/man/ja/man1/%: $(MAN_SRC_DIR)/$(MAN1_SUBDIR)/ja/%
	$(ECHO) $(LOG_INFO) Converting $(patsubst $(OUTPUT_ROOT)/%,%,$@)
	$(install-file)

    $(JDK_IMAGE_DIR)/man/ja/man1/%: $(MAN_SRC_DIR)/$(MAN1_SUBDIR)/ja/%
	$(ECHO) $(LOG_INFO) Converting $(patsubst $(OUTPUT_ROOT)/%,%,$@)
	$(install-file)
  endif

  ifeq ($(OPENJDK_TARGET_OS), linux)
    $(JRE_IMAGE_DIR)/man/ja:
	$(ECHO) $(LOG_INFO) Creating $(patsubst $(OUTPUT_ROOT)/%,%,$@)
	$(CD) $(@D) && $(RM) ja && $(LN) -s ja_JP.UTF-8 ja

    $(JDK_IMAGE_DIR)/man/ja:
	$(ECHO) $(LOG_INFO) Creating $(patsubst $(OUTPUT_ROOT)/%,%,$@)
	$(CD) $(@D) && $(RM) ja && $(LN) -s ja_JP.UTF-8 ja
  endif

  ifeq ($(OPENJDK_TARGET_OS), macosx)
    $(JRE_IMAGE_DIR)/man/ja:
	$(ECHO) $(LOG_INFO) Creating $(patsubst $(OUTPUT_ROOT)/%,%,$@)
	$(CD) $(@D) && $(RM) ja && $(LN) -s ja_JP.UTF-8 ja

    $(JDK_IMAGE_DIR)/man/ja:
	$(ECHO) $(LOG_INFO) Creating $(patsubst $(OUTPUT_ROOT)/%,%,$@)
	$(CD) $(@D) && $(RM) ja && $(LN) -s ja_JP.UTF-8 ja
  endif

  ifeq ($(OPENJDK_TARGET_OS), linux)
    JRE_MAN_PAGE_LIST = $(addprefix $(JRE_IMAGE_DIR)/man/man1/, $(JRE_MAN_PAGES)) \
        $(addprefix $(JRE_IMAGE_DIR)/man/ja_JP.UTF-8/man1/, $(JRE_MAN_PAGES)) \
        $(JRE_IMAGE_DIR)/man/ja

    JDK_MAN_PAGE_LIST = $(addprefix $(JDK_IMAGE_DIR)/man/man1/, $(JDK_MAN_PAGES)) \
        $(addprefix $(JDK_IMAGE_DIR)/man/ja_JP.UTF-8/man1/, $(JDK_MAN_PAGES)) \
        $(JDK_IMAGE_DIR)/man/ja
  endif

  ifeq ($(OPENJDK_TARGET_OS), solaris)
    JRE_MAN_PAGE_LIST = $(addprefix $(JRE_IMAGE_DIR)/man/man1/, $(JRE_MAN_PAGES)) \
        $(addprefix $(JRE_IMAGE_DIR)/man/ja/man1/, $(JRE_MAN_PAGES)) \
        $(addprefix $(JRE_IMAGE_DIR)/man/ja_JP.UTF-8/man1/, $(JRE_MAN_PAGES)) \
        $(addprefix $(JRE_IMAGE_DIR)/man/ja_JP.PCK/man1/, $(JRE_MAN_PAGES))

    JDK_MAN_PAGE_LIST = $(addprefix $(JDK_IMAGE_DIR)/man/man1/, $(JDK_MAN_PAGES)) \
        $(addprefix $(JDK_IMAGE_DIR)/man/ja/man1/, $(JDK_MAN_PAGES)) \
        $(addprefix $(JDK_IMAGE_DIR)/man/ja_JP.UTF-8/man1/, $(JDK_MAN_PAGES)) \
        $(addprefix $(JDK_IMAGE_DIR)/man/ja_JP.PCK/man1/, $(JDK_MAN_PAGES))
  endif

  ifeq ($(OPENJDK_TARGET_OS), macosx)
    JRE_MAN_PAGE_LIST = $(addprefix $(JRE_IMAGE_DIR)/man/man1/, $(JRE_MAN_PAGES)) \
        $(addprefix $(JRE_IMAGE_DIR)/man/ja_JP.UTF-8/man1/, $(JRE_MAN_PAGES)) \
        $(JRE_IMAGE_DIR)/man/ja

    JDK_MAN_PAGE_LIST = $(addprefix $(JDK_IMAGE_DIR)/man/man1/, $(JDK_MAN_PAGES)) \
        $(addprefix $(JDK_IMAGE_DIR)/man/ja_JP.UTF-8/man1/, $(JDK_MAN_PAGES)) \
        $(JDK_IMAGE_DIR)/man/ja
  endif

endif # Windows

################################################################################
# /demo dir

# FIXME: demo/applets/GraphLayout/GraphPanel$2.class is sometimes not copied.

# The db demo contains an empty dir that needs to be copied. The other
# directories will always trigger the rule for recompile since
# _the.list_of_packages files are touched.
$(JDK_IMAGE_DIR)/demo/%: $(JDK_OUTPUTDIR)/demo/%
	if [ ! -d "$@" ]; then \
	  $(ECHO) $(LOG_INFO) Copying '$(patsubst $(OUTPUT_ROOT)/%,%,$@)'; \
	  $(MKDIR) -p $(@D); \
	  if [ -d "$<" ]; then $(MKDIR) -p $@; else $(CP) '$<' '$@'; fi \
	fi

# Find all files including directories
JDK_DEMO_TARGETS := $(patsubst $(JDK_OUTPUTDIR)/demo/%, $(JDK_IMAGE_DIR)/demo/%, \
    $(shell $(FIND) $(JDK_OUTPUTDIR)/demo ! \( -name "_the*" -o -name "javac_state" \) ))



# Param 1 is source file
define CreateOverlayDemoRule
  $1_TARGET := $$(subst $(JDK_OUTPUTDIR),$(JDK_OVERLAY_IMAGE_DIR), \
      $$(dir $1)$(OPENJDK_TARGET_CPU_ISADIR)/$$(notdir $1))
  $$($1_TARGET): $1
	$(ECHO) $(LOG_INFO) Copying '$$(patsubst $(OUTPUT_ROOT)/%,%,$$@)'
	$$(call install-file)

  JDK_OVERLAY_DEMO_TARGETS += $$($1_TARGET)
endef
JDK_OVERLAY_DEMO_SOURCES := $(filter %$(SHARED_LIBRARY_SUFFIX), $(call CacheFind, $(JDK_OUTPUTDIR)/demo))
$(foreach lib, $(JDK_OVERLAY_DEMO_SOURCES), $(eval $(call CreateOverlayDemoRule, $(lib))))

################################################################################
# /sample dir

$(foreach f,$(call CacheFind,$(JDK_OUTPUTDIR)/sample), \
    $(eval $(call AddFileToCopy,$(JDK_OUTPUTDIR),$(JDK_IMAGE_DIR),$f,JDK_SAMPLE_TARGETS)))

################################################################################
# /include dir

$(foreach f,$(call CacheFind,$(JDK_OUTPUTDIR)/include), \
    $(eval $(call AddFileToCopy,$(JDK_OUTPUTDIR),$(JDK_IMAGE_DIR),$f,JDK_INCLUDE_TARGETS)))

################################################################################
# doc files

ifdef OPENJDK
  JRE_DOC_FILES := LICENSE ASSEMBLY_EXCEPTION THIRD_PARTY_README
  JDK_DOC_FILES := LICENSE ASSEMBLY_EXCEPTION THIRD_PARTY_README
  JRE_DOC_LOCATION := $(JDK_TOPDIR)
  JDK_DOC_LOCATION := $(JDK_TOPDIR)
else
  JRE_DOC_FILES := COPYRIGHT Welcome.html LICENSE THIRDPARTYLICENSEREADME.txt
  JDK_DOC_FILES := COPYRIGHT README.html LICENSE THIRDPARTYLICENSEREADME.txt
  ifeq ($(OPENJDK_TARGET_OS), windows)
    JRE_DOC_FILES += README.txt
  else
    JRE_DOC_FILES += README
  endif
  JDK_DOC_FILES += demo/DEMOS_LICENSE sample/SAMPLES_LICENSE
  JRE_DOC_LOCATION := $(JDK_TOPDIR)/src/closed/share/doc/jre
  JDK_DOC_LOCATION := $(JDK_TOPDIR)/src/closed/share/doc/jdk
endif
JRE_DOC_TARGETS := $(addprefix $(JRE_IMAGE_DIR)/, $(JRE_DOC_FILES))
JDKJRE_DOC_TARGETS := $(addprefix $(JDK_IMAGE_DIR)/jre/, $(JRE_DOC_FILES))
JDK_DOC_TARGETS := $(addprefix $(JDK_IMAGE_DIR)/, $(JDK_DOC_FILES))

$(JRE_IMAGE_DIR)/%: $(JRE_DOC_LOCATION)/%
	$(process-doc-file)

$(JDK_IMAGE_DIR)/jre/%: $(JRE_DOC_LOCATION)/%
	$(process-doc-file)

$(JRE_IMAGE_DIR)/README.txt: $(JRE_DOC_LOCATION)/README
	$(process-doc-file)

$(JDK_IMAGE_DIR)/jre/README.txt: $(JRE_DOC_LOCATION)/README
	$(process-doc-file)

$(JDK_IMAGE_DIR)/%: $(JDK_DOC_LOCATION)/%
	$(process-doc-file)

$(JDK_IMAGE_DIR)/demo/%: $(JDK_DOC_LOCATION)/%
	$(process-doc-file)

$(JDK_IMAGE_DIR)/sample/%: $(JDK_DOC_LOCATION)/%
	$(process-doc-file)

JRE_INFO_FILE := $(JRE_IMAGE_DIR)/release
JDK_INFO_FILE := $(JDK_IMAGE_DIR)/release

JRE_OVERLAY_INFO_FILE := $(JRE_OVERLAY_IMAGE_DIR)/release
JDK_OVERLAY_INFO_FILE := $(JDK_OVERLAY_IMAGE_DIR)/release

# Common way to emit a line into the release or info file
define info-file-item # name value
	$(PRINTF) '%s="%s"\n' $1 $2 >> $@
endef

define create-info-file
	$(MKDIR) -p $(@D)
	$(RM) $@
	$(call info-file-item, "JAVA_VERSION", "$(JDK_VERSION)")
	$(call info-file-item, "OS_NAME", "$(REQUIRED_OS_NAME)")
	$(call info-file-item, "OS_VERSION", "$(REQUIRED_OS_VERSION)")
	$(call info-file-item, "OS_ARCH", "$(OPENJDK_TARGET_CPU_LEGACY)")
	if [ -n "$(JDK_ARCH_ABI_PROP_NAME)" ]; then $(call info-file-item, "SUN_ARCH_ABI", "$(JDK_ARCH_ABI_PROP_NAME)"); fi
	$(call info-file-item, "SOURCE", "$(ALL_SOURCE_TIPS)")
endef

ALL_SOURCE_TIPS = $(shell \
    if [ -f $(OUTPUT_ROOT)/source_tips ] ; then \
      $(CAT) $(OUTPUT_ROOT)/source_tips ; \
    fi)

$(JRE_INFO_FILE): $(OUTPUT_ROOT)/spec.gmk $(OUTPUT_ROOT)/source_tips
	$(ECHO) $(LOG_INFO) Generating $(patsubst $(OUTPUT_ROOT)/%,%,$@)
	$(call create-info-file)
        ifneq ($(PROFILE), )
	  $(call info-file-item, "JAVA_PROFILE", "$(call profile_name, $(call profile_number, $(PROFILE)))")
        endif

$(JDK_INFO_FILE): $(OUTPUT_ROOT)/spec.gmk $(OUTPUT_ROOT)/source_tips
	$(ECHO) $(LOG_INFO) Generating $(patsubst $(OUTPUT_ROOT)/%,%,$@)
	$(call create-info-file)

$(JRE_OVERLAY_INFO_FILE): $(OUTPUT_ROOT)/spec.gmk $(OUTPUT_ROOT)/source_tips
	$(ECHO) $(LOG_INFO) Generating $(patsubst $(OUTPUT_ROOT)/%,%,$@)
	$(call create-info-file)

$(JDK_OVERLAY_INFO_FILE): $(OUTPUT_ROOT)/spec.gmk $(OUTPUT_ROOT)/source_tips
	$(ECHO) $(LOG_INFO) Generating $(patsubst $(OUTPUT_ROOT)/%,%,$@)
	$(call create-info-file)

$(JDK_IMAGE_DIR)/src.zip: $(IMAGES_OUTPUTDIR)/src.zip
	$(ECHO) $(LOG_INFO) Copying $(patsubst $(OUTPUT_ROOT)/%,%,$@)
	$(install-file)

################################################################################
# Post processing (strip etc)

ifneq ($(POST_STRIP_CMD), )
  ifeq ($(OPENJDK_TARGET_OS), windows)
    EXEC_LIST_BIN := $(filter-out %$(notdir $(MSVCR_DLL)), $(filter %.exe %.dll, $(ALL_BIN_LIST)))
  else
    # Find all executables in JDK_OUTPUTDIR since they exist when this makefile is parsed
    EXEC_LIST_BIN := $(shell $(FILE) `$(FIND) $(JDK_OUTPUTDIR)/bin -type f -name \*$(EXE_SUFFIX) ! -name \*.debuginfo` \
        | $(EGREP) 'ELF' | $(CUT) -d':' -f1)
    # On mac, the old build searches for static libraries for stripping instead of shared.
    # Not clear if it's intentional.
    ifneq ($(OPENJDK_TARGET_OS), macosx)
      EXEC_LIST_LIB := $(shell $(FIND) $(JDK_OUTPUTDIR)/lib -type f -name \*$(SHARED_LIBRARY_SUFFIX))
    endif
  endif
  # Filter out sjavac
  EXEC_LIST_BIN := $(filter-out %sjavac$(EXE_SUFFIX), $(EXEC_LIST_BIN))

  # Filter out the overlay specific bin files
  EXEC_LIST := $(filter-out $(OVERLAY_FILTER), $(EXEC_LIST_BIN)) $(EXEC_LIST_LIB)
  EXEC_LIST_OVERLAY := $(filter $(OVERLAY_FILTER), $(EXEC_LIST_BIN)) $(EXEC_LIST_LIB)

  # Filter out non JRE files and convert to unique touch files to depend on
  JRE_STRIP_LIST := $(patsubst $(JDK_OUTPUTDIR)/%, $(IMAGES_OUTPUTDIR)/_strip_jre$(PROFILE)/%.stripped, \
      $(filter-out $(addprefix %, $(NOT_JRE_BIN_FILES) $(NOT_JRE_LIB_FILES) $(JDKJRE_LIB_FILES)), \
      $(EXEC_LIST)))

  JDKJRE_STRIP_LIST := $(patsubst $(JDK_OUTPUTDIR)/%, \
      $(IMAGES_OUTPUTDIR)/_strip_jdk/jre/%.stripped, \
      $(filter-out $(addprefix %, $(NOT_JRE_BIN_FILES) $(NOT_JRE_LIB_FILES)), $(EXEC_LIST)))

  JDK_BIN_STRIP_LIST := $(patsubst $(JDK_OUTPUTDIR)/%, \
      $(IMAGES_OUTPUTDIR)/_strip_jdk/%.stripped, \
      $(filter-out $(JDK_OUTPUTDIR)/lib/%, $(EXEC_LIST)))

  # Do the same for overlay image
  JRE_OVERLAY_STRIP_LIST := $(patsubst $(JDK_OUTPUTDIR)/%, $(IMAGES_OUTPUTDIR)/_strip_jre_overlay/%.stripped, \
      $(filter-out $(addprefix %, $(NOT_JRE_BIN_FILES) $(NOT_JRE_LIB_FILES) $(JDKJRE_LIB_FILES)), \
      $(EXEC_LIST_OVERLAY)))

  JDKJRE_OVERLAY_STRIP_LIST := $(patsubst $(JDK_OUTPUTDIR)/%, \
      $(IMAGES_OUTPUTDIR)/_strip_jdk_overlay/jre/%.stripped, \
      $(filter-out $(addprefix %, $(NOT_JRE_BIN_FILES) $(NOT_JRE_LIB_FILES)), $(EXEC_LIST_OVERLAY)))

  JDK_OVERLAY_BIN_STRIP_LIST := $(patsubst $(JDK_OUTPUTDIR)/%, \
      $(IMAGES_OUTPUTDIR)/_strip_jdk_overlay/%.stripped, \
      $(filter-out $(JDK_OUTPUTDIR)/lib/%, $(EXEC_LIST_OVERLAY)))

  define mcs-file
	$(if $(POST_MCS_CMD), $(POST_MCS_CMD) $<)
  endef

  define strip-file
	$(ECHO) Stripping $(LOG_INFO) $(patsubst $(OUTPUT_ROOT)/%,%,$<)
	$(CHMOD) u+w $<
	$(POST_STRIP_CMD) $<
	$(call mcs-file)
	$(CHMOD) go-w $<
	$(MKDIR) -p $(@D)
	$(TOUCH) $@
  endef

  # Setup a rule for stripping files based on touch files
  $(IMAGES_OUTPUTDIR)/_strip_jre$(PROFILE)/%.stripped: $(JRE_IMAGE_DIR)/%
	$(call strip-file)

  $(IMAGES_OUTPUTDIR)/_strip_jdk/%.stripped: $(JDK_IMAGE_DIR)/%
	$(call strip-file)

  $(IMAGES_OUTPUTDIR)/_strip_jre_overlay/%.stripped: $(JRE_OVERLAY_IMAGE_DIR)/%
	$(call strip-file)

  $(IMAGES_OUTPUTDIR)/_strip_jdk_overlay/%.stripped: $(JDK_OVERLAY_IMAGE_DIR)/%
	$(call strip-file)

endif

################################################################################

# Include the custom makefile right here, after all variables have been defined
# so that they may be overridden, but before the main targets are declared, so 
# that overriding has an effect.
-include $(CUSTOM_MAKE_DIR)/Images.gmk

################################################################################
# Main targets

jre-image: $(JRE_BIN_TARGETS) $(JRE_LIB_TARGETS) $(JRE_IMAGE_DIR)/lib/applet \
    $(JRE_IMAGE_DIR)/lib/meta-index $(JRE_IMAGE_DIR)/lib/ext/meta-index \
    $(JRE_MAN_PAGE_LIST) $(JRE_DOC_TARGETS) $(JRE_INFO_FILE) $(JRE_STRIP_LIST) \
    $(JRE_BIN_ISADIR_LINK_TARGETS)

jdk-image: $(JDK_BIN_TARGETS) $(JDKJRE_BIN_TARGETS) \
    $(JDK_LIB_TARGETS) $(JDKJRE_LIB_TARGETS) \
    $(JDK_IMAGE_DIR)/jre/lib/applet \
    $(JDK_DEMO_TARGETS) \
    $(JDK_IMAGE_DIR)/jre/lib/meta-index $(JDK_IMAGE_DIR)/jre/lib/ext/meta-index \
    $(JDK_MAN_PAGE_LIST) $(JDK_SAMPLE_TARGETS) \
    $(JDK_DB_TARGETS) $(JDK_INCLUDE_TARGETS) \
    $(JDKJRE_DOC_TARGETS) $(JDK_DOC_TARGETS) \
    $(JDK_INFO_FILE) $(JDKJRE_STRIP_LIST) $(JDK_BIN_STRIP_LIST) \
    $(JDK_IMAGE_DIR)/src.zip \
    $(JDK_BIN_ISADIR_LINK_TARGETS) $(JDKJRE_BIN_ISADIR_LINK_TARGETS)

jre-overlay-image: $(JRE_OVERLAY_BIN_TARGETS) $(JRE_OVERLAY_LIB_TARGETS) \
    $(JRE_OVERLAY_INFO_FILE) $(JRE_OVERLAY_STRIP_LIST)

jdk-overlay-image: $(JDK_OVERLAY_BIN_TARGETS) $(JDKJRE_OVERLAY_BIN_TARGETS) \
    $(JDK_OVERLAY_LIB_TARGETS) $(JDKJRE_OVERLAY_LIB_TARGETS) \
    $(JDK_OVERLAY_DEMO_TARGETS) $(JDK_OVERLAY_INFO_FILE) \
    $(JDKJRE_OVERLAY_STRIP_LIST) $(JDK_OVERLAY_BIN_STRIP_LIST)

ifneq ($(PROFILE), )
  PROFILE_IMAGE_JARS := $(filter %.jar, $(JRE_LIB_TARGETS))

  PROFILE_IMAGE_JARS_CHECKED := $(IMAGES_OUTPUTDIR)/lib$(PROFILE)/_jars_checked

  $(PROFILE_IMAGE_JARS_CHECKED) : $(PROFILE_IMAGE_JARS)
	$(TOOL_CHECKDEPS) $(JRE_IMAGE_DIR) \
	    $(call profile_name, $(call profile_number, $(PROFILE)))
	$(TOUCH) $@

  profile-image: $(JRE_BIN_TARGETS) $(JRE_LIB_TARGETS) \
	$(JRE_IMAGE_DIR)/lib/meta-index $(JRE_IMAGE_DIR)/lib/ext/meta-index \
	$(JRE_INFO_FILE) $(JRE_STRIP_LIST) $(PROFILE_IMAGE_JARS_CHECKED)

  .PHONY: profile-image

endif # Profile

################################################################################

.PHONY: default images jre-image jdk-image
<|MERGE_RESOLUTION|>--- conflicted
+++ resolved
@@ -139,15 +139,12 @@
       clhsdb$(EXE_SUFFIX) \
       hsdb$(EXE_SUFFIX) \
       jfr$(EXE_SUFFIX)
-<<<<<<< HEAD
   # jgroup is not included in JRE build
   ifeq ($(OPENJDK_TARGET_OS), linux)
     NOT_JRE_BIN_FILES += jgroup$(EXE_SUFFIX)
   endif
   NOT_JRE_DEBUGINFO_FILES := $(patsubst %$(EXE_SUFFIX),%$(DEBUGINFO_EXT),$(NOT_JRE_BIN_FILES))
-=======
   NOT_JRE_BIN_DEBUGINFO_FILES := $(patsubst %$(EXE_SUFFIX),%$(DEBUGINFO_EXT),$(NOT_JRE_BIN_FILES))
->>>>>>> 7469b006
 endif
 
 WINDOWS_JDK_BIN_FILES = \
