--- conflicted
+++ resolved
@@ -111,11 +111,7 @@
 endif
 endif
 
-<<<<<<< HEAD
-ifeq ($(ENABLE_JFR),false)
-=======
 ifneq ($(ENABLE_JFR),true)
->>>>>>> 3e46f1f3
 ALWAYS_EXCLUDE_DIRS += -o -name jfr
 endif
 
