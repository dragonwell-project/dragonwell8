--- conflicted
+++ resolved
@@ -326,10 +326,7 @@
         return addStatement(throwNode); //ThrowNodes are always terminal, marked as such in constructor
     }
 
-<<<<<<< HEAD
-=======
     @SuppressWarnings("unchecked")
->>>>>>> 083acb02
     private static <T extends Node> T ensureUniqueNamesIn(final T node) {
         return (T)node.accept(new NodeVisitor<LexicalContext>(new LexicalContext()) {
             @Override
