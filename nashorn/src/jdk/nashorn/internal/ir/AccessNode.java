/*
 * Copyright (c) 2010, 2013, Oracle and/or its affiliates. All rights reserved.
 * DO NOT ALTER OR REMOVE COPYRIGHT NOTICES OR THIS FILE HEADER.
 *
 * This code is free software; you can redistribute it and/or modify it
 * under the terms of the GNU General Public License version 2 only, as
 * published by the Free Software Foundation.  Oracle designates this
 * particular file as subject to the "Classpath" exception as provided
 * by Oracle in the LICENSE file that accompanied this code.
 *
 * This code is distributed in the hope that it will be useful, but WITHOUT
 * ANY WARRANTY; without even the implied warranty of MERCHANTABILITY or
 * FITNESS FOR A PARTICULAR PURPOSE.  See the GNU General Public License
 * version 2 for more details (a copy is included in the LICENSE file that
 * accompanied this code).
 *
 * You should have received a copy of the GNU General Public License version
 * 2 along with this work; if not, write to the Free Software Foundation,
 * Inc., 51 Franklin St, Fifth Floor, Boston, MA 02110-1301 USA.
 *
 * Please contact Oracle, 500 Oracle Parkway, Redwood Shores, CA 94065 USA
 * or visit www.oracle.com if you need additional information or have any
 * questions.
 */

package jdk.nashorn.internal.ir;

import jdk.nashorn.internal.codegen.types.Type;
import jdk.nashorn.internal.ir.annotations.Immutable;
import jdk.nashorn.internal.ir.visitor.NodeVisitor;

/**
 * IR representation of a property access (period operator.)
 */
@Immutable
public final class AccessNode extends BaseNode {
    /** Property ident. */
    private final IdentNode property;

    /**
     * Constructor
     *
     * @param token     token
     * @param finish    finish
     * @param base      base node
     * @param property  property
     */
<<<<<<< HEAD
    public AccessNode(final Source source, final long token, final int finish, final Node base, final IdentNode property) {
        super(source, token, finish, base, false, false);
=======
    public AccessNode(final long token, final int finish, final Node base, final IdentNode property) {
        super(token, finish, base, false, false);
>>>>>>> 5106a9fb
        this.property = property.setIsPropertyName();
    }

    private AccessNode(final AccessNode accessNode, final Node base, final IdentNode property, final boolean isFunction, final boolean hasCallSiteType) {
        super(accessNode, base, isFunction, hasCallSiteType);
        this.property = property;
    }

    /**
     * Assist in IR navigation.
     * @param visitor IR navigating visitor.
     */
    @Override
    public Node accept(final NodeVisitor visitor) {
        if (visitor.enterAccessNode(this)) {
            return visitor.leaveAccessNode(
                setBase(base.accept(visitor)).
                setProperty((IdentNode)property.accept(visitor)));
        }
        return this;
    }

    @Override
    public void toString(final StringBuilder sb) {
        final boolean needsParen = tokenType().needsParens(getBase().tokenType(), true);

        if (hasCallSiteType()) {
            sb.append('{');
            final String desc = getType().getDescriptor();
            sb.append(desc.charAt(desc.length() - 1) == ';' ? "O" : getType().getDescriptor());
            sb.append('}');
        }

        if (needsParen) {
            sb.append('(');
        }

        base.toString(sb);

        if (needsParen) {
            sb.append(')');
        }
        sb.append('.');

        sb.append(property.getName());
    }

    /**
     * Get the property
     *
     * @return the property IdentNode
     */
    public IdentNode getProperty() {
        return property;
    }

    private AccessNode setBase(final Node base) {
        if (this.base == base) {
            return this;
        }
        return new AccessNode(this, base, property, isFunction(), hasCallSiteType());
    }


    private AccessNode setProperty(final IdentNode property) {
        if (this.property == property) {
            return this;
        }
        return new AccessNode(this, base, property, isFunction(), hasCallSiteType());
    }

    @Override
<<<<<<< HEAD
    public AccessNode setType(final Type type) {
        logTypeChange(type);
        getSymbol().setTypeOverride(type); //always a temp so this is fine.
        return new AccessNode(this, base, property.setType(type), isFunction(), hasCallSiteType());
=======
    public AccessNode setType(final TemporarySymbols ts, final LexicalContext lc, final Type type) {
        logTypeChange(type);
        final AccessNode newAccessNode = (AccessNode)setSymbol(lc, getSymbol().setTypeOverrideShared(type, ts));
        return new AccessNode(newAccessNode, base, property.setType(ts, lc, type), isFunction(), hasCallSiteType());
>>>>>>> 5106a9fb
    }

    @Override
    public BaseNode setIsFunction() {
        if (isFunction()) {
            return this;
        }
        return new AccessNode(this, base, property, true, hasCallSiteType());
    }

}<|MERGE_RESOLUTION|>--- conflicted
+++ resolved
@@ -45,13 +45,8 @@
      * @param base      base node
      * @param property  property
      */
-<<<<<<< HEAD
-    public AccessNode(final Source source, final long token, final int finish, final Node base, final IdentNode property) {
-        super(source, token, finish, base, false, false);
-=======
     public AccessNode(final long token, final int finish, final Node base, final IdentNode property) {
         super(token, finish, base, false, false);
->>>>>>> 5106a9fb
         this.property = property.setIsPropertyName();
     }
 
@@ -124,17 +119,10 @@
     }
 
     @Override
-<<<<<<< HEAD
-    public AccessNode setType(final Type type) {
-        logTypeChange(type);
-        getSymbol().setTypeOverride(type); //always a temp so this is fine.
-        return new AccessNode(this, base, property.setType(type), isFunction(), hasCallSiteType());
-=======
     public AccessNode setType(final TemporarySymbols ts, final LexicalContext lc, final Type type) {
         logTypeChange(type);
         final AccessNode newAccessNode = (AccessNode)setSymbol(lc, getSymbol().setTypeOverrideShared(type, ts));
         return new AccessNode(newAccessNode, base, property.setType(ts, lc, type), isFunction(), hasCallSiteType());
->>>>>>> 5106a9fb
     }
 
     @Override
