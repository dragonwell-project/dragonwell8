/*
 * Copyright (c) 2010, 2013, Oracle and/or its affiliates. All rights reserved.
 * DO NOT ALTER OR REMOVE COPYRIGHT NOTICES OR THIS FILE HEADER.
 *
 * This code is free software; you can redistribute it and/or modify it
 * under the terms of the GNU General Public License version 2 only, as
 * published by the Free Software Foundation.  Oracle designates this
 * particular file as subject to the "Classpath" exception as provided
 * by Oracle in the LICENSE file that accompanied this code.
 *
 * This code is distributed in the hope that it will be useful, but WITHOUT
 * ANY WARRANTY; without even the implied warranty of MERCHANTABILITY or
 * FITNESS FOR A PARTICULAR PURPOSE.  See the GNU General Public License
 * version 2 for more details (a copy is included in the LICENSE file that
 * accompanied this code).
 *
 * You should have received a copy of the GNU General Public License version
 * 2 along with this work; if not, write to the Free Software Foundation,
 * Inc., 51 Franklin St, Fifth Floor, Boston, MA 02110-1301 USA.
 *
 * Please contact Oracle, 500 Oracle Parkway, Redwood Shores, CA 94065 USA
 * or visit www.oracle.com if you need additional information or have any
 * questions.
 */
package jdk.nashorn.internal.ir;

import java.io.File;
import java.util.Iterator;
import java.util.NoSuchElementException;
import jdk.nashorn.internal.codegen.Label;
import jdk.nashorn.internal.runtime.Debug;
import jdk.nashorn.internal.runtime.Source;

import jdk.nashorn.internal.codegen.Label;
import jdk.nashorn.internal.runtime.Debug;
import jdk.nashorn.internal.runtime.Source;

/**
 * A class that tracks the current lexical context of node visitation as a stack of {@link Block} nodes. Has special
 * methods to retrieve useful subsets of the context.
 *
 * This is implemented with a primitive array and a stack pointer, because it really makes a difference
 * performance wise. None of the collection classes were optimal
 */
public class LexicalContext {
    private LexicalContextNode[] stack;

    private int[] flags;
    private int sp;

    /**
     * Creates a new empty lexical context.
     */
    public LexicalContext() {
        stack = new LexicalContextNode[16];
        flags = new int[16];
    }

    /**
     * Set the flags for a lexical context node on the stack. Does not
     * replace the flags, but rather adds to them
     *
     * @param node  node
     * @param flag  new flag to set
     */
    public void setFlag(final LexicalContextNode node, final int flag) {
        if (flag != 0) {
            for (int i = sp - 1; i >= 0; i--) {
                if (stack[i] == node) {
                    flags[i] |= flag;
                    //System.err.println("Setting flag " + node + " " + flag);
                    return;
                }
            }
        }
        assert false;
    }

    /**
     * Get the flags for a lexical context node on the stack
     * @param node node
     * @return the flags for the node
     */
    public int getFlags(final LexicalContextNode node) {
        for (int i = sp - 1; i >= 0; i--) {
            if (stack[i] == node) {
                return flags[i];
            }
        }
        throw new AssertionError("flag node not on context stack");
    }

    /**
     * Get the function body of a function node on the lexical context
     * stack. This will trigger an assertion if node isn't present
     * @param functionNode function node
     * @return body of function node
     */
    public Block getFunctionBody(final FunctionNode functionNode) {
        for (int i = sp - 1; i >= 0 ; i--) {
            if (stack[i] == functionNode) {
                return (Block)stack[i + 1];
            }
        }
        throw new AssertionError(functionNode.getName() + " not on context stack");
    }

    /**
     * Return all nodes in the LexicalContext
     * @return all nodes
     */
    public Iterator<LexicalContextNode> getAllNodes() {
        return new NodeIterator<>(LexicalContextNode.class);
<<<<<<< HEAD
    }

    /**
     * Returns the outermost function in this context. It is either the program, or a lazily compiled function.
     * @return the outermost function in this context.
     */
    public FunctionNode getOutermostFunction() {
        return (FunctionNode)stack[0];
    }



    /**
     * Pushes a new block on top of the context, making it the innermost open block.
     * @param node the new node
     * @return the node that was pushed
     */
    public <T extends LexicalContextNode> T push(final T node) {
        if (sp == stack.length) {
            final LexicalContextNode[] newStack = new LexicalContextNode[sp * 2];
            System.arraycopy(stack, 0, newStack, 0, sp);
            stack = newStack;

            final int[] newFlags = new int[sp * 2];
            System.arraycopy(flags, 0, newFlags, 0, sp);
            flags = newFlags;

=======
    }

    /**
     * Returns the outermost function in this context. It is either the program, or a lazily compiled function.
     * @return the outermost function in this context.
     */
    public FunctionNode getOutermostFunction() {
        return (FunctionNode)stack[0];
    }



    /**
     * Pushes a new block on top of the context, making it the innermost open block.
     * @param node the new node
     * @return the node that was pushed
     */
    public <T extends LexicalContextNode> T push(final T node) {
        if (sp == stack.length) {
            final LexicalContextNode[] newStack = new LexicalContextNode[sp * 2];
            System.arraycopy(stack, 0, newStack, 0, sp);
            stack = newStack;

            final int[] newFlags = new int[sp * 2];
            System.arraycopy(flags, 0, newFlags, 0, sp);
            flags = newFlags;

>>>>>>> 2fa38a69
        }
        stack[sp] = node;
        flags[sp] = 0;

        sp++;

        return node;
    }

    /**
     * Is the context empty?
     * @return true if empty
     */
    public boolean isEmpty() {
        return sp == 0;
    }

    /**
     * The depth of the lexical context
     * @return depth
     */
    public int size() {
        return sp;
    }

    /**
     * Pops the innermost block off the context and all nodes that has been contributed
     * since it was put there
     *
     * @param node the node expected to be popped, used to detect unbalanced pushes/pops
     * @return the node that was popped
     */
    @SuppressWarnings("unchecked")
    public <T extends LexicalContextNode> T pop(final T node) {
        --sp;
        final LexicalContextNode popped = stack[sp];
<<<<<<< HEAD
=======
        stack[sp] = null;
>>>>>>> 2fa38a69
        if (popped instanceof Flags) {
            return (T)((Flags<?>)popped).setFlag(this, flags[sp]);
        }

        return (T)popped;
    }


    /**
     * Return the top element in the context
     * @return the node that was pushed last
     */
    public LexicalContextNode peek() {
        return stack[sp - 1];
    }

    /**
     * Check if a node is in the lexical context
     * @param node node to check for
     * @return true if in the context
     */
    public boolean contains(final LexicalContextNode node) {
        for (int i = 0; i < sp; i++) {
            if (stack[i] == node) {
                return true;
            }
        }
        return false;
    }

    /**
     * Replace a node on the lexical context with a new one. Normally
     * you should try to engineer IR traversals so this isn't needed
     *
     * @param oldNode old node
     * @param newNode new node
     * @return the new node
     */
    public LexicalContextNode replace(final LexicalContextNode oldNode, final LexicalContextNode newNode) {
       //System.err.println("REPLACE old=" + Debug.id(oldNode) + " new=" + Debug.id(newNode));
        for (int i = sp - 1; i >= 0; i--) {
            if (stack[i] == oldNode) {
                assert i == (sp - 1) : "violation of contract - we always expect to find the replacement node on top of the lexical context stack: " + newNode + " has " + stack[i + 1].getClass() + " above it";
                stack[i] = newNode;
                break;
            }
         }
        return newNode;
    }

    /**
     * Returns an iterator over all blocks in the context, with the top block (innermost lexical context) first.
     * @return an iterator over all blocks in the context.
     */
    public Iterator<Block> getBlocks() {
        return new NodeIterator<>(Block.class);
    }

    /**
     * Returns an iterator over all functions in the context, with the top (innermost open) function first.
     * @return an iterator over all functions in the context.
     */
    public Iterator<FunctionNode> getFunctions() {
        return new NodeIterator<>(FunctionNode.class);
    }

    /**
     * Get the parent block for the current lexical context block
     * @return parent block
     */
    public Block getParentBlock() {
        final Iterator<Block> iter = new NodeIterator<>(Block.class, getCurrentFunction());
        iter.next();
        return iter.hasNext() ? iter.next() : null;
    }

    /**
     * Returns an iterator over all ancestors block of the given block, with its parent block first.
     * @param block the block whose ancestors are returned
     * @return an iterator over all ancestors block of the given block.
     */
    public Iterator<Block> getAncestorBlocks(final Block block) {
        final Iterator<Block> iter = getBlocks();
        while (iter.hasNext()) {
            final Block b = iter.next();
            if (block == b) {
                return iter;
            }
        }
        throw new AssertionError("Block is not on the current lexical context stack");
    }

    /**
     * Returns an iterator over a block and all its ancestors blocks, with the block first.
     * @param block the block that is the starting point of the iteration.
     * @return an iterator over a block and all its ancestors.
     */
    public Iterator<Block> getBlocks(final Block block) {
        final Iterator<Block> iter = getAncestorBlocks(block);
        return new Iterator<Block>() {
            boolean blockReturned = false;
            @Override
            public boolean hasNext() {
                return iter.hasNext() || !blockReturned;
            }
            @Override
            public Block next() {
                if (blockReturned) {
                    return iter.next();
                }
                blockReturned = true;
                return block;
            }
            @Override
            public void remove() {
                throw new UnsupportedOperationException();
            }
        };
    }

    /**
     * Get the function for this block. If the block is itself a function
     * this returns identity
     * @param block block for which to get function
     * @return function for block
<<<<<<< HEAD
     */
    public FunctionNode getFunction(final Block block) {
        final Iterator<LexicalContextNode> iter = new NodeIterator<>(LexicalContextNode.class);
        while (iter.hasNext()) {
            final LexicalContextNode next = iter.next();
            if (next == block) {
                while (iter.hasNext()) {
                    final LexicalContextNode next2 = iter.next();
                    if (next2 instanceof FunctionNode) {
                        return (FunctionNode)next2;
                    }
                }
            }
        }
        assert false;
        return null;
    }

    /**
     * Returns the innermost block in the context.
     * @return the innermost block in the context.
     */
    public Block getCurrentBlock() {
        return getBlocks().next();
    }

    /**
     * Returns the innermost function in the context.
     * @return the innermost function in the context.
     */
    public FunctionNode getCurrentFunction() {
        if (isEmpty()) {
            return null;
        }
        return new NodeIterator<>(FunctionNode.class).next();
    }

    /**
     * Get the block in which a symbol is defined
     * @param symbol symbol
     * @return block in which the symbol is defined, assert if no such block in context
     */
    public Block getDefiningBlock(final Symbol symbol) {
        if (symbol.isTemp()) {
            return null;
        }
        final String name = symbol.getName();
        for (final Iterator<Block> it = getBlocks(); it.hasNext();) {
            final Block next = it.next();
            if (next.getExistingSymbol(name) == symbol) {
                return next;
            }
        }
        throw new AssertionError("Couldn't find symbol " + name + " in the context");
    }

    /**
     * Get the function in which a symbol is defined
     * @param symbol symbol
     * @return function node in which this symbol is defined, assert if no such symbol exists in context
     */
    public FunctionNode getDefiningFunction(Symbol symbol) {
        if (symbol.isTemp()) {
            return null;
        }
        final String name = symbol.getName();
        for (final Iterator<LexicalContextNode> iter = new NodeIterator<>(LexicalContextNode.class); iter.hasNext();) {
            final LexicalContextNode next = iter.next();
            if (next instanceof Block && ((Block)next).getExistingSymbol(name) == symbol) {
                while (iter.hasNext()) {
                    final LexicalContextNode next2 = iter.next();
                    if (next2 instanceof FunctionNode) {
                        return ((FunctionNode)next2);
                    }
                }
                throw new AssertionError("Defining block for symbol " + name + " has no function in the context");
            }
        }
        throw new AssertionError("Couldn't find symbol " + name + " in the context");
    }

    /**
     * Is the topmost lexical context element a function body?
     * @return true if function body
     */
    public boolean isFunctionBody() {
        return getParentBlock() == null;
    }

    /**
     * Returns true if the expression defining the function is a callee of a CallNode that should be the second
     * element on the stack, e.g. <code>(function(){})()</code>. That is, if the stack ends with
     * {@code [..., CallNode, FunctionNode]} then {@code callNode.getFunction()} should be equal to
     * {@code functionNode}, and the top of the stack should itself be a variant of {@code functionNode}.
     * @param functionNode the function node being tested
     * @return true if the expression defining the current function is a callee of a call expression.
     */
    public boolean isFunctionDefinedInCurrentCall(FunctionNode functionNode) {
        final LexicalContextNode parent = stack[sp - 2];
        if(parent instanceof CallNode && ((CallNode)parent).getFunction() == functionNode) {
            assert functionNode.getSource() == peek().getSource();
            return true;
        }
        return false;
    }

    /**
     * Get the parent function for a function in the lexical context
     * @param functionNode function for which to get parent
     * @return parent function of functionNode or null if none (e.g. if functionNode is the program)
     */
    public FunctionNode getParentFunction(final FunctionNode functionNode) {
        final Iterator<FunctionNode> iter = new NodeIterator<>(FunctionNode.class);
        while (iter.hasNext()) {
            final FunctionNode next = iter.next();
            if (next == functionNode) {
                return iter.hasNext() ? iter.next() : null;
            }
        }
=======
     */
    public FunctionNode getFunction(final Block block) {
        final Iterator<LexicalContextNode> iter = new NodeIterator<>(LexicalContextNode.class);
        while (iter.hasNext()) {
            final LexicalContextNode next = iter.next();
            if (next == block) {
                while (iter.hasNext()) {
                    final LexicalContextNode next2 = iter.next();
                    if (next2 instanceof FunctionNode) {
                        return (FunctionNode)next2;
                    }
                }
            }
        }
        assert false;
        return null;
    }

    /**
     * Returns the innermost block in the context.
     * @return the innermost block in the context.
     */
    public Block getCurrentBlock() {
        return getBlocks().next();
    }

    /**
     * Returns the innermost function in the context.
     * @return the innermost function in the context.
     */
    public FunctionNode getCurrentFunction() {
        if (isEmpty()) {
            return null;
        }
        return new NodeIterator<>(FunctionNode.class).next();
    }

    /**
     * Get the block in which a symbol is defined
     * @param symbol symbol
     * @return block in which the symbol is defined, assert if no such block in context
     */
    public Block getDefiningBlock(final Symbol symbol) {
        if (symbol.isTemp()) {
            return null;
        }
        final String name = symbol.getName();
        for (final Iterator<Block> it = getBlocks(); it.hasNext();) {
            final Block next = it.next();
            if (next.getExistingSymbol(name) == symbol) {
                return next;
            }
        }
        throw new AssertionError("Couldn't find symbol " + name + " in the context");
    }

    /**
     * Get the function in which a symbol is defined
     * @param symbol symbol
     * @return function node in which this symbol is defined, assert if no such symbol exists in context
     */
    public FunctionNode getDefiningFunction(Symbol symbol) {
        if (symbol.isTemp()) {
            return null;
        }
        final String name = symbol.getName();
        for (final Iterator<LexicalContextNode> iter = new NodeIterator<>(LexicalContextNode.class); iter.hasNext();) {
            final LexicalContextNode next = iter.next();
            if (next instanceof Block && ((Block)next).getExistingSymbol(name) == symbol) {
                while (iter.hasNext()) {
                    final LexicalContextNode next2 = iter.next();
                    if (next2 instanceof FunctionNode) {
                        return ((FunctionNode)next2);
                    }
                }
                throw new AssertionError("Defining block for symbol " + name + " has no function in the context");
            }
        }
        throw new AssertionError("Couldn't find symbol " + name + " in the context");
    }

    /**
     * Is the topmost lexical context element a function body?
     * @return true if function body
     */
    public boolean isFunctionBody() {
        return getParentBlock() == null;
    }

    /**
     * Returns true if the expression defining the function is a callee of a CallNode that should be the second
     * element on the stack, e.g. <code>(function(){})()</code>. That is, if the stack ends with
     * {@code [..., CallNode, FunctionNode]} then {@code callNode.getFunction()} should be equal to
     * {@code functionNode}, and the top of the stack should itself be a variant of {@code functionNode}.
     * @param functionNode the function node being tested
     * @return true if the expression defining the current function is a callee of a call expression.
     */
    public boolean isFunctionDefinedInCurrentCall(FunctionNode functionNode) {
        final LexicalContextNode parent = stack[sp - 2];
        if(parent instanceof CallNode && ((CallNode)parent).getFunction() == functionNode) {
            assert functionNode.getSource() == peek().getSource();
            return true;
        }
        return false;
    }

    /**
     * Get the parent function for a function in the lexical context
     * @param functionNode function for which to get parent
     * @return parent function of functionNode or null if none (e.g. if functionNode is the program)
     */
    public FunctionNode getParentFunction(final FunctionNode functionNode) {
        final Iterator<FunctionNode> iter = new NodeIterator<>(FunctionNode.class);
        while (iter.hasNext()) {
            final FunctionNode next = iter.next();
            if (next == functionNode) {
                return iter.hasNext() ? iter.next() : null;
            }
        }
>>>>>>> 2fa38a69
        assert false;
        return null;
    }

    /**
<<<<<<< HEAD
     * Check if lexical context is currently inside a with block
     * @return true if in a with block
     */
    public boolean inWith() {
        return getScopeNestingLevelTo(null) > 0;
    }

    /**
     * Count the number of with scopes until a given node
     * @param until node to stop counting at, or null if all nodes should be counted
     * @return number of with scopes encountered in the context
     */
    public int getScopeNestingLevelTo(final LexicalContextNode until) {
        //count the number of with nodes until "until" is hit
        int n = 0;
        for (final Iterator<WithNode> iter = new NodeIterator<>(WithNode.class, until); iter.hasNext(); iter.next()) {
            n++;
        }
        return n;
    }

    private BreakableNode getBreakable() {
        for (final NodeIterator<BreakableNode> iter = new NodeIterator<>(BreakableNode.class, getCurrentFunction()); iter.hasNext(); ) {
            final BreakableNode next = iter.next();
            if (next.isBreakableWithoutLabel()) {
                return next;
            }
        }
        return null;
    }

    /**
     * Find the breakable node corresponding to this label.
     * @param label label to search for, if null the closest breakable node will be returned unconditionally, e.g. a while loop with no label
     * @return closest breakable node
     */
=======
     * Count the number of with scopes until a given node
     * @param until node to stop counting at, or null if all nodes should be counted
     * @return number of with scopes encountered in the context
     */
    public int getScopeNestingLevelTo(final LexicalContextNode until) {
        //count the number of with nodes until "until" is hit
        int n = 0;
        for (final Iterator<WithNode> iter = new NodeIterator<>(WithNode.class, until); iter.hasNext(); iter.next()) {
            n++;
        }
        return n;
    }

    private BreakableNode getBreakable() {
        for (final NodeIterator<BreakableNode> iter = new NodeIterator<>(BreakableNode.class, getCurrentFunction()); iter.hasNext(); ) {
            final BreakableNode next = iter.next();
            if (next.isBreakableWithoutLabel()) {
                return next;
            }
        }
        return null;
    }

    /**
     * Find the breakable node corresponding to this label.
     * @param label label to search for, if null the closest breakable node will be returned unconditionally, e.g. a while loop with no label
     * @return closest breakable node
     */
>>>>>>> 2fa38a69
    public BreakableNode getBreakable(final IdentNode label) {
        if (label != null) {
            final LabelNode foundLabel = findLabel(label.getName());
            if (foundLabel != null) {
                // iterate to the nearest breakable to the foundLabel
                BreakableNode breakable = null;
                for (final NodeIterator<BreakableNode> iter = new NodeIterator<>(BreakableNode.class, foundLabel); iter.hasNext(); ) {
                    breakable = iter.next();
                }
                return breakable;
            }
            return null;
        }
        return getBreakable();
    }

    private LoopNode getContinueTo() {
        final Iterator<LoopNode> iter = new NodeIterator<>(LoopNode.class, getCurrentFunction());
        return iter.hasNext() ? iter.next() : null;
    }

    /**
     * Find the continue target node corresponding to this label.
     * @param label label to search for, if null the closest loop node will be returned unconditionally, e.g. a while loop with no label
     * @return closest continue target node
     */
    public LoopNode getContinueTo(final IdentNode label) {
        if (label != null) {
            final LabelNode foundLabel = findLabel(label.getName());
            if (foundLabel != null) {
                // iterate to the nearest loop to the foundLabel
                LoopNode loop = null;
                for (final NodeIterator<LoopNode> iter = new NodeIterator<>(LoopNode.class, foundLabel); iter.hasNext(); ) {
                    loop = iter.next();
                }
                return loop;
            }
            return null;
        }
        return getContinueTo();
    }

    /**
     * Check the lexical context for a given label node by name
     * @param name name of the label
     * @return LabelNode if found, null otherwise
     */
    public LabelNode findLabel(final String name) {
        for (final Iterator<LabelNode> iter = new NodeIterator<>(LabelNode.class, getCurrentFunction()); iter.hasNext(); ) {
            final LabelNode next = iter.next();
            if (next.getLabel().getName().equals(name)) {
                return next;
            }
        }
        return null;
    }

    /**
     * Checks whether a given label is a jump destination that lies outside a given
     * split node
     * @param splitNode the split node
     * @param label     the label
     * @return true if label resides outside the split node
     */
    public boolean isExternalTarget(final SplitNode splitNode, final Label label) {
        boolean targetFound = false;
        for (int i = sp - 1; i >= 0; i--) {
            final LexicalContextNode next = stack[i];
            if (next == splitNode) {
                return !targetFound;
            }

            if (next instanceof BreakableNode) {
                for (final Label l : ((BreakableNode)next).getLabels()) {
                    if (l == label) {
                        targetFound = true;
                        break;
                    }
                }
            }
        }
        assert false : label + " was expected in lexical context " + LexicalContext.this + " but wasn't";
        return false;
    }

    @Override
    public String toString() {
        final StringBuffer sb = new StringBuffer();
        sb.append("[ ");
        for (int i = 0; i < sp; i++) {
            final Node node = stack[i];
            sb.append(node.getClass().getSimpleName());
            sb.append('@');
            sb.append(Debug.id(node));
            sb.append(':');
            final Source source = node.getSource();
            String src = source.toString();
            if (src.indexOf(File.pathSeparator) != -1) {
                src = src.substring(src.lastIndexOf(File.pathSeparator));
            }
            src += ' ';
            src += source.getLine(node.getStart());
            sb.append(' ');
        }
        sb.append(" ==> ]");
        return sb.toString();
    }

    private class NodeIterator <T extends LexicalContextNode> implements Iterator<T> {
        private int index;
        private T next;
        private final Class<T> clazz;
        private LexicalContextNode until;

        NodeIterator(final Class<T> clazz) {
            this(clazz, null);
        }

        NodeIterator(final Class<T> clazz, final LexicalContextNode until) {
            this.index = sp - 1;
            this.clazz = clazz;
            this.until = until;
            this.next  = findNext();
        }

        @Override
        public boolean hasNext() {
            return next != null;
        }

        @Override
        public T next() {
            if (next == null) {
                throw new NoSuchElementException();
            }
            T lnext = next;
            next = findNext();
            return lnext;
        }

        private T findNext() {
            for (int i = index; i >= 0; i--) {
                final Node node = stack[i];
                if (node == until) {
                    return null;
                }
                if (clazz.isAssignableFrom(node.getClass())) {
                    index = i - 1;
                    return clazz.cast(node);
                }
            }
            return null;
        }

        @Override
        public void remove() {
            throw new UnsupportedOperationException();
        }
    }
}<|MERGE_RESOLUTION|>--- conflicted
+++ resolved
@@ -31,10 +31,6 @@
 import jdk.nashorn.internal.runtime.Debug;
 import jdk.nashorn.internal.runtime.Source;
 
-import jdk.nashorn.internal.codegen.Label;
-import jdk.nashorn.internal.runtime.Debug;
-import jdk.nashorn.internal.runtime.Source;
-
 /**
  * A class that tracks the current lexical context of node visitation as a stack of {@link Block} nodes. Has special
  * methods to retrieve useful subsets of the context.
@@ -111,7 +107,6 @@
      */
     public Iterator<LexicalContextNode> getAllNodes() {
         return new NodeIterator<>(LexicalContextNode.class);
-<<<<<<< HEAD
     }
 
     /**
@@ -139,35 +134,6 @@
             System.arraycopy(flags, 0, newFlags, 0, sp);
             flags = newFlags;
 
-=======
-    }
-
-    /**
-     * Returns the outermost function in this context. It is either the program, or a lazily compiled function.
-     * @return the outermost function in this context.
-     */
-    public FunctionNode getOutermostFunction() {
-        return (FunctionNode)stack[0];
-    }
-
-
-
-    /**
-     * Pushes a new block on top of the context, making it the innermost open block.
-     * @param node the new node
-     * @return the node that was pushed
-     */
-    public <T extends LexicalContextNode> T push(final T node) {
-        if (sp == stack.length) {
-            final LexicalContextNode[] newStack = new LexicalContextNode[sp * 2];
-            System.arraycopy(stack, 0, newStack, 0, sp);
-            stack = newStack;
-
-            final int[] newFlags = new int[sp * 2];
-            System.arraycopy(flags, 0, newFlags, 0, sp);
-            flags = newFlags;
-
->>>>>>> 2fa38a69
         }
         stack[sp] = node;
         flags[sp] = 0;
@@ -204,10 +170,7 @@
     public <T extends LexicalContextNode> T pop(final T node) {
         --sp;
         final LexicalContextNode popped = stack[sp];
-<<<<<<< HEAD
-=======
         stack[sp] = null;
->>>>>>> 2fa38a69
         if (popped instanceof Flags) {
             return (T)((Flags<?>)popped).setFlag(this, flags[sp]);
         }
@@ -333,7 +296,6 @@
      * this returns identity
      * @param block block for which to get function
      * @return function for block
-<<<<<<< HEAD
      */
     public FunctionNode getFunction(final Block block) {
         final Iterator<LexicalContextNode> iter = new NodeIterator<>(LexicalContextNode.class);
@@ -453,138 +415,8 @@
                 return iter.hasNext() ? iter.next() : null;
             }
         }
-=======
-     */
-    public FunctionNode getFunction(final Block block) {
-        final Iterator<LexicalContextNode> iter = new NodeIterator<>(LexicalContextNode.class);
-        while (iter.hasNext()) {
-            final LexicalContextNode next = iter.next();
-            if (next == block) {
-                while (iter.hasNext()) {
-                    final LexicalContextNode next2 = iter.next();
-                    if (next2 instanceof FunctionNode) {
-                        return (FunctionNode)next2;
-                    }
-                }
-            }
-        }
         assert false;
         return null;
-    }
-
-    /**
-     * Returns the innermost block in the context.
-     * @return the innermost block in the context.
-     */
-    public Block getCurrentBlock() {
-        return getBlocks().next();
-    }
-
-    /**
-     * Returns the innermost function in the context.
-     * @return the innermost function in the context.
-     */
-    public FunctionNode getCurrentFunction() {
-        if (isEmpty()) {
-            return null;
-        }
-        return new NodeIterator<>(FunctionNode.class).next();
-    }
-
-    /**
-     * Get the block in which a symbol is defined
-     * @param symbol symbol
-     * @return block in which the symbol is defined, assert if no such block in context
-     */
-    public Block getDefiningBlock(final Symbol symbol) {
-        if (symbol.isTemp()) {
-            return null;
-        }
-        final String name = symbol.getName();
-        for (final Iterator<Block> it = getBlocks(); it.hasNext();) {
-            final Block next = it.next();
-            if (next.getExistingSymbol(name) == symbol) {
-                return next;
-            }
-        }
-        throw new AssertionError("Couldn't find symbol " + name + " in the context");
-    }
-
-    /**
-     * Get the function in which a symbol is defined
-     * @param symbol symbol
-     * @return function node in which this symbol is defined, assert if no such symbol exists in context
-     */
-    public FunctionNode getDefiningFunction(Symbol symbol) {
-        if (symbol.isTemp()) {
-            return null;
-        }
-        final String name = symbol.getName();
-        for (final Iterator<LexicalContextNode> iter = new NodeIterator<>(LexicalContextNode.class); iter.hasNext();) {
-            final LexicalContextNode next = iter.next();
-            if (next instanceof Block && ((Block)next).getExistingSymbol(name) == symbol) {
-                while (iter.hasNext()) {
-                    final LexicalContextNode next2 = iter.next();
-                    if (next2 instanceof FunctionNode) {
-                        return ((FunctionNode)next2);
-                    }
-                }
-                throw new AssertionError("Defining block for symbol " + name + " has no function in the context");
-            }
-        }
-        throw new AssertionError("Couldn't find symbol " + name + " in the context");
-    }
-
-    /**
-     * Is the topmost lexical context element a function body?
-     * @return true if function body
-     */
-    public boolean isFunctionBody() {
-        return getParentBlock() == null;
-    }
-
-    /**
-     * Returns true if the expression defining the function is a callee of a CallNode that should be the second
-     * element on the stack, e.g. <code>(function(){})()</code>. That is, if the stack ends with
-     * {@code [..., CallNode, FunctionNode]} then {@code callNode.getFunction()} should be equal to
-     * {@code functionNode}, and the top of the stack should itself be a variant of {@code functionNode}.
-     * @param functionNode the function node being tested
-     * @return true if the expression defining the current function is a callee of a call expression.
-     */
-    public boolean isFunctionDefinedInCurrentCall(FunctionNode functionNode) {
-        final LexicalContextNode parent = stack[sp - 2];
-        if(parent instanceof CallNode && ((CallNode)parent).getFunction() == functionNode) {
-            assert functionNode.getSource() == peek().getSource();
-            return true;
-        }
-        return false;
-    }
-
-    /**
-     * Get the parent function for a function in the lexical context
-     * @param functionNode function for which to get parent
-     * @return parent function of functionNode or null if none (e.g. if functionNode is the program)
-     */
-    public FunctionNode getParentFunction(final FunctionNode functionNode) {
-        final Iterator<FunctionNode> iter = new NodeIterator<>(FunctionNode.class);
-        while (iter.hasNext()) {
-            final FunctionNode next = iter.next();
-            if (next == functionNode) {
-                return iter.hasNext() ? iter.next() : null;
-            }
-        }
->>>>>>> 2fa38a69
-        assert false;
-        return null;
-    }
-
-    /**
-<<<<<<< HEAD
-     * Check if lexical context is currently inside a with block
-     * @return true if in a with block
-     */
-    public boolean inWith() {
-        return getScopeNestingLevelTo(null) > 0;
     }
 
     /**
@@ -616,36 +448,6 @@
      * @param label label to search for, if null the closest breakable node will be returned unconditionally, e.g. a while loop with no label
      * @return closest breakable node
      */
-=======
-     * Count the number of with scopes until a given node
-     * @param until node to stop counting at, or null if all nodes should be counted
-     * @return number of with scopes encountered in the context
-     */
-    public int getScopeNestingLevelTo(final LexicalContextNode until) {
-        //count the number of with nodes until "until" is hit
-        int n = 0;
-        for (final Iterator<WithNode> iter = new NodeIterator<>(WithNode.class, until); iter.hasNext(); iter.next()) {
-            n++;
-        }
-        return n;
-    }
-
-    private BreakableNode getBreakable() {
-        for (final NodeIterator<BreakableNode> iter = new NodeIterator<>(BreakableNode.class, getCurrentFunction()); iter.hasNext(); ) {
-            final BreakableNode next = iter.next();
-            if (next.isBreakableWithoutLabel()) {
-                return next;
-            }
-        }
-        return null;
-    }
-
-    /**
-     * Find the breakable node corresponding to this label.
-     * @param label label to search for, if null the closest breakable node will be returned unconditionally, e.g. a while loop with no label
-     * @return closest breakable node
-     */
->>>>>>> 2fa38a69
     public BreakableNode getBreakable(final IdentNode label) {
         if (label != null) {
             final LabelNode foundLabel = findLabel(label.getName());
