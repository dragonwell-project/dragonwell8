--- conflicted
+++ resolved
@@ -50,34 +50,20 @@
      * @param token  token
      * @param rhs    expression
      */
-<<<<<<< HEAD
-    public UnaryNode(final Source source, final long token, final Node rhs) {
-        this(source, token, Math.min(rhs.getStart(), Token.descPosition(token)), Math.max(Token.descPosition(token) + Token.descLength(token), rhs.getFinish()), rhs);
-=======
     public UnaryNode(final long token, final Node rhs) {
         this(token, Math.min(rhs.getStart(), Token.descPosition(token)), Math.max(Token.descPosition(token) + Token.descLength(token), rhs.getFinish()), rhs);
->>>>>>> 5106a9fb
     }
 
     /**
      * Constructor
-<<<<<<< HEAD
-     * @param source the source
-=======
-     *
->>>>>>> 5106a9fb
+     *
      * @param token  token
      * @param start  start
      * @param finish finish
      * @param rhs    expression
      */
-<<<<<<< HEAD
-    public UnaryNode(final Source source, final long token, final int start, final int finish, final Node rhs) {
-        super(source, token, start, finish);
-=======
     public UnaryNode(final long token, final int start, final int finish, final Node rhs) {
         super(token, start, finish);
->>>>>>> 5106a9fb
         this.rhs = rhs;
     }
 
