/*
 * Copyright (c) 2010, 2013, Oracle and/or its affiliates. All rights reserved.
 * DO NOT ALTER OR REMOVE COPYRIGHT NOTICES OR THIS FILE HEADER.
 *
 * This code is free software; you can redistribute it and/or modify it
 * under the terms of the GNU General Public License version 2 only, as
 * published by the Free Software Foundation.  Oracle designates this
 * particular file as subject to the "Classpath" exception as provided
 * by Oracle in the LICENSE file that accompanied this code.
 *
 * This code is distributed in the hope that it will be useful, but WITHOUT
 * ANY WARRANTY; without even the implied warranty of MERCHANTABILITY or
 * FITNESS FOR A PARTICULAR PURPOSE.  See the GNU General Public License
 * version 2 for more details (a copy is included in the LICENSE file that
 * accompanied this code).
 *
 * You should have received a copy of the GNU General Public License version
 * 2 along with this work; if not, write to the Free Software Foundation,
 * Inc., 51 Franklin St, Fifth Floor, Boston, MA 02110-1301 USA.
 *
 * Please contact Oracle, 500 Oracle Parkway, Redwood Shores, CA 94065 USA
 * or visit www.oracle.com if you need additional information or have any
 * questions.
 */

package jdk.nashorn.internal.ir;

import jdk.nashorn.internal.ir.annotations.Immutable;
import jdk.nashorn.internal.ir.visitor.NodeVisitor;

/**
 * Node represents a var/let declaration.
 */
@Immutable
<<<<<<< HEAD
public final class VarNode extends Node implements Assignment<IdentNode> {
=======
public final class VarNode extends Statement implements Assignment<IdentNode> {
>>>>>>> 5106a9fb
    /** Var name. */
    private final IdentNode name;

    /** Initialization expression. */
    private final Node init;

    /** Is this a var statement (as opposed to a "var" in a for loop statement) */
    private final int flags;

    /** Flag that determines if this function node is a statement */
    public static final int IS_STATEMENT = 1 << 0;

    /** Flag that determines if this is the last function declaration in a function
     *  This is used to micro optimize the placement of return value assignments for
     *  a program node */
    public static final int IS_LAST_FUNCTION_DECLARATION = 1 << 1;

    /**
     * Constructor
     *
     * @param lineNumber line number
     * @param token      token
     * @param finish     finish
     * @param name       name of variable
     * @param init       init node or null if just a declaration
     */
<<<<<<< HEAD
    public VarNode(final Source source, final long token, final int finish, final IdentNode name, final Node init) {
        this(source, token, finish, name, init, IS_STATEMENT);
=======
    public VarNode(final int lineNumber, final long token, final int finish, final IdentNode name, final Node init) {
        this(lineNumber, token, finish, name, init, IS_STATEMENT);
>>>>>>> 5106a9fb
    }

    private VarNode(final VarNode varNode, final IdentNode name, final Node init, final int flags) {
        super(varNode);
        this.name = init == null ? name : name.setIsInitializedHere();
        this.init = init;
        this.flags = flags;
    }

    /**
     * Constructor
     *
<<<<<<< HEAD
     * @param source the source
     * @param token  token
     * @param finish finish
     * @param name   name of variable
     * @param init   init node or null if just a declaration
     * @param flags  flags
     */
    public VarNode(final Source source, final long token, final int finish, final IdentNode name, final Node init, final int flags) {
        super(source, token, finish);
=======
     * @param lineNumber line number
     * @param token      token
     * @param finish     finish
     * @param name       name of variable
     * @param init       init node or null if just a declaration
     * @param flags      flags
     */
    public VarNode(final int lineNumber, final long token, final int finish, final IdentNode name, final Node init, final int flags) {
        super(lineNumber, token, finish);
>>>>>>> 5106a9fb

        this.name  = init == null ? name : name.setIsInitializedHere();
        this.init  = init;
        this.flags = flags;
    }

    @Override
    public boolean isAssignment() {
        return hasInit();
    }

    @Override
    public IdentNode getAssignmentDest() {
        return isAssignment() ? name : null;
    }

    @Override
    public Node setAssignmentDest(IdentNode n) {
        return setName(n);
    }

    @Override
    public Node getAssignmentSource() {
        return isAssignment() ? getInit() : null;
    }

    /**
     * Does this variable declaration have an init value
     * @return true if an init exists, false otherwise
     */
    public boolean hasInit() {
        return init != null;
    }

    /**
     * Assist in IR navigation.
     * @param visitor IR navigating visitor.
     */
    @Override
    public Node accept(final NodeVisitor visitor) {
        if (visitor.enterVarNode(this)) {
            final IdentNode newName = (IdentNode)name.accept(visitor);
            final Node      newInit = init == null ? null : init.accept(visitor);
            final VarNode   newThis;
            if (name != newName || init != newInit) {
                newThis = new VarNode(this, newName, newInit, flags);
            } else {
                newThis = this;
            }
            return visitor.leaveVarNode(newThis);
        }
        return this;
    }

    @Override
    public void toString(final StringBuilder sb) {
        sb.append("var ");
        name.toString(sb);

        if (init != null) {
            sb.append(" = ");
            init.toString(sb);
        }
    }

    /**
     * If this is an assignment of the form {@code var x = init;}, get the init part.
     * @return the expression to initialize the variable to, null if just a declaration
     */
    public Node getInit() {
        return init;
    }

    /**
     * Reset the initialization expression
     * @param init new initialization expression
     * @return a node equivalent to this one except for the requested change.
     */
    public VarNode setInit(final Node init) {
        if (this.init == init) {
            return this;
        }
        return new VarNode(this, name, init, flags);
    }

    /**
     * Get the identifier for the variable
     * @return IdentNode representing the variable being set or declared
     */
    public IdentNode getName() {
        return name;
    }

    /**
     * Reset the identifier for this VarNode
     * @param name new IdentNode representing the variable being set or declared
     * @return a node equivalent to this one except for the requested change.
     */
    public VarNode setName(final IdentNode name) {
        if (this.name == name) {
            return this;
        }
        return new VarNode(this, name, init, flags);
    }

    private VarNode setFlags(final int flags) {
        if (this.flags == flags) {
            return this;
        }
        return new VarNode(this, name, init, flags);
    }

    /**
     * Check if a flag is set for this var node
     * @param flag flag
     * @return true if flag is set
     */
    public boolean getFlag(final int flag) {
        return (flags & flag) == flag;
    }

    /**
     * Set a flag for this var node
     * @param flag flag
     * @return new node if flags changed, same otherwise
     */
    public VarNode setFlag(final int flag) {
        return setFlags(flags | flag);
    }

    /**
     * Returns true if this is a var statement (as opposed to a var initializer in a for loop).
     * @return true if this is a var statement (as opposed to a var initializer in a for loop).
     */
    public boolean isStatement() {
        return (flags & IS_STATEMENT) != 0;
    }

    /**
     * Returns true if this is a function declaration.
     * @return true if this is a function declaration.
     */
    public boolean isFunctionDeclaration() {
        return init instanceof FunctionNode && ((FunctionNode)init).isDeclared();
    }
}<|MERGE_RESOLUTION|>--- conflicted
+++ resolved
@@ -32,11 +32,7 @@
  * Node represents a var/let declaration.
  */
 @Immutable
-<<<<<<< HEAD
-public final class VarNode extends Node implements Assignment<IdentNode> {
-=======
 public final class VarNode extends Statement implements Assignment<IdentNode> {
->>>>>>> 5106a9fb
     /** Var name. */
     private final IdentNode name;
 
@@ -63,13 +59,8 @@
      * @param name       name of variable
      * @param init       init node or null if just a declaration
      */
-<<<<<<< HEAD
-    public VarNode(final Source source, final long token, final int finish, final IdentNode name, final Node init) {
-        this(source, token, finish, name, init, IS_STATEMENT);
-=======
     public VarNode(final int lineNumber, final long token, final int finish, final IdentNode name, final Node init) {
         this(lineNumber, token, finish, name, init, IS_STATEMENT);
->>>>>>> 5106a9fb
     }
 
     private VarNode(final VarNode varNode, final IdentNode name, final Node init, final int flags) {
@@ -82,17 +73,6 @@
     /**
      * Constructor
      *
-<<<<<<< HEAD
-     * @param source the source
-     * @param token  token
-     * @param finish finish
-     * @param name   name of variable
-     * @param init   init node or null if just a declaration
-     * @param flags  flags
-     */
-    public VarNode(final Source source, final long token, final int finish, final IdentNode name, final Node init, final int flags) {
-        super(source, token, finish);
-=======
      * @param lineNumber line number
      * @param token      token
      * @param finish     finish
@@ -102,7 +82,6 @@
      */
     public VarNode(final int lineNumber, final long token, final int finish, final IdentNode name, final Node init, final int flags) {
         super(lineNumber, token, finish);
->>>>>>> 5106a9fb
 
         this.name  = init == null ? name : name.setIsInitializedHere();
         this.init  = init;
