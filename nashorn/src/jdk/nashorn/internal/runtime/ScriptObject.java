--- conflicted
+++ resolved
@@ -594,11 +594,7 @@
      * @param index key for property
      * @param value value to define
      */
-<<<<<<< HEAD
-    protected final void defineOwnProperty(final int index, final Object value) {
-=======
     public final void defineOwnProperty(final int index, final Object value) {
->>>>>>> e230ab93
         assert isValidArrayIndex(index) : "invalid array index";
         final long longIndex = ArrayIndex.toLongIndex(index);
         if (longIndex >= getArray().length()) {
