--- conflicted
+++ resolved
@@ -2004,11 +2004,7 @@
     static  Elf32_Half running_arch_code=EM_68K;
   #else
     #error Method os::dll_load requires that one of following is defined:\
-<<<<<<< HEAD
-      IA32, AMD64, IA64, __sparc, __powerpc__, ARM, S390, ALPHA, MIPS, MIPSEL, PARISC, M68K
-=======
          IA32, AMD64, IA64, __sparc, __powerpc__, ARM, S390, ALPHA, MIPS, MIPSEL, PARISC, M68K, AARCH64
->>>>>>> 2acc8bba
   #endif
 
   // Identify compatability class for VM's architecture and library's architecture
