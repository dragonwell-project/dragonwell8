--- conflicted
+++ resolved
@@ -392,17 +392,9 @@
         ClassValueMap map;
         synchronized (CRITICAL_SECTION) {  // private object to avoid deadlocks
             // happens about once per type
-<<<<<<< HEAD
             if (TenantGlobals.isDataIsolationEnabled() && TenantContainer.current() != null) {
-                type.classValueMap = map = TenantContainer.current()
+                map = TenantContainer.current()
                         .getFieldValue(type, "classValueMap", () -> new ClassValueMap(type));
-            } else {
-                if ((map = type.classValueMap) == null) {
-                    type.classValueMap = map = new ClassValueMap(type);
-                }
-=======
-            if ((map = type.classValueMap) == null) {
-                map = new ClassValueMap(type);
                 // Place a Store fence after construction and before publishing to emulate
                 // ClassValueMap containing final fields. This ensures it can be
                 // published safely in the non-volatile field Class.classValueMap,
@@ -411,7 +403,18 @@
                 UNSAFE.storeFence();
 
                 type.classValueMap = map;
->>>>>>> d72b7571
+            } else {
+                if ((map = type.classValueMap) == null) {
+                    map = new ClassValueMap(type);
+                    // Place a Store fence after construction and before publishing to emulate
+                    // ClassValueMap containing final fields. This ensures it can be
+                    // published safely in the non-volatile field Class.classValueMap,
+                    // since stores to the fields of ClassValueMap will not be reordered
+                    // to occur after the store to the field type.classValueMap
+                    UNSAFE.storeFence();
+
+                    type.classValueMap = map = new ClassValueMap(type);
+                }
             }
         }
         return map;
