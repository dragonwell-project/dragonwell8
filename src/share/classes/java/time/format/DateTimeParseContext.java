--- conflicted
+++ resolved
@@ -369,12 +369,8 @@
         Objects.requireNonNull(chrono, "chrono");
         currentParsed().chrono = chrono;
         if (chronoListeners != null && !chronoListeners.isEmpty()) {
-<<<<<<< HEAD
-            Consumer[] tmp = new Consumer[1];
-=======
             @SuppressWarnings({"rawtypes", "unchecked"})
             Consumer<Chronology>[] tmp = new Consumer[1];
->>>>>>> 42326e93
             Consumer<Chronology>[] listeners = chronoListeners.toArray(tmp);
             chronoListeners.clear();
             for (Consumer<Chronology> l : listeners) {
