--- conflicted
+++ resolved
@@ -779,7 +779,6 @@
       <condition name="method-sampling-java-interval" true="999 d">
         <test name="method-sampling-interval" operator="equal" value="off"/>
       </condition>
-<<<<<<< HEAD
 
       <condition name="method-sampling-java-interval" true="20 ms">
         <test name="method-sampling-interval" operator="equal" value="normal"/>
@@ -792,30 +791,11 @@
       <condition name="method-sampling-java-interval" true="1 ms">
         <test name="method-sampling-interval" operator="equal" value="ludicrous"/>
       </condition>
-      
+
       <condition name="method-sampling-native-interval" true="999 d">
         <test name="method-sampling-interval" operator="equal" value="off"/>
       </condition>
 
-=======
-
-      <condition name="method-sampling-java-interval" true="20 ms">
-        <test name="method-sampling-interval" operator="equal" value="normal"/>
-      </condition>
-
-      <condition name="method-sampling-java-interval" true="10 ms">
-        <test name="method-sampling-interval" operator="equal" value="high"/>
-      </condition>
-
-      <condition name="method-sampling-java-interval" true="1 ms">
-        <test name="method-sampling-interval" operator="equal" value="ludicrous"/>
-      </condition>
-      
-      <condition name="method-sampling-native-interval" true="999 d">
-        <test name="method-sampling-interval" operator="equal" value="off"/>
-      </condition>
-
->>>>>>> d8bb3095
       <condition name="method-sampling-native-interval" true="20 ms">
         <or>
           <test name="method-sampling-interval" operator="equal" value="normal"/>
