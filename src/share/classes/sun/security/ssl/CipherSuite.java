--- conflicted
+++ resolved
@@ -452,13 +452,8 @@
          *
          * @exception NoSuchAlgorithmException if anything goes wrong
          */
-<<<<<<< HEAD
-        CipherBox newCipher(ProtocolVersion version,
-                SecretKey key, IvParameterSpec iv,
-=======
         CipherBox newCipher(ProtocolVersion version, SecretKey key,
                 IvParameterSpec iv, SecureRandom random,
->>>>>>> 31872138
                 boolean encrypt) throws NoSuchAlgorithmException {
             return CipherBox.newCipherBox(version, this,
                                             key, iv, random, encrypt);
@@ -500,12 +495,8 @@
                         (new byte[cipher.expandedKeySize], cipher.algorithm);
                     IvParameterSpec iv =
                         new IvParameterSpec(new byte[cipher.ivSize]);
-<<<<<<< HEAD
-                    cipher.newCipher(ProtocolVersion.DEFAULT, key, iv, true);
-=======
                     cipher.newCipher(ProtocolVersion.DEFAULT,
                                                 key, iv, null, true);
->>>>>>> 31872138
                     b = Boolean.TRUE;
                 } catch (NoSuchAlgorithmException e) {
                     b = Boolean.FALSE;
@@ -635,8 +626,6 @@
         // N: ciphersuites only allowed if we are not in FIPS mode
         final boolean N = (SunJSSE.isFIPS() == false);
 
-<<<<<<< HEAD
-=======
         /*
          * TLS Cipher Suite Registry, as of August 2010.
          *
@@ -870,7 +859,6 @@
          * 0xFF,0x00-FF Reserved for Private Use                [RFC5246]
          */
 
->>>>>>> 31872138
         add("SSL_NULL_WITH_NULL_NULL",
                               0x0000,   1, K_NULL,       B_NULL,    F);
 
@@ -878,85 +866,6 @@
         // They are listed in preference order, most preferred first.
         int p = DEFAULT_SUITES_PRIORITY * 2;
 
-<<<<<<< HEAD
-        add("SSL_RSA_WITH_RC4_128_MD5",
-                              0x0004, --p, K_RSA,        B_RC4_128, N);
-        add("SSL_RSA_WITH_RC4_128_SHA",
-                              0x0005, --p, K_RSA,        B_RC4_128, N);
-        add("TLS_RSA_WITH_AES_128_CBC_SHA",
-                              0x002f, --p, K_RSA,        B_AES_128, T);
-        add("TLS_RSA_WITH_AES_256_CBC_SHA",
-                              0x0035, --p, K_RSA,        B_AES_256, T);
-
-        add("TLS_ECDH_ECDSA_WITH_RC4_128_SHA",
-                              0xC002, --p, K_ECDH_ECDSA, B_RC4_128, N);
-        add("TLS_ECDH_ECDSA_WITH_AES_128_CBC_SHA",
-                              0xC004, --p, K_ECDH_ECDSA, B_AES_128, T);
-        add("TLS_ECDH_ECDSA_WITH_AES_256_CBC_SHA",
-                              0xC005, --p, K_ECDH_ECDSA, B_AES_256, T);
-        add("TLS_ECDH_RSA_WITH_RC4_128_SHA",
-                              0xC00C, --p, K_ECDH_RSA,   B_RC4_128, N);
-        add("TLS_ECDH_RSA_WITH_AES_128_CBC_SHA",
-                              0xC00E, --p, K_ECDH_RSA,   B_AES_128, T);
-        add("TLS_ECDH_RSA_WITH_AES_256_CBC_SHA",
-                              0xC00F, --p, K_ECDH_RSA,   B_AES_256, T);
-
-        add("TLS_ECDHE_ECDSA_WITH_RC4_128_SHA",
-                              0xC007, --p, K_ECDHE_ECDSA,B_RC4_128, N);
-        add("TLS_ECDHE_ECDSA_WITH_AES_128_CBC_SHA",
-                              0xC009, --p, K_ECDHE_ECDSA,B_AES_128, T);
-        add("TLS_ECDHE_ECDSA_WITH_AES_256_CBC_SHA",
-                              0xC00A, --p, K_ECDHE_ECDSA,B_AES_256, T);
-        add("TLS_ECDHE_RSA_WITH_RC4_128_SHA",
-                              0xC011, --p, K_ECDHE_RSA,  B_RC4_128, N);
-        add("TLS_ECDHE_RSA_WITH_AES_128_CBC_SHA",
-                              0xC013, --p, K_ECDHE_RSA,  B_AES_128, T);
-        add("TLS_ECDHE_RSA_WITH_AES_256_CBC_SHA",
-                              0xC014, --p, K_ECDHE_RSA,  B_AES_256, T);
-
-        add("TLS_DHE_RSA_WITH_AES_128_CBC_SHA",
-                              0x0033, --p, K_DHE_RSA,    B_AES_128, T);
-        add("TLS_DHE_RSA_WITH_AES_256_CBC_SHA",
-                              0x0039, --p, K_DHE_RSA,    B_AES_256, T);
-        add("TLS_DHE_DSS_WITH_AES_128_CBC_SHA",
-                              0x0032, --p, K_DHE_DSS,    B_AES_128, T);
-        add("TLS_DHE_DSS_WITH_AES_256_CBC_SHA",
-                              0x0038, --p, K_DHE_DSS,    B_AES_256, T);
-
-        add("SSL_RSA_WITH_3DES_EDE_CBC_SHA",
-                              0x000a, --p, K_RSA,        B_3DES,    T);
-        add("TLS_ECDH_ECDSA_WITH_3DES_EDE_CBC_SHA",
-                              0xC003, --p, K_ECDH_ECDSA, B_3DES,    T);
-        add("TLS_ECDH_RSA_WITH_3DES_EDE_CBC_SHA",
-                              0xC00D, --p, K_ECDH_RSA,   B_3DES,    T);
-        add("TLS_ECDHE_ECDSA_WITH_3DES_EDE_CBC_SHA",
-                              0xC008, --p, K_ECDHE_ECDSA,B_3DES,    T);
-        add("TLS_ECDHE_RSA_WITH_3DES_EDE_CBC_SHA",
-                              0xC012, --p, K_ECDHE_RSA,  B_3DES,    T);
-        add("SSL_DHE_RSA_WITH_3DES_EDE_CBC_SHA",
-                              0x0016, --p, K_DHE_RSA,    B_3DES,    T);
-        add("SSL_DHE_DSS_WITH_3DES_EDE_CBC_SHA",
-                              0x0013, --p, K_DHE_DSS,    B_3DES,    N);
-
-        add("SSL_RSA_WITH_DES_CBC_SHA",
-                              0x0009, --p, K_RSA,        B_DES,     N);
-        add("SSL_DHE_RSA_WITH_DES_CBC_SHA",
-                              0x0015, --p, K_DHE_RSA,    B_DES,     N);
-        add("SSL_DHE_DSS_WITH_DES_CBC_SHA",
-                              0x0012, --p, K_DHE_DSS,    B_DES,     N);
-        add("SSL_RSA_EXPORT_WITH_RC4_40_MD5",
-                              0x0003, --p, K_RSA_EXPORT, B_RC4_40,  N);
-        add("SSL_RSA_EXPORT_WITH_DES40_CBC_SHA",
-                              0x0008, --p, K_RSA_EXPORT, B_DES_40,  N);
-        add("SSL_DHE_RSA_EXPORT_WITH_DES40_CBC_SHA",
-                              0x0014, --p, K_DHE_RSA,    B_DES_40,  N);
-        add("SSL_DHE_DSS_EXPORT_WITH_DES40_CBC_SHA",
-                              0x0011, --p, K_DHE_DSS,    B_DES_40,  N);
-
-        // Renegotiation protection request Signalling Cipher Suite Value (SCSV)
-        add("TLS_EMPTY_RENEGOTIATION_INFO_SCSV",
-                              0x00ff, --p, K_SCSV,       B_NULL,    T);
-=======
         // shorten names to fit the following table cleanly.
         int max = ProtocolVersion.LIMIT_MAX_VALUE;
         int tls11 = ProtocolVersion.TLS11.v;
@@ -1056,78 +965,12 @@
         // Renegotiation protection request Signalling Cipher Suite Value (SCSV)
         add("TLS_EMPTY_RENEGOTIATION_INFO_SCSV",
             0x00ff, --p, K_SCSV,        B_NULL,    T);
->>>>>>> 31872138
 
         // Definition of the CipherSuites that are supported but not enabled
         // by default.
         // They are listed in preference order, preferred first.
         p = DEFAULT_SUITES_PRIORITY;
 
-<<<<<<< HEAD
-        // Anonymous key exchange and the NULL ciphers
-        add("SSL_RSA_WITH_NULL_MD5",
-                              0x0001, --p, K_RSA,        B_NULL,    N);
-        add("SSL_RSA_WITH_NULL_SHA",
-                              0x0002, --p, K_RSA,        B_NULL,    N);
-        add("TLS_ECDH_ECDSA_WITH_NULL_SHA",
-                              0xC001, --p, K_ECDH_ECDSA, B_NULL,    N);
-        add("TLS_ECDH_RSA_WITH_NULL_SHA",
-                              0xC00B, --p, K_ECDH_RSA,   B_NULL,    N);
-        add("TLS_ECDHE_ECDSA_WITH_NULL_SHA",
-                              0xC006, --p, K_ECDHE_ECDSA,B_NULL,    N);
-        add("TLS_ECDHE_RSA_WITH_NULL_SHA",
-                              0xC010, --p, K_ECDHE_RSA,  B_NULL,    N);
-
-        add("SSL_DH_anon_WITH_RC4_128_MD5",
-                              0x0018, --p, K_DH_ANON,    B_RC4_128, N);
-        add("TLS_DH_anon_WITH_AES_128_CBC_SHA",
-                              0x0034, --p, K_DH_ANON,    B_AES_128, N);
-        add("TLS_DH_anon_WITH_AES_256_CBC_SHA",
-                              0x003a, --p, K_DH_ANON,    B_AES_256, N);
-        add("SSL_DH_anon_WITH_3DES_EDE_CBC_SHA",
-                              0x001b, --p, K_DH_ANON,    B_3DES,    N);
-        add("SSL_DH_anon_WITH_DES_CBC_SHA",
-                              0x001a, --p, K_DH_ANON,    B_DES,     N);
-
-        add("TLS_ECDH_anon_WITH_RC4_128_SHA",
-                              0xC016, --p, K_ECDH_ANON,  B_RC4_128, N);
-        add("TLS_ECDH_anon_WITH_AES_128_CBC_SHA",
-                              0xC018, --p, K_ECDH_ANON,  B_AES_128, T);
-        add("TLS_ECDH_anon_WITH_AES_256_CBC_SHA",
-                              0xC019, --p, K_ECDH_ANON,  B_AES_256, T);
-        add("TLS_ECDH_anon_WITH_3DES_EDE_CBC_SHA",
-                              0xC017, --p, K_ECDH_ANON,  B_3DES,    T);
-
-        add("SSL_DH_anon_EXPORT_WITH_RC4_40_MD5",
-                              0x0017, --p, K_DH_ANON,    B_RC4_40,  N);
-        add("SSL_DH_anon_EXPORT_WITH_DES40_CBC_SHA",
-                              0x0019, --p, K_DH_ANON,    B_DES_40,  N);
-
-        add("TLS_ECDH_anon_WITH_NULL_SHA",
-                              0xC015, --p, K_ECDH_ANON,  B_NULL,    N);
-
-        // Supported Kerberos ciphersuites from RFC2712
-        add("TLS_KRB5_WITH_RC4_128_SHA",
-                              0x0020, --p, K_KRB5,        B_RC4_128, N);
-        add("TLS_KRB5_WITH_RC4_128_MD5",
-                              0x0024, --p, K_KRB5,        B_RC4_128, N);
-        add("TLS_KRB5_WITH_3DES_EDE_CBC_SHA",
-                              0x001f, --p, K_KRB5,        B_3DES,    N);
-        add("TLS_KRB5_WITH_3DES_EDE_CBC_MD5",
-                              0x0023, --p, K_KRB5,        B_3DES,    N);
-        add("TLS_KRB5_WITH_DES_CBC_SHA",
-                              0x001e, --p, K_KRB5,        B_DES,     N);
-        add("TLS_KRB5_WITH_DES_CBC_MD5",
-                              0x0022, --p, K_KRB5,        B_DES,     N);
-        add("TLS_KRB5_EXPORT_WITH_RC4_40_SHA",
-                              0x0028, --p, K_KRB5_EXPORT, B_RC4_40,  N);
-        add("TLS_KRB5_EXPORT_WITH_RC4_40_MD5",
-                              0x002b, --p, K_KRB5_EXPORT, B_RC4_40,  N);
-        add("TLS_KRB5_EXPORT_WITH_DES_CBC_40_SHA",
-                              0x0026, --p, K_KRB5_EXPORT, B_DES_40,  N);
-        add("TLS_KRB5_EXPORT_WITH_DES_CBC_40_MD5",
-                              0x0029, --p, K_KRB5_EXPORT, B_DES_40,  N);
-=======
         // weak single-DES cipher suites
         add("SSL_RSA_WITH_DES_CBC_SHA",
             0x0009, --p, K_RSA,         B_DES,     N, tls12);
@@ -1227,7 +1070,6 @@
          * 192-254    Specification Required    Refers to value of first byte
          * 255        Reserved for Private Use  Refers to value of first byte
          */
->>>>>>> 31872138
 
         // Register the names of a few additional CipherSuites.
         // Makes them show up as names instead of numbers in
