--- conflicted
+++ resolved
@@ -2120,11 +2120,7 @@
     assert(index_op->type() == T_INT, "only int constants supported");
     addr = new LIR_Address(base_op, index_op->as_jint(), dst_type);
   } else {
-<<<<<<< HEAD
-#if defined(X86)
-=======
 #if defined(X86) || defined(AARCH64)
->>>>>>> 2acc8bba
     addr = new LIR_Address(base_op, index_op, LIR_Address::Scale(log2_scale), 0, dst_type);
 #elif defined(GENERATE_ADDRESS_IS_PREFERRED)
     addr = generate_address(base_op, index_op, log2_scale, 0, dst_type);
