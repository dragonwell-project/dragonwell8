--- conflicted
+++ resolved
@@ -1339,10 +1339,7 @@
 
   return caller_is_deopted();
 JRT_END
-<<<<<<< HEAD
-=======
 #endif
->>>>>>> 2acc8bba
 
 JRT_LEAF(void, Runtime1::trace_block_entry(jint block_id))
   // for now we just print out the block id
