--- conflicted
+++ resolved
@@ -170,13 +170,10 @@
   static int move_appendix_patching(JavaThread* thread);
 
   static void patch_code(JavaThread* thread, StubID stub_id);
-<<<<<<< HEAD
-=======
 #ifdef TARGET_ARCH_aarch64
   static void patch_code_aarch64(JavaThread* thread, StubID stub_id);
 #endif
 
->>>>>>> 2acc8bba
  public:
   // initialization
   static void initialize(BufferBlob* blob);
