--- conflicted
+++ resolved
@@ -2338,13 +2338,8 @@
   unsigned int hash = resolution_errors()->compute_hash(pool, which);
   int index = resolution_errors()->hash_to_index(hash);
   {
-<<<<<<< HEAD
     SystemDictLocker ml(SystemDictionary_lock, Thread::current());
-    resolution_errors()->add_entry(index, hash, pool, which, error);
-=======
-    MutexLocker ml(SystemDictionary_lock, Thread::current());
     resolution_errors()->add_entry(index, hash, pool, which, error, message);
->>>>>>> 3e46f1f3
   }
 }
 
