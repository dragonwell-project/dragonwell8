/*
 * Copyright (c) 2016, 2018, Oracle and/or its affiliates. All rights reserved.
 * DO NOT ALTER OR REMOVE COPYRIGHT NOTICES OR THIS FILE HEADER.
 *
 * This code is free software; you can redistribute it and/or modify it
 * under the terms of the GNU General Public License version 2 only, as
 * published by the Free Software Foundation.
 *
 * This code is distributed in the hope that it will be useful, but WITHOUT
 * ANY WARRANTY; without even the implied warranty of MERCHANTABILITY or
 * FITNESS FOR A PARTICULAR PURPOSE.  See the GNU General Public License
 * version 2 for more details (a copy is included in the LICENSE file that
 * accompanied this code).
 *
 * You should have received a copy of the GNU General Public License version
 * 2 along with this work; if not, write to the Free Software Foundation,
 * Inc., 51 Franklin St, Fifth Floor, Boston, MA 02110-1301 USA.
 *
 * Please contact Oracle, 500 Oracle Parkway, Redwood Shores, CA 94065 USA
 * or visit www.oracle.com if you need additional information or have any
 * questions.
 *
 */

#include "precompiled.hpp"
#include "classfile/javaClasses.hpp"
#include "classfile/symbolTable.hpp"
#include "classfile/systemDictionary.hpp"
#include "classfile/vmSymbols.hpp"
#include "jfr/jni/jfrJavaCall.hpp"
#include "jfr/jni/jfrJavaSupport.hpp"
#include "jfr/support/jfrThreadId.hpp"
#include "memory/resourceArea.hpp"
#include "oops/instanceOop.hpp"
#include "oops/oop.inline.hpp"
#include "oops/objArrayKlass.hpp"
#include "oops/objArrayOop.hpp"
#include "runtime/handles.inline.hpp"
#include "runtime/fieldDescriptor.hpp"
#include "runtime/java.hpp"
#include "runtime/jniHandles.hpp"
#include "runtime/semaphore.inline.hpp"
#include "runtime/synchronizer.hpp"
#include "runtime/thread.inline.hpp"
//#include "runtime/threadSMR.hpp"
#include "utilities/growableArray.hpp"

#ifdef ASSERT
void JfrJavaSupport::check_java_thread_in_vm(Thread* t) {
  assert(t != NULL, "invariant");
  assert(t->is_Java_thread(), "invariant");
  assert(((JavaThread*)t)->thread_state() == _thread_in_vm, "invariant");
}

void JfrJavaSupport::check_java_thread_in_native(Thread* t) {
  assert(t != NULL, "invariant");
  assert(t->is_Java_thread(), "invariant");
  assert(((JavaThread*)t)->thread_state() == _thread_in_native, "invariant");
}

static void check_new_unstarted_java_thread(Thread* t) {
  assert(t != NULL, "invariant");
  assert(t->is_Java_thread(), "invariant");
  // The start-up process of JFR is different from that of upstream,
  // so the following line needs to be commented out
  // assert(((JavaThread*)t)->thread_state() == _thread_new, "invariant");
}
#endif

/*
 *  Handles and references
 */
jobject JfrJavaSupport::local_jni_handle(const oop obj, Thread* t) {
  DEBUG_ONLY(check_java_thread_in_vm(t));
  return t->active_handles()->allocate_handle(obj);
}

jobject JfrJavaSupport::local_jni_handle(const jobject handle, Thread* t) {
  DEBUG_ONLY(check_java_thread_in_vm(t));
  const oop obj = JNIHandles::resolve(handle);
  return obj == NULL ? NULL : local_jni_handle(obj, t);
}

void JfrJavaSupport::destroy_local_jni_handle(jobject handle) {
  JNIHandles::destroy_local(handle);
}

jobject JfrJavaSupport::global_jni_handle(const oop obj, Thread* t) {
  DEBUG_ONLY(check_java_thread_in_vm(t));
  HandleMark hm(t);
  return JNIHandles::make_global(Handle(t, obj));
}

jobject JfrJavaSupport::global_jni_handle(const jobject handle, Thread* t) {
  const oop obj = JNIHandles::resolve(handle);
  return obj == NULL ? NULL : global_jni_handle(obj, t);
}

void JfrJavaSupport::destroy_global_jni_handle(const jobject handle) {
  JNIHandles::destroy_global(handle);
}

jweak JfrJavaSupport::global_weak_jni_handle(const oop obj, Thread* t) {
  DEBUG_ONLY(check_java_thread_in_vm(t));
  HandleMark hm(t);
  return JNIHandles::make_weak_global(Handle(t, obj));
}

jweak JfrJavaSupport::global_weak_jni_handle(const jobject handle, Thread* t) {
  const oop obj = JNIHandles::resolve(handle);
  return obj == NULL ? NULL : global_weak_jni_handle(obj, t);
}

void JfrJavaSupport::destroy_global_weak_jni_handle(jweak handle) {
  JNIHandles::destroy_weak_global(handle);
}

oop JfrJavaSupport::resolve_non_null(jobject obj) {
  return JNIHandles::resolve_non_null(obj);
}

/*
 *  Method invocation
 */
void JfrJavaSupport::call_static(JfrJavaArguments* args, TRAPS) {
  JfrJavaCall::call_static(args, THREAD);
}

void JfrJavaSupport::call_special(JfrJavaArguments* args, TRAPS) {
  JfrJavaCall::call_special(args, THREAD);
}

void JfrJavaSupport::call_virtual(JfrJavaArguments* args, TRAPS) {
  JfrJavaCall::call_virtual(args, THREAD);
}

void JfrJavaSupport::notify_all(jobject object, TRAPS) {
  assert(object != NULL, "invariant");
  DEBUG_ONLY(check_java_thread_in_vm(THREAD));
  HandleMark hm(THREAD);
  Handle h_obj(THREAD, resolve_non_null(object));
  assert(h_obj.not_null(), "invariant");
  ObjectSynchronizer::jni_enter(h_obj, THREAD);
  ObjectSynchronizer::notifyall(h_obj, THREAD);
  ObjectSynchronizer::jni_exit(h_obj(), THREAD);
  DEBUG_ONLY(check_java_thread_in_vm(THREAD));
}

/*
 *  Object construction
 */
static void object_construction(JfrJavaArguments* args, JavaValue* result, InstanceKlass* klass, TRAPS) {
  assert(args != NULL, "invariant");
  assert(result != NULL, "invariant");
  assert(klass != NULL, "invariant");
  assert(klass->is_initialized(), "invariant");

  HandleMark hm(THREAD);
  instanceOop obj = klass->allocate_instance(CHECK);
  instanceHandle h_obj(THREAD, obj);
  assert(h_obj.not_null(), "invariant");
  args->set_receiver(h_obj);
  result->set_type(T_VOID); // constructor result type
  JfrJavaSupport::call_special(args, CHECK);
  result->set_type(T_OBJECT); // set back to original result type
  result->set_jobject((jobject)h_obj());
}

static void array_construction(JfrJavaArguments* args, JavaValue* result, InstanceKlass* klass, int array_length, TRAPS) {
  assert(args != NULL, "invariant");
  assert(result != NULL, "invariant");
  assert(klass != NULL, "invariant");
  assert(klass->is_initialized(), "invariant");

  Klass* const ak = klass->array_klass(THREAD);
  ObjArrayKlass::cast(ak)->initialize(THREAD);
  HandleMark hm(THREAD);
  objArrayOop arr = ObjArrayKlass::cast(ak)->allocate(array_length, CHECK);
  result->set_jobject((jobject)arr);
}

static void create_object(JfrJavaArguments* args, JavaValue* result, TRAPS) {
  assert(args != NULL, "invariant");
  assert(result != NULL, "invariant");
  assert(result->get_type() == T_OBJECT, "invariant");
  DEBUG_ONLY(JfrJavaSupport::check_java_thread_in_vm(THREAD));

  InstanceKlass* const klass = static_cast<InstanceKlass*>(args->klass());
  klass->initialize(CHECK);

  const int array_length = args->array_length();

  if (array_length >= 0) {
    array_construction(args, result, klass, array_length, CHECK);
  } else {
    object_construction(args, result, klass, THREAD);
  }
}

static void handle_result(JavaValue* result, bool global_ref, Thread* t) {
  assert(result != NULL, "invariant");
  DEBUG_ONLY(JfrJavaSupport::check_java_thread_in_vm(t));
  const oop result_oop = (const oop)result->get_jobject();
  if (result_oop == NULL) {
    return;
  }
  result->set_jobject(global_ref ?
                      JfrJavaSupport::global_jni_handle(result_oop, t) :
                      JfrJavaSupport::local_jni_handle(result_oop, t));
}

void JfrJavaSupport::new_object(JfrJavaArguments* args, TRAPS) {
  assert(args != NULL, "invariant");
  DEBUG_ONLY(check_java_thread_in_vm(THREAD));
  create_object(args, args->result(), THREAD);
}

void JfrJavaSupport::new_object_local_ref(JfrJavaArguments* args, TRAPS) {
  assert(args != NULL, "invariant");
  DEBUG_ONLY(check_java_thread_in_vm(THREAD));
  JavaValue* const result = args->result();
  assert(result != NULL, "invariant");
  create_object(args, result, CHECK);
  handle_result(result, false, THREAD);
}

void JfrJavaSupport::new_object_global_ref(JfrJavaArguments* args, TRAPS) {
  assert(args != NULL, "invariant");
  DEBUG_ONLY(check_java_thread_in_vm(THREAD));
  JavaValue* const result = args->result();
  assert(result != NULL, "invariant");
  create_object(args, result, CHECK);
  handle_result(result, true, THREAD);
}

jstring JfrJavaSupport::new_string(const char* c_str, TRAPS) {
  assert(c_str != NULL, "invariant");
  DEBUG_ONLY(check_java_thread_in_vm(THREAD));
  const oop result = java_lang_String::create_oop_from_str(c_str, THREAD);
  return (jstring)local_jni_handle(result, THREAD);
}

jobjectArray JfrJavaSupport::new_string_array(int length, TRAPS) {
  DEBUG_ONLY(check_java_thread_in_vm(THREAD));
  JavaValue result(T_OBJECT);
  JfrJavaArguments args(&result, "java/lang/String", "<init>", "()V", CHECK_NULL);
  args.set_array_length(length);
  new_object_local_ref(&args, THREAD);
  return (jobjectArray)args.result()->get_jobject();
}

jobject JfrJavaSupport::new_java_lang_Boolean(bool value, TRAPS) {
  DEBUG_ONLY(check_java_thread_in_vm(THREAD));
  JavaValue result(T_OBJECT);
  JfrJavaArguments args(&result, "java/lang/Boolean", "<init>", "(Z)V", CHECK_NULL);
  args.push_int(value ? (jint)JNI_TRUE : (jint)JNI_FALSE);
  new_object_local_ref(&args, THREAD);
  return args.result()->get_jobject();
}

jobject JfrJavaSupport::new_java_lang_Integer(jint value, TRAPS) {
  DEBUG_ONLY(check_java_thread_in_vm(THREAD));
  JavaValue result(T_OBJECT);
  JfrJavaArguments args(&result, "java/lang/Integer", "<init>", "(I)V", CHECK_NULL);
  args.push_int(value);
  new_object_local_ref(&args, THREAD);
  return args.result()->get_jobject();
}

jobject JfrJavaSupport::new_java_lang_Long(jlong value, TRAPS) {
  DEBUG_ONLY(check_java_thread_in_vm(THREAD));
  JavaValue result(T_OBJECT);
  JfrJavaArguments args(&result, "java/lang/Long", "<init>", "(J)V", CHECK_NULL);
  args.push_long(value);
  new_object_local_ref(&args, THREAD);
  return args.result()->get_jobject();
}

void JfrJavaSupport::set_array_element(jobjectArray arr, jobject element, int index, Thread* t) {
  assert(arr != NULL, "invariant");
  DEBUG_ONLY(check_java_thread_in_vm(t));
  HandleMark hm(t);
  objArrayHandle a(t, (objArrayOop)resolve_non_null(arr));
  a->obj_at_put(index, resolve_non_null(element));
}

/*
 *  Field access
 */
static void write_int_field(const Handle& h_oop, fieldDescriptor* fd, jint value) {
  assert(h_oop.not_null(), "invariant");
  assert(fd != NULL, "invariant");
  h_oop->int_field_put(fd->offset(), value);
}

static void write_float_field(const Handle& h_oop, fieldDescriptor* fd, jfloat value) {
  assert(h_oop.not_null(), "invariant");
  assert(fd != NULL, "invariant");
  h_oop->float_field_put(fd->offset(), value);
}

static void write_double_field(const Handle& h_oop, fieldDescriptor* fd, jdouble value) {
  assert(h_oop.not_null(), "invariant");
  assert(fd != NULL, "invariant");
  h_oop->double_field_put(fd->offset(), value);
}

static void write_long_field(const Handle& h_oop, fieldDescriptor* fd, jlong value) {
  assert(h_oop.not_null(), "invariant");
  assert(fd != NULL, "invariant");
  h_oop->long_field_put(fd->offset(), value);
}

static void write_oop_field(const Handle& h_oop, fieldDescriptor* fd, const oop value) {
  assert(h_oop.not_null(), "invariant");
  assert(fd != NULL, "invariant");
  h_oop->obj_field_put(fd->offset(), value);
}

static void write_specialized_field(JfrJavaArguments* args, const Handle& h_oop, fieldDescriptor* fd, bool static_field) {
  assert(args != NULL, "invariant");
  assert(h_oop.not_null(), "invariant");
  assert(fd != NULL, "invariant");
  assert(fd->offset() > 0, "invariant");
  assert(args->length() >= 1, "invariant");

  // attempt must set a real value
  assert(args->param(1).get_type() != T_VOID, "invariant");

  switch(fd->field_type()) {
    case T_BOOLEAN:
    case T_CHAR:
    case T_SHORT:
    case T_INT:
      write_int_field(h_oop, fd, args->param(1).get_jint());
      break;
    case T_FLOAT:
      write_float_field(h_oop, fd, args->param(1).get_jfloat());
      break;
    case T_DOUBLE:
      write_double_field(h_oop, fd, args->param(1).get_jdouble());
      break;
    case T_LONG:
      write_long_field(h_oop, fd, args->param(1).get_jlong());
      break;
    case T_OBJECT:
      write_oop_field(h_oop, fd, (oop)args->param(1).get_jobject());
      break;
    case T_ADDRESS:
      write_oop_field(h_oop, fd, JfrJavaSupport::resolve_non_null(args->param(1).get_jobject()));
      break;
    default:
      ShouldNotReachHere();
  }
}

static void read_specialized_field(JavaValue* result, const Handle& h_oop, fieldDescriptor* fd) {
  assert(result != NULL, "invariant");
  assert(h_oop.not_null(), "invariant");
  assert(fd != NULL, "invariant");
  assert(fd->offset() > 0, "invariant");

  switch(fd->field_type()) {
    case T_BOOLEAN:
    case T_CHAR:
    case T_SHORT:
    case T_INT:
      result->set_jint(h_oop->int_field(fd->offset()));
      break;
    case T_FLOAT:
      result->set_jfloat(h_oop->float_field(fd->offset()));
      break;
    case T_DOUBLE:
      result->set_jdouble(h_oop->double_field(fd->offset()));
      break;
    case T_LONG:
      result->set_jlong(h_oop->long_field(fd->offset()));
      break;
    case T_OBJECT:
      result->set_jobject((jobject)h_oop->obj_field(fd->offset()));
      break;
    default:
      ShouldNotReachHere();
  }
}

static bool find_field(InstanceKlass* ik,
                       Symbol* name_symbol,
                       Symbol* signature_symbol,
                       fieldDescriptor* fd,
                       bool is_static = false,
                       bool allow_super = false) {
  if (allow_super || is_static) {
    return ik->find_field(name_symbol, signature_symbol, is_static, fd) != NULL;
  }
  return ik->find_local_field(name_symbol, signature_symbol, fd);
}

static void lookup_field(JfrJavaArguments* args, InstanceKlass* klass, fieldDescriptor* fd, bool static_field) {
  assert(args != NULL, "invariant");
  assert(klass != NULL, "invariant");
  assert(klass->is_initialized(), "invariant");
  assert(fd != NULL, "invariant");
  find_field(klass, args->name(), args->signature(), fd, static_field, true);
}

static void read_field(JfrJavaArguments* args, JavaValue* result, TRAPS) {
  assert(args != NULL, "invariant");
  assert(result != NULL, "invariant");
  DEBUG_ONLY(JfrJavaSupport::check_java_thread_in_vm(THREAD));

  InstanceKlass* const klass = static_cast<InstanceKlass*>(args->klass());
  klass->initialize(CHECK);
  const bool static_field = !args->has_receiver();
  fieldDescriptor fd;
  lookup_field(args, klass, &fd, static_field);
  assert(fd.offset() > 0, "invariant");

  HandleMark hm(THREAD);
  Handle h_oop(static_field ? Handle(THREAD, klass->java_mirror()) : Handle(THREAD, args->receiver()));
  read_specialized_field(result, h_oop, &fd);
}

static void write_field(JfrJavaArguments* args, JavaValue* result, TRAPS) {
  assert(args != NULL, "invariant");
  assert(result != NULL, "invariant");
  DEBUG_ONLY(JfrJavaSupport::check_java_thread_in_vm(THREAD));

  InstanceKlass* const klass = static_cast<InstanceKlass*>(args->klass());
  klass->initialize(CHECK);

  const bool static_field = !args->has_receiver();
  fieldDescriptor fd;
  lookup_field(args, klass, &fd, static_field);
  assert(fd.offset() > 0, "invariant");

  HandleMark hm(THREAD);
  Handle h_oop(static_field ? Handle(THREAD, klass->java_mirror()) : Handle(THREAD, args->receiver()));
  write_specialized_field(args, h_oop, &fd, static_field);
}

void JfrJavaSupport::set_field(JfrJavaArguments* args, TRAPS) {
  assert(args != NULL, "invariant");
  write_field(args, args->result(), THREAD);
}

void JfrJavaSupport::get_field(JfrJavaArguments* args, TRAPS) {
  assert(args != NULL, "invariant");
  read_field(args, args->result(), THREAD);
}

void JfrJavaSupport::get_field_local_ref(JfrJavaArguments* args, TRAPS) {
  assert(args != NULL, "invariant");
  DEBUG_ONLY(check_java_thread_in_vm(THREAD));

  JavaValue* const result = args->result();
  assert(result != NULL, "invariant");
  assert(result->get_type() == T_OBJECT, "invariant");

  read_field(args, result, CHECK);
  const oop obj = (const oop)result->get_jobject();

  if (obj != NULL) {
    result->set_jobject(local_jni_handle(obj, THREAD));
  }
}

void JfrJavaSupport::get_field_global_ref(JfrJavaArguments* args, TRAPS) {
  assert(args != NULL, "invariant");
  DEBUG_ONLY(check_java_thread_in_vm(THREAD));

  JavaValue* const result = args->result();
  assert(result != NULL, "invariant");
  assert(result->get_type() == T_OBJECT, "invariant");
  read_field(args, result, CHECK);
  const oop obj = (const oop)result->get_jobject();
  if (obj != NULL) {
    result->set_jobject(global_jni_handle(obj, THREAD));
  }
}

/*
 *  Misc
 */
Klass* JfrJavaSupport::klass(const jobject handle) {
  const oop obj = resolve_non_null(handle);
  assert(obj != NULL, "invariant");
  return obj->klass();
}

// caller needs ResourceMark
const char* JfrJavaSupport::c_str(jstring string, Thread* t) {
  DEBUG_ONLY(check_java_thread_in_vm(t));
  if (string == NULL) {
    return NULL;
  }
  const char* temp = NULL;
  const oop java_string = resolve_non_null(string);
  if (java_lang_String::value(java_string) != NULL) {
    const size_t length = java_lang_String::utf8_length(java_string);
    temp = NEW_RESOURCE_ARRAY_IN_THREAD(t, const char, (length + 1));
    if (temp == NULL) {
       JfrJavaSupport::throw_out_of_memory_error("Unable to allocate thread local native memory", t);
       return NULL;
    }
    assert(temp != NULL, "invariant");
    java_lang_String::as_utf8_string(java_string, const_cast<char*>(temp), (int) length + 1);
  }
  return temp;
}

/*
 *  Exceptions and errors
 */
static void create_and_throw(Symbol* name, const char* message, TRAPS) {
  assert(name != NULL, "invariant");
  DEBUG_ONLY(JfrJavaSupport::check_java_thread_in_vm(THREAD));
  assert(!HAS_PENDING_EXCEPTION, "invariant");
  THROW_MSG(name, message);
}

void JfrJavaSupport::throw_illegal_state_exception(const char* message, TRAPS) {
  create_and_throw(vmSymbols::java_lang_IllegalStateException(), message, THREAD);
}

void JfrJavaSupport::throw_internal_error(const char* message, TRAPS) {
  create_and_throw(vmSymbols::java_lang_InternalError(), message, THREAD);
}

void JfrJavaSupport::throw_illegal_argument_exception(const char* message, TRAPS) {
  create_and_throw(vmSymbols::java_lang_IllegalArgumentException(), message, THREAD);
}

void JfrJavaSupport::throw_out_of_memory_error(const char* message, TRAPS) {
  create_and_throw(vmSymbols::java_lang_OutOfMemoryError(), message, THREAD);
}

void JfrJavaSupport::throw_class_format_error(const char* message, TRAPS) {
  create_and_throw(vmSymbols::java_lang_ClassFormatError(), message, THREAD);
}

void JfrJavaSupport::throw_runtime_exception(const char* message, TRAPS) {
  create_and_throw(vmSymbols::java_lang_RuntimeException(), message, THREAD);
}

void JfrJavaSupport::abort(jstring errorMsg, Thread* t) {
  DEBUG_ONLY(check_java_thread_in_vm(t));

  ResourceMark rm(t);
  const char* const error_msg = c_str(errorMsg, t);
  if (error_msg != NULL) {
    if (true) tty->print_cr("%s",error_msg);
  }
  if (true) tty->print_cr("%s", "An irrecoverable error in Jfr. Shutting down VM...");
  vm_abort();
}

JfrJavaSupport::CAUSE JfrJavaSupport::_cause = JfrJavaSupport::VM_ERROR;
void JfrJavaSupport::set_cause(jthrowable throwable, Thread* t) {
  DEBUG_ONLY(check_java_thread_in_vm(t));

  HandleMark hm(t);
  Handle ex(t, JNIHandles::resolve_external_guard(throwable));

  if (ex.is_null()) {
    return;
  }

  if (ex->is_a(SystemDictionary::OutOfMemoryError_klass())) {
    _cause = OUT_OF_MEMORY;
    return;
  }
  if (ex->is_a(SystemDictionary::StackOverflowError_klass())) {
    _cause = STACK_OVERFLOW;
    return;
  }
  if (ex->is_a(SystemDictionary::Error_klass())) {
    _cause = VM_ERROR;
    return;
  }
  if (ex->is_a(SystemDictionary::RuntimeException_klass())) {
    _cause = RUNTIME_EXCEPTION;
    return;
  }
  if (ex->is_a(SystemDictionary::Exception_klass())) {
    _cause = UNKNOWN;
    return;
  }
}

void JfrJavaSupport::uncaught_exception(jthrowable throwable, Thread* t) {
  DEBUG_ONLY(check_java_thread_in_vm(t));
  assert(throwable != NULL, "invariant");
  set_cause(throwable, t);
}

JfrJavaSupport::CAUSE JfrJavaSupport::cause() {
  return _cause;
}

<<<<<<< HEAD
class ThreadExclusionListAccess : public StackObj {
 private:
  static Semaphore _mutex_semaphore;
 public:
  ThreadExclusionListAccess() { _mutex_semaphore.wait(); }
  ~ThreadExclusionListAccess() { _mutex_semaphore.signal(); }
};

Semaphore ThreadExclusionListAccess::_mutex_semaphore(1);
static GrowableArray<jweak>* exclusion_list = NULL;

static bool equals(const jweak excluded_thread, Handle target_thread) {
  return JfrJavaSupport::resolve_non_null(excluded_thread) == target_thread();
}

static int find_exclusion_thread_idx(Handle thread) {
  if (exclusion_list != NULL) {
    for (int i = 0; i < exclusion_list->length(); ++i) {
      if (equals(exclusion_list->at(i), thread)) {
        return i;
      }
    }
  }
  return -1;
}

static Handle as_handle(jobject thread) {
  return Handle(Thread::current(), JfrJavaSupport::resolve_non_null(thread));
}

static bool thread_is_not_excluded(Handle thread) {
  return -1 == find_exclusion_thread_idx(thread);
}

static bool thread_is_not_excluded(jobject thread) {
  return thread_is_not_excluded(as_handle(thread));
}

static bool is_thread_excluded(jobject thread) {
  return !thread_is_not_excluded(thread);
}

#ifdef ASSERT
static bool is_thread_excluded(Handle thread) {
  return !thread_is_not_excluded(thread);
}
#endif // ASSERT

static int add_thread_to_exclusion_list(jobject thread) {
  ThreadExclusionListAccess lock;
  if (exclusion_list == NULL) {
    exclusion_list = new (ResourceObj::C_HEAP, mtTracing) GrowableArray<jweak>(10, true, mtTracing);
  }
  assert(exclusion_list != NULL, "invariant");
  assert(thread_is_not_excluded(thread), "invariant");
  jweak ref = JfrJavaSupport::global_weak_jni_handle(thread, Thread::current());
  const int idx = exclusion_list->append(ref);
  assert(is_thread_excluded(thread), "invariant");
  return idx;
}

static void remove_thread_from_exclusion_list(Handle thread) {
  assert(exclusion_list != NULL, "invariant");
  assert(is_thread_excluded(thread), "invariant");
  assert(exclusion_list != NULL, "invariant");
  const int idx = find_exclusion_thread_idx(thread);
  assert(idx >= 0, "invariant");
  assert(idx < exclusion_list->length(), "invariant");
  JfrJavaSupport::destroy_global_weak_jni_handle(exclusion_list->at(idx));
  exclusion_list->delete_at(idx);
  assert(thread_is_not_excluded(thread), "invariant");
  if (0 == exclusion_list->length()) {
    delete exclusion_list;
    exclusion_list = NULL;
  }
}

static void remove_thread_from_exclusion_list(jobject thread) {
  ThreadExclusionListAccess lock;
  remove_thread_from_exclusion_list(as_handle(thread));
}

// includes removal
static bool check_exclusion_state_on_thread_start(JavaThread* jt) {
  Handle h_obj(jt, jt->threadObj());
  ThreadExclusionListAccess lock;
  if (thread_is_not_excluded(h_obj)) {
    return false;
  }
  remove_thread_from_exclusion_list(h_obj);
  return true;
}

jlong JfrJavaSupport::jfr_thread_id(jobject thread) {
  JavaThread* native_thread = java_lang_Thread::thread(JNIHandles::resolve_non_null(thread));
=======
jlong JfrJavaSupport::jfr_thread_id(jobject target_thread) {
//  ThreadsListHandle tlh;
  // XXX is it correct and safe?
  JavaThread* native_thread = java_lang_Thread::thread(JNIHandles::resolve_non_null(target_thread));
//  (void)tlh.cv_internal_thread_to_JavaThread(target_thread, &native_thread, NULL);
>>>>>>> 3e46f1f3
  return native_thread != NULL ? JFR_THREAD_ID(native_thread) : 0;
}

void JfrJavaSupport::exclude(jobject thread) {
  HandleMark hm;
  JavaThread* native_thread = java_lang_Thread::thread(JNIHandles::resolve_non_null(thread));
  if (native_thread != NULL) {
    JfrThreadLocal::exclude(native_thread);
  } else {
    // not started yet, track the thread oop
    add_thread_to_exclusion_list(thread);
  }
}

void JfrJavaSupport::include(jobject thread) {
  HandleMark hm;
  JavaThread* native_thread = java_lang_Thread::thread(JNIHandles::resolve_non_null(thread));
  if (native_thread != NULL) {
    JfrThreadLocal::include(native_thread);
  } else {
    // not started yet, untrack the thread oop
    remove_thread_from_exclusion_list(thread);
  }
}

bool JfrJavaSupport::is_excluded(jobject thread) {
  HandleMark hm;
  JavaThread* native_thread = java_lang_Thread::thread(JNIHandles::resolve_non_null(thread));
  return native_thread != NULL ? native_thread->jfr_thread_local()->is_excluded() : is_thread_excluded(thread);
}

void JfrJavaSupport::on_thread_start(Thread* t) {
  assert(t != NULL, "invariant");
  assert(Thread::current() == t, "invariant");
  if (!t->is_Java_thread()) {
    return;
  }
  DEBUG_ONLY(check_new_unstarted_java_thread(t);)
  HandleMark hm;
  if (check_exclusion_state_on_thread_start((JavaThread*)t)) {
    JfrThreadLocal::exclude(t);
  }
}<|MERGE_RESOLUTION|>--- conflicted
+++ resolved
@@ -598,7 +598,6 @@
   return _cause;
 }
 
-<<<<<<< HEAD
 class ThreadExclusionListAccess : public StackObj {
  private:
   static Semaphore _mutex_semaphore;
@@ -692,15 +691,11 @@
   return true;
 }
 
-jlong JfrJavaSupport::jfr_thread_id(jobject thread) {
-  JavaThread* native_thread = java_lang_Thread::thread(JNIHandles::resolve_non_null(thread));
-=======
 jlong JfrJavaSupport::jfr_thread_id(jobject target_thread) {
 //  ThreadsListHandle tlh;
   // XXX is it correct and safe?
   JavaThread* native_thread = java_lang_Thread::thread(JNIHandles::resolve_non_null(target_thread));
 //  (void)tlh.cv_internal_thread_to_JavaThread(target_thread, &native_thread, NULL);
->>>>>>> 3e46f1f3
   return native_thread != NULL ? JFR_THREAD_ID(native_thread) : 0;
 }
 
