/*
 * Copyright (c) 2016, 2019, Oracle and/or its affiliates. All rights reserved.
 * DO NOT ALTER OR REMOVE COPYRIGHT NOTICES OR THIS FILE HEADER.
 *
 * This code is free software; you can redistribute it and/or modify it
 * under the terms of the GNU General Public License version 2 only, as
 * published by the Free Software Foundation.
 *
 * This code is distributed in the hope that it will be useful, but WITHOUT
 * ANY WARRANTY; without even the implied warranty of MERCHANTABILITY or
 * FITNESS FOR A PARTICULAR PURPOSE.  See the GNU General Public License
 * version 2 for more details (a copy is included in the LICENSE file that
 * accompanied this code).
 *
 * You should have received a copy of the GNU General Public License version
 * 2 along with this work; if not, write to the Free Software Foundation,
 * Inc., 51 Franklin St, Fifth Floor, Boston, MA 02110-1301 USA.
 *
 * Please contact Oracle, 500 Oracle Parkway, Redwood Shores, CA 94065 USA
 * or visit www.oracle.com if you need additional information or have any
 * questions.
 *
 */

#include "precompiled.hpp"
#include "jfr/recorder/checkpoint/jfrCheckpointManager.hpp"
#include "jfr/recorder/checkpoint/jfrCheckpointWriter.hpp"
#include "jfr/utilities/jfrBlob.hpp"
#include "jfr/writers/jfrBigEndianWriter.hpp"

JfrCheckpointFlush::JfrCheckpointFlush(Type* old, size_t used, size_t requested, Thread* t) :
  _result(JfrCheckpointManager::flush(old, used, requested, t)) {}

JfrCheckpointWriter::JfrCheckpointWriter(JfrCheckpointType type /* GENERIC */) :
  JfrCheckpointWriterBase(JfrCheckpointManager::lease_buffer(Thread::current()), Thread::current()),
  _time(JfrTicks::now()),
  _offset(0),
  _count(0),
  _type(type),
  _header(true) {
  assert(this->is_acquired(), "invariant");
  assert(0 == this->current_offset(), "invariant");
  if (_header) {
    reserve(sizeof(JfrCheckpointEntry));
  }
}

JfrCheckpointWriter::JfrCheckpointWriter(Thread* t, bool header /* true */, JfrCheckpointType type /* GENERIC */) :
  JfrCheckpointWriterBase(JfrCheckpointManager::lease_buffer(t), t),
  _time(JfrTicks::now()),
  _offset(0),
  _count(0),
  _type(type),
  _header(header) {
  assert(this->is_acquired(), "invariant");
  assert(0 == this->current_offset(), "invariant");
  if (_header) {
    reserve(sizeof(JfrCheckpointEntry));
  }
}

<<<<<<< HEAD
JfrCheckpointWriter::JfrCheckpointWriter(Thread* t, JfrBuffer* buffer, JfrCheckpointType type /* GENERIC */) :
  JfrCheckpointWriterBase(buffer, t),
  _time(JfrTicks::now()),
  _offset(0),
  _count(0),
  _type(type),
  _header(true) {
  assert(this->is_acquired(), "invariant");
  assert(0 == this->current_offset(), "invariant");
  if (_header) {
    reserve(sizeof(JfrCheckpointEntry));
  }
}

static void write_checkpoint_header(u1* pos, int64_t size, jlong time, u4 checkpoint_type, u4 type_count) {
=======
static void write_checkpoint_header(u1* pos, int64_t size, jlong time, bool flushpoint, u4 type_count) {
>>>>>>> 3e46f1f3
  assert(pos != NULL, "invariant");
  JfrBigEndianWriter be_writer(pos, sizeof(JfrCheckpointEntry));
  be_writer.write(size);
  be_writer.write(time);
  be_writer.write(JfrTicks::now().value() - time);
<<<<<<< HEAD
  be_writer.write(checkpoint_type);
=======
  be_writer.write(flushpoint ? (u4)1 : (u4)0);
>>>>>>> 3e46f1f3
  be_writer.write(type_count);
  assert(be_writer.is_valid(), "invariant");
}

JfrCheckpointWriter::~JfrCheckpointWriter() {
  assert(this->is_acquired(), "invariant");
  if (!this->is_valid() || !_header) {
    release();
    return;
  }
  if (0 == count()) {
    assert(this->used_size() == sizeof(JfrCheckpointEntry), "invariant");
    this->seek(_offset);
    release();
    return;
  }
  assert(_header, "invariant");
  assert(this->is_valid(), "invariant");
  assert(count() > 0, "invariant");
  assert(this->used_size() > sizeof(JfrCheckpointEntry), "invariant");
  const int64_t size = this->current_offset();
  assert(size + this->start_pos() == this->current_pos(), "invariant");
  write_checkpoint_header(const_cast<u1*>(this->start_pos()), size, _time, (u4)_type, count());
  release();
}

<<<<<<< HEAD
juint JfrCheckpointWriter::count() const {
=======
void JfrCheckpointWriter::set_flushpoint(bool flushpoint) {
  _flushpoint = flushpoint;
}

bool JfrCheckpointWriter::is_flushpoint() const {
  return _flushpoint;
}

u4 JfrCheckpointWriter::count() const {
>>>>>>> 3e46f1f3
  return _count;
}

void JfrCheckpointWriter::set_count(u4 count) {
  _count = count;
}

void JfrCheckpointWriter::release() {
  assert(this->is_acquired(), "invariant");
  if (!this->is_valid() || this->used_size() == 0) {
    return;
  }
  assert(this->used_size() > 0, "invariant");
  // write through to backing storage
  this->commit();
  assert(0 == this->current_offset(), "invariant");
}

void JfrCheckpointWriter::write_type(JfrTypeId type_id) {
  assert(type_id < TYPES_END, "invariant");
  write<u8>(type_id);
  increment();
}

void JfrCheckpointWriter::write_key(u8 key) {
  write(key);
}

void JfrCheckpointWriter::increment() {
  ++_count;
}

void JfrCheckpointWriter::write_count(u4 nof_entries) {
  write(nof_entries);
}

void JfrCheckpointWriter::write_count(u4 nof_entries, int64_t offset) {
  write_padded_at_offset(nof_entries, offset);
}

const u1* JfrCheckpointWriter::session_data(size_t* size, bool move /* false */, const JfrCheckpointContext* ctx /* 0 */) {
  assert(this->is_acquired(), "wrong state!");
  if (!this->is_valid()) {
    *size = 0;
    return NULL;
  }
  if (ctx != NULL) {
    const u1* session_start_pos = this->start_pos() + ctx->offset;
    *size = this->current_pos() - session_start_pos;
    return session_start_pos;
  }
  *size = this->used_size();
  assert(this->start_pos() + *size == this->current_pos(), "invariant");
  write_checkpoint_header(const_cast<u1*>(this->start_pos()), this->used_offset(), _time, (u4)_type, count());
  _header = false; // the header was just written
  if (move) {
    this->seek(_offset);
  }
  return this->start_pos();
}

const JfrCheckpointContext JfrCheckpointWriter::context() const {
  JfrCheckpointContext ctx;
  ctx.offset = this->current_offset();
  ctx.count = this->count();
  return ctx;
}

void JfrCheckpointWriter::set_context(const JfrCheckpointContext ctx) {
  this->seek(ctx.offset);
  set_count(ctx.count);
}
bool JfrCheckpointWriter::has_data() const {
  return this->used_size() > sizeof(JfrCheckpointEntry);
}

JfrBlobHandle JfrCheckpointWriter::copy(const JfrCheckpointContext* ctx /* 0 */) {
  size_t size = 0;
  const u1* data = session_data(&size, false, ctx);
  return JfrBlob::make(data, size);
}

JfrBlobHandle JfrCheckpointWriter::move(const JfrCheckpointContext* ctx /* 0 */) {
  size_t size = 0;
  const u1* data = session_data(&size, true, ctx);
  JfrBlobHandle blob = JfrBlob::make(data, size);
  if (ctx != NULL) {
    const_cast<JfrCheckpointContext*>(ctx)->count = 0;
    set_context(*ctx);
  }
  return blob;
}<|MERGE_RESOLUTION|>--- conflicted
+++ resolved
@@ -59,7 +59,6 @@
   }
 }
 
-<<<<<<< HEAD
 JfrCheckpointWriter::JfrCheckpointWriter(Thread* t, JfrBuffer* buffer, JfrCheckpointType type /* GENERIC */) :
   JfrCheckpointWriterBase(buffer, t),
   _time(JfrTicks::now()),
@@ -75,19 +74,12 @@
 }
 
 static void write_checkpoint_header(u1* pos, int64_t size, jlong time, u4 checkpoint_type, u4 type_count) {
-=======
-static void write_checkpoint_header(u1* pos, int64_t size, jlong time, bool flushpoint, u4 type_count) {
->>>>>>> 3e46f1f3
   assert(pos != NULL, "invariant");
   JfrBigEndianWriter be_writer(pos, sizeof(JfrCheckpointEntry));
   be_writer.write(size);
   be_writer.write(time);
   be_writer.write(JfrTicks::now().value() - time);
-<<<<<<< HEAD
   be_writer.write(checkpoint_type);
-=======
-  be_writer.write(flushpoint ? (u4)1 : (u4)0);
->>>>>>> 3e46f1f3
   be_writer.write(type_count);
   assert(be_writer.is_valid(), "invariant");
 }
@@ -114,19 +106,7 @@
   release();
 }
 
-<<<<<<< HEAD
-juint JfrCheckpointWriter::count() const {
-=======
-void JfrCheckpointWriter::set_flushpoint(bool flushpoint) {
-  _flushpoint = flushpoint;
-}
-
-bool JfrCheckpointWriter::is_flushpoint() const {
-  return _flushpoint;
-}
-
 u4 JfrCheckpointWriter::count() const {
->>>>>>> 3e46f1f3
   return _count;
 }
 
