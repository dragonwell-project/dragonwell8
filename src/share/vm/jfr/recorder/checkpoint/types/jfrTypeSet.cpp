/*
 * Copyright (c) 2016, 2019, Oracle and/or its affiliates. All rights reserved.
 * DO NOT ALTER OR REMOVE COPYRIGHT NOTICES OR THIS FILE HEADER.
 *
 * This code is free software; you can redistribute it and/or modify it
 * under the terms of the GNU General Public License version 2 only, as
 * published by the Free Software Foundation.
 *
 * This code is distributed in the hope that it will be useful, but WITHOUT
 * ANY WARRANTY; without even the implied warranty of MERCHANTABILITY or
 * FITNESS FOR A PARTICULAR PURPOSE.  See the GNU General Public License
 * version 2 for more details (a copy is included in the LICENSE file that
 * accompanied this code).
 *
 * You should have received a copy of the GNU General Public License version
 * 2 along with this work; if not, write to the Free Software Foundation,
 * Inc., 51 Franklin St, Fifth Floor, Boston, MA 02110-1301 USA.
 *
 * Please contact Oracle, 500 Oracle Parkway, Redwood Shores, CA 94065 USA
 * or visit www.oracle.com if you need additional information or have any
 * questions.
 *
 */

#include "precompiled.hpp"
#include "classfile/classLoaderData.hpp"
#include "classfile/javaClasses.hpp"
#include "classfile/symbolTable.hpp"
#include "jfr/jfr.hpp"
#include "jfr/jni/jfrGetAllEventClasses.hpp"
#include "jfr/leakprofiler/checkpoint/objectSampleCheckpoint.hpp"
#include "jfr/recorder/checkpoint/types/jfrTypeSet.hpp"
#include "jfr/recorder/checkpoint/types/jfrTypeSetUtils.hpp"
#include "jfr/recorder/checkpoint/types/traceid/jfrTraceId.inline.hpp"
#include "jfr/utilities/jfrHashtable.hpp"
#include "jfr/utilities/jfrTypes.hpp"
#include "jfr/writers/jfrTypeWriterHost.hpp"
#include "memory/iterator.hpp"
#include "memory/resourceArea.hpp"
#include "oops/instanceKlass.hpp"
#include "oops/objArrayKlass.hpp"
#include "oops/oop.inline.hpp"
#include "utilities/accessFlags.hpp"
<<<<<<< HEAD
#include "utilities/bitMap.inline.hpp"
=======

// incremented on each checkpoint
static u8 checkpoint_id = 0;

// creates a unique id by combining a checkpoint relative symbol id (2^24)
// with the current checkpoint id (2^40)
#define CREATE_SYMBOL_ID(sym_id) (((u8)((checkpoint_id << 24) | sym_id)))
#define CREATE_PACKAGE_ID(pkg_id) (((u8)((checkpoint_id << 24) | pkg_id)))
>>>>>>> 3e46f1f3

typedef const Klass* KlassPtr;
typedef const ClassLoaderData* CldPtr;
typedef const Method* MethodPtr;
typedef const Symbol* SymbolPtr;
typedef const JfrSymbolId::SymbolEntry* SymbolEntryPtr;
typedef const JfrSymbolId::CStringEntry* CStringEntryPtr;

<<<<<<< HEAD
static JfrCheckpointWriter* _writer = NULL;
static JfrCheckpointWriter* _leakp_writer = NULL;
static JfrArtifactSet* _artifacts = NULL;
static JfrArtifactClosure* _subsystem_callback = NULL;
static bool _class_unload = false;
static bool _flushpoint = false;
=======
inline uintptr_t package_name_hash(const char *s) {
  uintptr_t val = 0;
  while (*s != 0) {
    val = *s++ + 31 * val;
  }
  return val;
}

static traceid package_id(KlassPtr klass, JfrArtifactSet* artifacts) {
  assert(klass != NULL, "invariant");
  char* klass_name = klass->name()->as_C_string(); // uses ResourceMark declared in JfrTypeSet::serialize()
  const char* pkg_name = ClassLoader::package_from_name(klass_name, NULL);
  if (pkg_name == NULL) {
    return 0;
  }
  return CREATE_PACKAGE_ID(artifacts->markPackage(pkg_name, package_name_hash(pkg_name)));
}
>>>>>>> 3e46f1f3

// incremented on each rotation
static u8 checkpoint_id = 1;

// creates a unique id by combining a checkpoint relative symbol id (2^24)
// with the current checkpoint id (2^40)
#define CREATE_SYMBOL_ID(sym_id) (((u8)((checkpoint_id << 24) | sym_id)))
#define CREATE_PACKAGE_ID(pkg_id) (((u8)((checkpoint_id << 24) | pkg_id)))

static traceid create_symbol_id(traceid artifact_id) {
  return artifact_id != 0 ? CREATE_SYMBOL_ID(artifact_id) : 0;
}

<<<<<<< HEAD
static bool current_epoch() {
  return _class_unload || _flushpoint;
}

static bool previous_epoch() {
  return !current_epoch();
}

static bool is_complete() {
  return !_artifacts->has_klass_entries() && current_epoch();
}

static traceid mark_symbol(KlassPtr klass, bool leakp) {
  return klass != NULL ? create_symbol_id(_artifacts->mark(klass, leakp)) : 0;
}

static traceid mark_symbol(Symbol* symbol, bool leakp) {
  return symbol != NULL ? create_symbol_id(_artifacts->mark(symbol, leakp)) : 0;
}

static traceid get_bootstrap_name(bool leakp) {
  return create_symbol_id(_artifacts->bootstrap_name(leakp));
}

template <typename T>
static traceid artifact_id(const T* ptr) {
  assert(ptr != NULL, "invariant");
  return TRACE_ID(ptr);
}

inline uintptr_t package_name_hash(const char *s) {
  uintptr_t val = 0;
  while (*s != 0) {
    val = *s++ + 31 * val;
=======
static void tag_leakp_klass_artifacts(KlassPtr k, bool class_unload) {
  assert(k != NULL, "invariant");
  CldPtr cld = k->class_loader_data();
  assert(cld != NULL, "invariant");
  if (!cld->is_anonymous()) {
    tag_leakp_artifact(cld, class_unload);
>>>>>>> 3e46f1f3
  }
  return val;
}

static traceid package_id(KlassPtr klass, JfrArtifactSet* artifacts, bool leakp) {
  assert(klass != NULL, "invariant");
  char* klass_name = klass->name()->as_C_string(); // uses ResourceMark declared in JfrTypeSet::serialize()
  const char* pkg_name = ClassLoader::package_from_name(klass_name, NULL);
  if (pkg_name == NULL) {
    return 0;
  }
  return CREATE_PACKAGE_ID(artifacts->markPackage(pkg_name, package_name_hash(pkg_name), leakp));
}

static traceid method_id(KlassPtr klass, MethodPtr method) {
  assert(klass != NULL, "invariant");
  assert(method != NULL, "invariant");
  return METHOD_ID(klass, method);
}
static traceid cld_id(CldPtr cld, bool leakp) {
  assert(cld != NULL, "invariant");
  assert(!cld->is_anonymous(), "invariant");
  if (leakp) {
    SET_LEAKP(cld);
  } else {
    SET_TRANSIENT(cld);
  }
  return artifact_id(cld);
}

template <typename T>
static s4 get_flags(const T* ptr) {
  assert(ptr != NULL, "invariant");
  return ptr->access_flags().get_flags();
}

static bool is_unsafe_anonymous(const Klass* klass) {
  assert(klass != NULL, "invariant");
  return klass->oop_is_instance() && ((const InstanceKlass*)klass)->is_anonymous();
}

static ClassLoaderData* get_cld(const Klass* klass) {
  assert(klass != NULL, "invariant");
  return is_unsafe_anonymous(klass) ?
    InstanceKlass::cast((Klass*)klass)->host_klass()->class_loader_data() : klass->class_loader_data();
}

template <typename T>
static void set_serialized(const T* ptr) {
  assert(ptr != NULL, "invariant");
  SET_SERIALIZED(ptr);
  assert(IS_SERIALIZED(ptr), "invariant");
  CLEAR_THIS_EPOCH_CLEARED_BIT(ptr);
}

/*
 * In C++03, functions used as template parameters must have external linkage;
 * this restriction was removed in C++11. Change back to "static" and
 * rename functions when C++11 becomes available.
 *
 * The weird naming is an effort to decrease the risk of name clashes.
 */

static int write_klass(JfrCheckpointWriter* writer, KlassPtr klass, bool leakp) {
  assert(writer != NULL, "invariant");
  assert(_artifacts != NULL, "invariant");
  assert(klass != NULL, "invariant");
  traceid pkg_id = 0;
  KlassPtr theklass = klass;
  if (theklass->oop_is_objArray()) {
    const ObjArrayKlass* obj_arr_klass = ObjArrayKlass::cast((Klass*)klass);
    theklass = obj_arr_klass->bottom_klass();
  }
  if (theklass->oop_is_instance()) {
<<<<<<< HEAD
    pkg_id = package_id(theklass, _artifacts, leakp);
=======
    pkg_id = package_id(theklass, artifacts);
>>>>>>> 3e46f1f3
  } else {
    assert(theklass->oop_is_typeArray(), "invariant");
  }
  writer->write(artifact_id(klass));
  writer->write(cld_id(get_cld(klass), leakp));
  writer->write(mark_symbol(klass, leakp));
  writer->write(pkg_id);
  writer->write(get_flags(klass));
  if (klass->oop_is_array()) {
    // The object array size can not be determined statically from klass.
    // It is determined by the elements length in object layout.
    // So we put a place holder here to make the event parser ignore it.
    writer->write((s4)ARRAY_OBJECT_SIZE_PLACE_HOLDER);
  } else {
    assert(klass->oop_is_instance(), "invariant");
    jint instanceSize = ((InstanceKlass*) klass)->size_helper() * HeapWordSize;
    writer->write((s4)instanceSize);
  }
  return 1;
}

int write__klass(JfrCheckpointWriter* writer, const void* k) {
  assert(k != NULL, "invariant");
  KlassPtr klass = (KlassPtr)k;
  set_serialized(klass);
  return write_klass(writer, klass, false);
}

int write__klass__leakp(JfrCheckpointWriter* writer, const void* k) {
  assert(k != NULL, "invariant");
  KlassPtr klass = (KlassPtr)k;
  return write_klass(writer, klass, true);
}

static bool is_implied(const Klass* klass) {
  assert(klass != NULL, "invariant");
  return klass->is_subclass_of(SystemDictionary::ClassLoader_klass()) || klass == SystemDictionary::Object_klass();
}

<<<<<<< HEAD
static void do_implied(Klass* klass) {
  assert(klass != NULL, "invariant");
  if (is_implied(klass)) {
    if (_leakp_writer != NULL) {
      SET_LEAKP(klass);
    }
    _subsystem_callback->do_artifact(klass);
=======
typedef JfrArtifactWriterImplHost<MethodPtr, write__artifact__method> MethodWriterImplTarget;
typedef JfrArtifactWriterHost<MethodWriterImplTarget, TYPE_METHOD> MethodWriterImpl;

int write__artifact__package(JfrCheckpointWriter* writer, JfrArtifactSet* artifacts, const void* p) {
  assert(writer != NULL, "invariant");
  assert(artifacts != NULL, "invariant");
  assert(p != NULL, "invariant");

  CStringEntryPtr entry = (CStringEntryPtr)p;
  const traceid package_name_symbol_id = artifacts->mark(entry->value(), package_name_hash(entry->value()));
  assert(package_name_symbol_id > 0, "invariant");
  writer->write((traceid)CREATE_PACKAGE_ID(entry->id()));
  writer->write((traceid)CREATE_SYMBOL_ID(package_name_symbol_id));
  writer->write((bool)true); // exported
  return 1;
}

int write__artifact__classloader(JfrCheckpointWriter* writer, JfrArtifactSet* artifacts, const void* c) {
  assert(c != NULL, "invariant");
  CldPtr cld = (CldPtr)c;
  assert(!cld->is_anonymous(), "invariant");
  const traceid cld_id = TRACE_ID(cld);
  // class loader type
  const Klass* class_loader_klass = cld->class_loader() != NULL ? cld->class_loader()->klass() : NULL;
  if (class_loader_klass == NULL) {
    // (primordial) boot class loader
    writer->write(cld_id); // class loader instance id
    writer->write((traceid)0);  // class loader type id (absence of)
    writer->write((traceid)CREATE_SYMBOL_ID(1)); // 1 maps to synthetic name -> "bootstrap"
  } else {
    Symbol* symbol_name = class_loader_klass->name();
    const traceid symbol_name_id = symbol_name != NULL ? artifacts->mark(symbol_name) : 0;
    writer->write(cld_id); // class loader instance id
    writer->write(TRACE_ID(class_loader_klass)); // class loader type id
    writer->write(symbol_name_id == 0 ? (traceid)0 :
      (traceid)CREATE_SYMBOL_ID(symbol_name_id)); // class loader instance name
>>>>>>> 3e46f1f3
  }
}

static void do_unloaded_klass(Klass* klass) {
  assert(klass != NULL, "invariant");
  assert(_subsystem_callback != NULL, "invariant");
  if (IS_JDK_JFR_EVENT_SUBKLASS(klass)) {
    JfrEventClasses::increment_unloaded_event_class();
  }
  if (USED_THIS_EPOCH(klass)) {
    ObjectSampleCheckpoint::on_klass_unload(klass);
    _subsystem_callback->do_artifact(klass);
    return;
  }
  do_implied(klass);
}

static void do_klass(Klass* klass) {
  assert(klass != NULL, "invariant");
  assert(_subsystem_callback != NULL, "invariant");
  if (_flushpoint) {
    if (USED_THIS_EPOCH(klass)) {
      _subsystem_callback->do_artifact(klass);
      return;
    }
  } else {
    if (USED_PREV_EPOCH(klass)) {
      _subsystem_callback->do_artifact(klass);
      return;
    }
  }
  do_implied(klass);
}

static void do_klasses() {
  if (_class_unload) {
    ClassLoaderDataGraph::classes_unloading_do(&do_unloaded_klass);
    return;
  }
  ClassLoaderDataGraph::classes_do(&do_klass);
}

typedef SerializePredicate<KlassPtr> KlassPredicate;
typedef JfrPredicatedTypeWriterImplHost<KlassPtr, KlassPredicate, write__klass> KlassWriterImpl;
typedef JfrTypeWriterHost<KlassWriterImpl, TYPE_CLASS> KlassWriter;
typedef CompositeFunctor<KlassPtr, KlassWriter, KlassArtifactRegistrator> KlassWriterRegistration;
typedef JfrArtifactCallbackHost<KlassPtr, KlassWriterRegistration> KlassCallback;

template <>
class LeakPredicate<const Klass*> {
public:
  LeakPredicate(bool class_unload) {}
  bool operator()(const Klass* klass) {
    assert(klass != NULL, "invariant");
    return IS_LEAKP(klass) || is_implied(klass);
  }
};

typedef LeakPredicate<KlassPtr> LeakKlassPredicate;
typedef JfrPredicatedTypeWriterImplHost<KlassPtr, LeakKlassPredicate, write__klass__leakp> LeakKlassWriterImpl;
typedef JfrTypeWriterHost<LeakKlassWriterImpl, TYPE_CLASS> LeakKlassWriter;

typedef CompositeFunctor<KlassPtr, LeakKlassWriter, KlassWriter> CompositeKlassWriter;
typedef CompositeFunctor<KlassPtr, CompositeKlassWriter, KlassArtifactRegistrator> CompositeKlassWriterRegistration;
typedef JfrArtifactCallbackHost<KlassPtr, CompositeKlassWriterRegistration> CompositeKlassCallback;

static bool write_klasses() {
  assert(!_artifacts->has_klass_entries(), "invariant");
  assert(_writer != NULL, "invariant");
  KlassArtifactRegistrator reg(_artifacts);
  KlassWriter kw(_writer, _class_unload);
  KlassWriterRegistration kwr(&kw, &reg);
  if (_leakp_writer == NULL) {
    KlassCallback callback(&kwr);
    _subsystem_callback = &callback;
    do_klasses();
  } else {
    LeakKlassWriter lkw(_leakp_writer, _class_unload);
    CompositeKlassWriter ckw(&lkw, &kw);
    CompositeKlassWriterRegistration ckwr(&ckw, &reg);
    CompositeKlassCallback callback(&ckwr);
    _subsystem_callback = &callback;
    do_klasses();
  }
  if (is_complete()) {
    return false;
  }
  _artifacts->tally(kw);
  return true;
}

template <>
void set_serialized<JfrSymbolId::CStringEntry>(CStringEntryPtr ptr) {
  assert(ptr != NULL, "invariant");
  ptr->set_serialized();
  assert(ptr->is_serialized(), "invariant");
}

int write__package(JfrCheckpointWriter* writer, const void* p) {
  assert(writer != NULL, "invariant");
  assert(_artifacts != NULL, "invariant");
  assert(p != NULL, "invariant");

  CStringEntryPtr entry = (CStringEntryPtr)p;
  const traceid package_name_symbol_id = _artifacts->mark(package_name_hash(entry->value()), entry->value(), false);
  assert(package_name_symbol_id > 0, "invariant");
  writer->write((traceid)CREATE_PACKAGE_ID(entry->id()));
  writer->write((traceid)CREATE_SYMBOL_ID(package_name_symbol_id));
  writer->write((bool)true); // exported
  set_serialized(entry);
  return 1;
}

int write__package__leakp(JfrCheckpointWriter* writer, const void* p) {
  assert(writer != NULL, "invariant");
  assert(_artifacts != NULL, "invariant");
  assert(p != NULL, "invariant");

  CStringEntryPtr entry = (CStringEntryPtr)p;
  const traceid package_name_symbol_id = _artifacts->mark(package_name_hash(entry->value()), entry->value(), true);
  assert(package_name_symbol_id > 0, "invariant");
  writer->write((traceid)CREATE_PACKAGE_ID(entry->id()));
  writer->write((traceid)CREATE_SYMBOL_ID(package_name_symbol_id));
  writer->write((bool)true); // exported
  return 1;
}

typedef SymbolPredicate<CStringEntryPtr, false> PackageCStringPredicate;
typedef JfrPredicatedTypeWriterImplHost<CStringEntryPtr, PackageCStringPredicate, write__package> PackageCStringEntryWriterImpl;
typedef JfrTypeWriterHost<PackageCStringEntryWriterImpl, TYPE_PACKAGE> PackageCStringEntryWriter;

typedef SymbolPredicate<CStringEntryPtr, true> LeakPackageCStringPredicate;
typedef JfrPredicatedTypeWriterImplHost<CStringEntryPtr, LeakPackageCStringPredicate, write__package__leakp> LeakPackageCStringEntryWriterImpl;
typedef JfrTypeWriterHost<LeakPackageCStringEntryWriterImpl, TYPE_PACKAGE> LeakPackageCStringEntryWriter;
typedef CompositeFunctor<CStringEntryPtr, LeakPackageCStringEntryWriter, PackageCStringEntryWriter> CompositePackageCStringWriter;

void write_packages() {
  if (_leakp_writer != NULL) {
    PackageCStringEntryWriter pcsw(_writer, _class_unload);
    LeakPackageCStringEntryWriter lpcsw(_leakp_writer, _class_unload);
    CompositePackageCStringWriter cpcsw(&lpcsw, &pcsw);
    _artifacts->iterate_packages(cpcsw);
    _artifacts->tally(pcsw);
  } else {
    PackageCStringEntryWriter pcsw(_writer, _class_unload);
    _artifacts->iterate_packages(pcsw);
    _artifacts->tally(pcsw);
  }
}

template <typename T>
static void do_previous_epoch_artifact(JfrArtifactClosure* callback, T* value) {
  assert(callback != NULL, "invariant");
  assert(value != NULL, "invariant");
  if (USED_PREV_EPOCH(value)) {
    callback->do_artifact(value);
    assert(IS_NOT_SERIALIZED(value), "invariant");
    return;
  }
  if (IS_SERIALIZED(value)) {
    CLEAR_SERIALIZED(value);
  }
  assert(IS_NOT_SERIALIZED(value), "invariant");
}

typedef JfrArtifactCallbackHost<KlassPtr, KlassArtifactRegistrator> RegistrationCallback;

static void register_klass(Klass* klass) {
  assert(klass != NULL, "invariant");
  assert(_subsystem_callback != NULL, "invariant");
  do_previous_epoch_artifact(_subsystem_callback, klass);
}

<<<<<<< HEAD
static void do_register_klasses() {
  ClassLoaderDataGraph::classes_do(&register_klass);
}

static void register_klasses() {
  assert(!_artifacts->has_klass_entries(), "invariant");
  KlassArtifactRegistrator reg(_artifacts);
  RegistrationCallback callback(&reg);
  _subsystem_callback = &callback;
  do_register_klasses();
}

static int write_classloader(JfrCheckpointWriter* writer, CldPtr cld, bool leakp) {
=======
template <template <typename> class Predicate>
class KlassSymbolWriterImpl {
 private:
  JfrCheckpointWriter* _writer;
  JfrArtifactSet* _artifacts;
  Predicate<KlassPtr> _predicate;
  MethodUsedPredicate<true> _method_used_predicate;
  MethodFlagPredicate _method_flag_predicate;
  UniquePredicate<traceid, _compare_traceid_> _unique_predicate;

  int klass_symbols(KlassPtr klass);
  int class_loader_symbols(CldPtr cld);
  int method_symbols(KlassPtr klass);

 public:
  typedef KlassPtr Type;
  KlassSymbolWriterImpl(JfrCheckpointWriter* writer,
                        JfrArtifactSet* artifacts,
                        bool class_unload) : _writer(writer),
                                             _artifacts(artifacts),
                                             _predicate(class_unload),
                                             _method_used_predicate(class_unload),
                                             _method_flag_predicate(class_unload),
                                             _unique_predicate(class_unload) {}

  int operator()(KlassPtr klass) {
    assert(klass != NULL, "invariant");
    int count = 0;
    if (_predicate(klass)) {
      count += klass_symbols(klass);
      CldPtr cld = klass->class_loader_data();
      assert(cld != NULL, "invariant");
      if (!cld->is_anonymous()) {
        count += class_loader_symbols(cld);
      }
      if (_method_used_predicate(klass)) {
        count += method_symbols(klass);
      }
    }
    return count;
  }
};

template <template <typename> class Predicate>
int KlassSymbolWriterImpl<Predicate>::klass_symbols(KlassPtr klass) {
  assert(klass != NULL, "invariant");
  assert(_predicate(klass), "invariant");
  const InstanceKlass* const ik = (const InstanceKlass*)klass;
  if (ik->is_anonymous()) {
    CStringEntryPtr entry =
      this->_artifacts->map_cstring(JfrSymbolId::anonymous_klass_name_hash_code(ik));
    assert(entry != NULL, "invariant");
    return _unique_predicate(entry->id()) ? write__artifact__cstring__entry__(this->_writer, entry) : 0;
  }
  SymbolEntryPtr entry = this->_artifacts->map_symbol(ik->name());
  assert(entry != NULL, "invariant");
  return _unique_predicate(entry->id()) ? write__artifact__symbol__entry__(this->_writer, entry) : 0;
}

template <template <typename> class Predicate>
int KlassSymbolWriterImpl<Predicate>::class_loader_symbols(CldPtr cld) {
>>>>>>> 3e46f1f3
  assert(cld != NULL, "invariant");
  assert(!cld->is_anonymous(), "invariant");
  // class loader type
  const Klass* class_loader_klass = cld->class_loader() != NULL ? cld->class_loader()->klass() : NULL;
  if (class_loader_klass == NULL) {
    // (primordial) boot class loader
    writer->write(artifact_id(cld)); // class loader instance id
    writer->write((traceid)0);  // class loader type id (absence of)
    writer->write(get_bootstrap_name(leakp)); // maps to synthetic name -> "bootstrap"
  } else {
    writer->write(artifact_id(cld)); // class loader instance id
    writer->write(artifact_id(class_loader_klass)); // class loader type id
    writer->write(mark_symbol(class_loader_klass->name(), leakp)); // class loader instance name
  }
  return 1;
}

int write__classloader(JfrCheckpointWriter* writer, const void* c) {
  assert(c != NULL, "invariant");
  CldPtr cld = (CldPtr)c;
  set_serialized(cld);
  return write_classloader(writer, cld, false);
}

int write__classloader__leakp(JfrCheckpointWriter* writer, const void* c) {
  assert(c != NULL, "invariant");
  CldPtr cld = (CldPtr)c;
  CLEAR_LEAKP(cld);
  return write_classloader(writer, cld, true);
}

static void do_class_loader_data(ClassLoaderData* cld) {
  do_previous_epoch_artifact(_subsystem_callback, cld);
}

class KlassCldFieldSelector {
 public:
  typedef CldPtr TypePtr;
  static TypePtr select(KlassPtr klass) {
    assert(klass != NULL, "invariant");
    return get_cld(klass);
  }
};

class ModuleCldFieldSelector {
public:
  typedef CldPtr TypePtr;
  static TypePtr select(KlassPtr klass) {
    assert(klass != NULL, "invariant");
    // ModPtr mod = ModuleFieldSelector::select(klass);
    return NULL; // return mod != NULL ? mod->loader_data() : NULL;
  }
};

class CLDCallback : public CLDClosure {
 public:
  CLDCallback() {}
  void do_cld(ClassLoaderData* cld) {
    assert(cld != NULL, "invariant");
    if (cld->is_anonymous()) {
      return;
    }
    do_class_loader_data(cld);
  }
};

static void do_class_loaders() {
  CLDCallback cld_cb;
  ClassLoaderDataGraph::cld_do(&cld_cb);
}

typedef SerializePredicate<CldPtr> CldPredicate;
typedef JfrPredicatedTypeWriterImplHost<CldPtr, CldPredicate, write__classloader> CldWriterImpl;
typedef JfrTypeWriterHost<CldWriterImpl, TYPE_CLASSLOADER> CldWriter;
typedef CompositeFunctor<CldPtr, CldWriter, ClearArtifact<CldPtr> > CldWriterWithClear;
typedef JfrArtifactCallbackHost<CldPtr, CldWriterWithClear> CldCallback;
typedef KlassToFieldEnvelope<KlassCldFieldSelector, CldWriter> KlassCldWriter;
typedef KlassToFieldEnvelope<ModuleCldFieldSelector, CldWriter> ModuleCldWriter;
typedef CompositeFunctor<KlassPtr, KlassCldWriter, ModuleCldWriter> KlassAndModuleCldWriter;

<<<<<<< HEAD
typedef LeakPredicate<CldPtr> LeakCldPredicate;
typedef JfrPredicatedTypeWriterImplHost<CldPtr, LeakCldPredicate, write__classloader__leakp> LeakCldWriterImpl;
typedef JfrTypeWriterHost<LeakCldWriterImpl, TYPE_CLASSLOADER> LeakCldWriter;
=======
/*
 * Composite operation
 *
 * TagLeakpKlassArtifact ->
 *   LeakpPredicate ->
 *     LeakpKlassWriter ->
 *       KlassPredicate ->
 *         KlassWriter ->
 *           KlassWriterRegistration
 */
void JfrTypeSet::write_klass_constants(JfrCheckpointWriter* writer, JfrCheckpointWriter* leakp_writer) {
  assert(!_artifacts->has_klass_entries(), "invariant");
  KlassArtifactRegistrator reg(_artifacts);
  KlassWriter kw(writer, _artifacts, _class_unload);
  KlassWriterRegistration kwr(&kw, &reg);
  if (leakp_writer == NULL) {
    KlassCallback callback(&kwr);
    _subsystem_callback = &callback;
    do_klasses();
    return;
  }
  TagLeakpKlassArtifact tagging(_class_unload);
  LeakKlassWriter lkw(leakp_writer, _artifacts, _class_unload);
  LeakpKlassArtifactTagging lpkat(&tagging, &lkw);
  CompositeKlassWriter ckw(&lpkat, &kw);
  CompositeKlassWriterRegistration ckwr(&ckw, &reg);
  CompositeKlassCallback callback(&ckwr);
  _subsystem_callback = &callback;
  do_klasses();
}

typedef JfrArtifactWriterImplHost<CStringEntryPtr, write__artifact__package> PackageEntryWriterImpl;
typedef JfrArtifactWriterHost<PackageEntryWriterImpl, TYPE_PACKAGE> PackageEntryWriter;

void JfrTypeSet::write_package_constants(JfrCheckpointWriter* writer, JfrCheckpointWriter* leakp_writer) {
  assert(_artifacts->has_klass_entries(), "invariant");
  assert(writer != NULL, "invariant");
  // below jdk9 there is no oop for packages, so nothing to do with leakp_writer
  // just write packages
  PackageEntryWriter pw(writer, _artifacts, _class_unload);
  _artifacts->iterate_packages(pw);
}
>>>>>>> 3e46f1f3

typedef CompositeFunctor<CldPtr, LeakCldWriter, CldWriter> CompositeCldWriter;
typedef KlassToFieldEnvelope<KlassCldFieldSelector, CompositeCldWriter> KlassCompositeCldWriter;
typedef KlassToFieldEnvelope<ModuleCldFieldSelector, CompositeCldWriter> ModuleCompositeCldWriter;
typedef CompositeFunctor<KlassPtr, KlassCompositeCldWriter, ModuleCompositeCldWriter> KlassAndModuleCompositeCldWriter;
typedef CompositeFunctor<CldPtr, CompositeCldWriter, ClearArtifact<CldPtr> > CompositeCldWriterWithClear;
typedef JfrArtifactCallbackHost<CldPtr, CompositeCldWriterWithClear> CompositeCldCallback;

static void write_classloaders() {
  assert(_writer != NULL, "invariant");
  CldWriter cldw(_writer, _class_unload);
  KlassCldWriter kcw(&cldw);
  ModuleCldWriter mcw(&cldw);
  KlassAndModuleCldWriter kmcw(&kcw, &mcw);
  if (current_epoch()) {
    _artifacts->iterate_klasses(kmcw);
    _artifacts->tally(cldw);
    return;
  }
  assert(previous_epoch(), "invariant");
  if (_leakp_writer == NULL) {
    _artifacts->iterate_klasses(kmcw);
    ClearArtifact<CldPtr> clear;
    CldWriterWithClear cldwwc(&cldw, &clear);
    CldCallback callback(&cldwwc);
    _subsystem_callback = &callback;
    do_class_loaders();
  } else {
    LeakCldWriter lcldw(_leakp_writer, _class_unload);
    CompositeCldWriter ccldw(&lcldw, &cldw);
    KlassCompositeCldWriter kccldw(&ccldw);
    ModuleCompositeCldWriter mccldw(&ccldw);
    KlassAndModuleCompositeCldWriter kmccldw(&kccldw, &mccldw);
    _artifacts->iterate_klasses(kmccldw);
    ClearArtifact<CldPtr> clear;
    CompositeCldWriterWithClear ccldwwc(&ccldw, &clear);
    CompositeCldCallback callback(&ccldwwc);
    _subsystem_callback = &callback;
    do_class_loaders();
  }
  _artifacts->tally(cldw);
}

typedef JfrArtifactCallbackHost<CldPtr, ClearArtifact<CldPtr> > ClearCLDCallback;

static void clear_classloaders() {
  ClearArtifact<CldPtr> clear;
  ClearCLDCallback callback(&clear);
  _subsystem_callback = &callback;
  do_class_loaders();
}

static u1 get_visibility(MethodPtr method) {
  assert(method != NULL, "invariant");
  return const_cast<Method*>(method)->is_hidden() ? (u1)1 : (u1)0;
}

template <>
void set_serialized<Method>(MethodPtr method) {
  assert(method != NULL, "invariant");
  SET_METHOD_SERIALIZED(method);
  assert(IS_METHOD_SERIALIZED(method), "invariant");
  CLEAR_THIS_EPOCH_METHOD_CLEARED_BIT(method);
}

static int write_method(JfrCheckpointWriter* writer, MethodPtr method, bool leakp) {
  assert(writer != NULL, "invariant");
  assert(method != NULL, "invariant");
  assert(_artifacts != NULL, "invariant");
  KlassPtr klass = method->method_holder();
  assert(klass != NULL, "invariant");
  writer->write(method_id(klass, method));
  writer->write(artifact_id(klass));
  writer->write(mark_symbol(method->name(), leakp));
  writer->write(mark_symbol(method->signature(), leakp));
  writer->write((u2)get_flags(method));
  writer->write(get_visibility(method));
  return 1;
}

int write__method(JfrCheckpointWriter* writer, const void* m) {
  assert(m != NULL, "invariant");
  MethodPtr method = (MethodPtr)m;
  set_serialized(method);
  return write_method(writer, method, false);
}

int write__method__leakp(JfrCheckpointWriter* writer, const void* m) {
  assert(m != NULL, "invariant");
  MethodPtr method = (MethodPtr)m;
  return write_method(writer, method, true);
}

class BitMapFilter {
  BitMap _bitmap;
 public:
  explicit BitMapFilter(int length = 0) : _bitmap((size_t)length) {}
  bool operator()(size_t idx) {
    if (_bitmap.size() == 0) {
      return true;
    }
    if (_bitmap.at(idx)) {
      return false;
    }
    _bitmap.set_bit(idx);
    return true;
  }
};

class AlwaysTrue {
 public:
  explicit AlwaysTrue(int length = 0) {}
  bool operator()(size_t idx) {
    return true;
  }
};

template <typename MethodCallback, typename KlassCallback, class Filter, bool leakp>
class MethodIteratorHost {
 private:
  MethodCallback _method_cb;
  KlassCallback _klass_cb;
  MethodUsedPredicate<leakp> _method_used_predicate;
  MethodFlagPredicate<leakp> _method_flag_predicate;
 public:
  MethodIteratorHost(JfrCheckpointWriter* writer,
                     bool current_epoch = false,
                     bool class_unload = false,
                     bool skip_header = false) :
    _method_cb(writer, class_unload, skip_header),
    _klass_cb(writer, class_unload, skip_header),
    _method_used_predicate(current_epoch),
    _method_flag_predicate(current_epoch) {}

  bool operator()(KlassPtr klass) {
    if (_method_used_predicate(klass)) {
      const InstanceKlass* ik = InstanceKlass::cast((Klass*)klass);
      const int len = ik->methods()->length();
      Filter filter(ik->previous_versions() != NULL ? len : 0);
      while (ik != NULL) {
        for (int i = 0; i < len; ++i) {
          MethodPtr method = ik->methods()->at(i);
          if (_method_flag_predicate(method) && filter(i)) {
            _method_cb(method);
          }
        }
        // There can be multiple versions of the same method running
        // due to redefinition. Need to inspect the complete set of methods.
        ik = ik->previous_versions();
      }
    }
    return _klass_cb(klass);
  }

  int count() const { return _method_cb.count(); }
  void add(int count) { _method_cb.add(count); }
};

template <typename T, template <typename> class Impl>
class Wrapper {
  Impl<T> _t;
 public:
  Wrapper(JfrCheckpointWriter*, bool, bool) : _t() {}
  bool operator()(T const& value) {
    return _t(value);
  }
};

template <typename T>
class EmptyStub {
 public:
  bool operator()(T const& value) { return true; }
};

typedef SerializePredicate<MethodPtr> MethodPredicate;
typedef JfrPredicatedTypeWriterImplHost<MethodPtr, MethodPredicate, write__method> MethodWriterImplTarget;
typedef Wrapper<KlassPtr, EmptyStub> KlassCallbackStub;
typedef JfrTypeWriterHost<MethodWriterImplTarget, TYPE_METHOD> MethodWriterImpl;
typedef MethodIteratorHost<MethodWriterImpl, KlassCallbackStub, BitMapFilter, false> MethodWriter;

typedef LeakPredicate<MethodPtr> LeakMethodPredicate;
typedef JfrPredicatedTypeWriterImplHost<MethodPtr, LeakMethodPredicate, write__method__leakp> LeakMethodWriterImplTarget;
typedef JfrTypeWriterHost<LeakMethodWriterImplTarget, TYPE_METHOD> LeakMethodWriterImpl;
typedef MethodIteratorHost<LeakMethodWriterImpl, KlassCallbackStub, BitMapFilter, true> LeakMethodWriter;
typedef MethodIteratorHost<LeakMethodWriterImpl, KlassCallbackStub, BitMapFilter, true> LeakMethodWriter;
typedef CompositeFunctor<KlassPtr, LeakMethodWriter, MethodWriter> CompositeMethodWriter;

static void write_methods() {
  assert(_writer != NULL, "invariant");
  MethodWriter mw(_writer, current_epoch(), _class_unload);
  if (_leakp_writer == NULL) {
    _artifacts->iterate_klasses(mw);
  } else {
    LeakMethodWriter lpmw(_leakp_writer, current_epoch(), _class_unload);
    CompositeMethodWriter cmw(&lpmw, &mw);
    _artifacts->iterate_klasses(cmw);
  }
  _artifacts->tally(mw);
}

template <>
void set_serialized<JfrSymbolId::SymbolEntry>(SymbolEntryPtr ptr) {
  assert(ptr != NULL, "invariant");
  ptr->set_serialized();
  assert(ptr->is_serialized(), "invariant");
}

static int write_symbol(JfrCheckpointWriter* writer, SymbolEntryPtr entry, bool leakp) {
  assert(writer != NULL, "invariant");
  assert(entry != NULL, "invariant");
  ResourceMark rm;
  writer->write(create_symbol_id(entry->id()));
  writer->write(entry->value()->as_C_string());
  return 1;
}

int write__symbol(JfrCheckpointWriter* writer, const void* e) {
  assert(e != NULL, "invariant");
  SymbolEntryPtr entry = (SymbolEntryPtr)e;
  set_serialized(entry);
  return write_symbol(writer, entry, false);
}

int write__symbol__leakp(JfrCheckpointWriter* writer, const void* e) {
  assert(e != NULL, "invariant");
  SymbolEntryPtr entry = (SymbolEntryPtr)e;
  return write_symbol(writer, entry, true);
}

static int write_cstring(JfrCheckpointWriter* writer, CStringEntryPtr entry, bool leakp) {
  assert(writer != NULL, "invariant");
  assert(entry != NULL, "invariant");
  writer->write(create_symbol_id(entry->id()));
  writer->write(entry->value());
  return 1;
}

<<<<<<< HEAD
int write__cstring(JfrCheckpointWriter* writer, const void* e) {
  assert(e != NULL, "invariant");
  CStringEntryPtr entry = (CStringEntryPtr)e;
  set_serialized(entry);
  return write_cstring(writer, entry, false);
=======
void JfrTypeSet::do_unloaded_class_loader_data(ClassLoaderData* cld) {
  assert(_subsystem_callback != NULL, "invariant");
  if (ANY_USED_THIS_EPOCH(cld)) { // includes leakp subset
    _subsystem_callback->do_artifact(cld);
  }
>>>>>>> 3e46f1f3
}

int write__cstring__leakp(JfrCheckpointWriter* writer, const void* e) {
  assert(e != NULL, "invariant");
  CStringEntryPtr entry = (CStringEntryPtr)e;
  return write_cstring(writer, entry, true);
}

typedef SymbolPredicate<SymbolEntryPtr, false> SymPredicate;
typedef JfrPredicatedTypeWriterImplHost<SymbolEntryPtr, SymPredicate, write__symbol> SymbolEntryWriterImpl;
typedef JfrTypeWriterHost<SymbolEntryWriterImpl, TYPE_SYMBOL> SymbolEntryWriter;
typedef SymbolPredicate<CStringEntryPtr, false> CStringPredicate;
typedef JfrPredicatedTypeWriterImplHost<CStringEntryPtr, CStringPredicate, write__cstring> CStringEntryWriterImpl;
typedef JfrTypeWriterHost<CStringEntryWriterImpl, TYPE_SYMBOL> CStringEntryWriter;

typedef SymbolPredicate<SymbolEntryPtr, true> LeakSymPredicate;
typedef JfrPredicatedTypeWriterImplHost<SymbolEntryPtr, LeakSymPredicate, write__symbol__leakp> LeakSymbolEntryWriterImpl;
typedef JfrTypeWriterHost<LeakSymbolEntryWriterImpl, TYPE_SYMBOL> LeakSymbolEntryWriter;
typedef CompositeFunctor<SymbolEntryPtr, LeakSymbolEntryWriter, SymbolEntryWriter> CompositeSymbolWriter;
typedef SymbolPredicate<CStringEntryPtr, true> LeakCStringPredicate;
typedef JfrPredicatedTypeWriterImplHost<CStringEntryPtr, LeakCStringPredicate, write__cstring__leakp> LeakCStringEntryWriterImpl;
typedef JfrTypeWriterHost<LeakCStringEntryWriterImpl, TYPE_SYMBOL> LeakCStringEntryWriter;
typedef CompositeFunctor<CStringEntryPtr, LeakCStringEntryWriter, CStringEntryWriter> CompositeCStringWriter;

static void write_symbols_with_leakp() {
  assert(_leakp_writer != NULL, "invariant");
  SymbolEntryWriter sw(_writer, _class_unload);
  LeakSymbolEntryWriter lsw(_leakp_writer, _class_unload);
  CompositeSymbolWriter csw(&lsw, &sw);
  _artifacts->iterate_symbols(csw);
  CStringEntryWriter ccsw(_writer, _class_unload, true); // skip header
  LeakCStringEntryWriter lccsw(_leakp_writer, _class_unload, true); // skip header
  CompositeCStringWriter cccsw(&lccsw, &ccsw);
  _artifacts->iterate_cstrings(cccsw);
  sw.add(ccsw.count());
  lsw.add(lccsw.count());
  _artifacts->tally(sw);
}

static void write_symbols() {
  assert(_writer != NULL, "invariant");
  if (_leakp_writer != NULL) {
    write_symbols_with_leakp();
    return;
  }
  SymbolEntryWriter sw(_writer, _class_unload);
  _artifacts->iterate_symbols(sw);
  CStringEntryWriter csw(_writer, _class_unload, true); // skip header
  _artifacts->iterate_cstrings(csw);
  sw.add(csw.count());
  _artifacts->tally(sw);
}

typedef Wrapper<KlassPtr, ClearArtifact> ClearKlassBits;
typedef Wrapper<MethodPtr, ClearArtifact> ClearMethodFlag;
typedef MethodIteratorHost<ClearMethodFlag, ClearKlassBits, AlwaysTrue, false> ClearKlassAndMethods;

static bool clear_artifacts = false;

static void clear_klasses_and_methods() {
  ClearKlassAndMethods clear(_writer);
  _artifacts->iterate_klasses(clear);
}

static size_t teardown() {
  assert(_artifacts != NULL, "invariant");
  const size_t total_count = _artifacts->total_count();
  if (previous_epoch()) {
    clear_klasses_and_methods();
    clear_artifacts = true;
    ++checkpoint_id;
  }
  return total_count;
}

static void setup(JfrCheckpointWriter* writer, JfrCheckpointWriter* leakp_writer, bool class_unload, bool flushpoint) {
  _writer = writer;
  _leakp_writer = leakp_writer;
  _class_unload = class_unload;
  _flushpoint = flushpoint;
  if (_artifacts == NULL) {
    _artifacts = new JfrArtifactSet(class_unload);
  } else {
    _artifacts->initialize(class_unload, clear_artifacts);
  }
  clear_artifacts = false;
  assert(_artifacts != NULL, "invariant");
  assert(!_artifacts->has_klass_entries(), "invariant");
}

/**
 * Write all "tagged" (in-use) constant artifacts and their dependencies.
 */
size_t JfrTypeSet::serialize(JfrCheckpointWriter* writer, JfrCheckpointWriter* leakp_writer, bool class_unload, bool flushpoint) {
  assert(writer != NULL, "invariant");
  ResourceMark rm;
  setup(writer, leakp_writer, class_unload, flushpoint);
  // write order is important because an individual write step
  // might tag an artifact to be written in a subsequent step
<<<<<<< HEAD
  if (!write_klasses()) {
    return 0;
=======
  write_klass_constants(writer, leakp_writer);
  if (_artifacts->has_klass_entries()) {
    write_package_constants(writer, leakp_writer);
    write_class_loader_constants(writer, leakp_writer);
    write_method_constants(writer, leakp_writer);
    write_symbol_constants(writer, leakp_writer);
    clear_artifacts(_artifacts, class_unload);
>>>>>>> 3e46f1f3
  }
  write_packages();
  write_classloaders();
  write_methods();
  write_symbols();
  return teardown();
}

/**
 * Clear all tags from the previous epoch.
 */
void JfrTypeSet::clear() {
  clear_artifacts = true;
  setup(NULL, NULL, false, false);
  register_klasses();
  // clear_packages();
  // clear_modules();
  clear_classloaders();
  clear_klasses_and_methods();
}<|MERGE_RESOLUTION|>--- conflicted
+++ resolved
@@ -41,18 +41,7 @@
 #include "oops/objArrayKlass.hpp"
 #include "oops/oop.inline.hpp"
 #include "utilities/accessFlags.hpp"
-<<<<<<< HEAD
 #include "utilities/bitMap.inline.hpp"
-=======
-
-// incremented on each checkpoint
-static u8 checkpoint_id = 0;
-
-// creates a unique id by combining a checkpoint relative symbol id (2^24)
-// with the current checkpoint id (2^40)
-#define CREATE_SYMBOL_ID(sym_id) (((u8)((checkpoint_id << 24) | sym_id)))
-#define CREATE_PACKAGE_ID(pkg_id) (((u8)((checkpoint_id << 24) | pkg_id)))
->>>>>>> 3e46f1f3
 
 typedef const Klass* KlassPtr;
 typedef const ClassLoaderData* CldPtr;
@@ -61,88 +50,59 @@
 typedef const JfrSymbolId::SymbolEntry* SymbolEntryPtr;
 typedef const JfrSymbolId::CStringEntry* CStringEntryPtr;
 
-<<<<<<< HEAD
 static JfrCheckpointWriter* _writer = NULL;
 static JfrCheckpointWriter* _leakp_writer = NULL;
 static JfrArtifactSet* _artifacts = NULL;
 static JfrArtifactClosure* _subsystem_callback = NULL;
 static bool _class_unload = false;
 static bool _flushpoint = false;
-=======
+
+// incremented on each rotation
+static u8 checkpoint_id = 1;
+
+// creates a unique id by combining a checkpoint relative symbol id (2^24)
+// with the current checkpoint id (2^40)
+#define CREATE_SYMBOL_ID(sym_id) (((u8)((checkpoint_id << 24) | sym_id)))
+#define CREATE_PACKAGE_ID(pkg_id) (((u8)((checkpoint_id << 24) | pkg_id)))
+
+static traceid create_symbol_id(traceid artifact_id) {
+  return artifact_id != 0 ? CREATE_SYMBOL_ID(artifact_id) : 0;
+}
+
+static bool current_epoch() {
+  return _class_unload || _flushpoint;
+}
+
+static bool previous_epoch() {
+  return !current_epoch();
+}
+
+static bool is_complete() {
+  return !_artifacts->has_klass_entries() && current_epoch();
+}
+
+static traceid mark_symbol(KlassPtr klass, bool leakp) {
+  return klass != NULL ? create_symbol_id(_artifacts->mark(klass, leakp)) : 0;
+}
+
+static traceid mark_symbol(Symbol* symbol, bool leakp) {
+  return symbol != NULL ? create_symbol_id(_artifacts->mark(symbol, leakp)) : 0;
+}
+
+static traceid get_bootstrap_name(bool leakp) {
+  return create_symbol_id(_artifacts->bootstrap_name(leakp));
+}
+
+template <typename T>
+static traceid artifact_id(const T* ptr) {
+  assert(ptr != NULL, "invariant");
+  return TRACE_ID(ptr);
+}
+
 inline uintptr_t package_name_hash(const char *s) {
   uintptr_t val = 0;
   while (*s != 0) {
     val = *s++ + 31 * val;
-  }
-  return val;
-}
-
-static traceid package_id(KlassPtr klass, JfrArtifactSet* artifacts) {
-  assert(klass != NULL, "invariant");
-  char* klass_name = klass->name()->as_C_string(); // uses ResourceMark declared in JfrTypeSet::serialize()
-  const char* pkg_name = ClassLoader::package_from_name(klass_name, NULL);
-  if (pkg_name == NULL) {
-    return 0;
-  }
-  return CREATE_PACKAGE_ID(artifacts->markPackage(pkg_name, package_name_hash(pkg_name)));
-}
->>>>>>> 3e46f1f3
-
-// incremented on each rotation
-static u8 checkpoint_id = 1;
-
-// creates a unique id by combining a checkpoint relative symbol id (2^24)
-// with the current checkpoint id (2^40)
-#define CREATE_SYMBOL_ID(sym_id) (((u8)((checkpoint_id << 24) | sym_id)))
-#define CREATE_PACKAGE_ID(pkg_id) (((u8)((checkpoint_id << 24) | pkg_id)))
-
-static traceid create_symbol_id(traceid artifact_id) {
-  return artifact_id != 0 ? CREATE_SYMBOL_ID(artifact_id) : 0;
-}
-
-<<<<<<< HEAD
-static bool current_epoch() {
-  return _class_unload || _flushpoint;
-}
-
-static bool previous_epoch() {
-  return !current_epoch();
-}
-
-static bool is_complete() {
-  return !_artifacts->has_klass_entries() && current_epoch();
-}
-
-static traceid mark_symbol(KlassPtr klass, bool leakp) {
-  return klass != NULL ? create_symbol_id(_artifacts->mark(klass, leakp)) : 0;
-}
-
-static traceid mark_symbol(Symbol* symbol, bool leakp) {
-  return symbol != NULL ? create_symbol_id(_artifacts->mark(symbol, leakp)) : 0;
-}
-
-static traceid get_bootstrap_name(bool leakp) {
-  return create_symbol_id(_artifacts->bootstrap_name(leakp));
-}
-
-template <typename T>
-static traceid artifact_id(const T* ptr) {
-  assert(ptr != NULL, "invariant");
-  return TRACE_ID(ptr);
-}
-
-inline uintptr_t package_name_hash(const char *s) {
-  uintptr_t val = 0;
-  while (*s != 0) {
-    val = *s++ + 31 * val;
-=======
-static void tag_leakp_klass_artifacts(KlassPtr k, bool class_unload) {
-  assert(k != NULL, "invariant");
-  CldPtr cld = k->class_loader_data();
-  assert(cld != NULL, "invariant");
-  if (!cld->is_anonymous()) {
-    tag_leakp_artifact(cld, class_unload);
->>>>>>> 3e46f1f3
   }
   return val;
 }
@@ -217,11 +177,7 @@
     theklass = obj_arr_klass->bottom_klass();
   }
   if (theklass->oop_is_instance()) {
-<<<<<<< HEAD
     pkg_id = package_id(theklass, _artifacts, leakp);
-=======
-    pkg_id = package_id(theklass, artifacts);
->>>>>>> 3e46f1f3
   } else {
     assert(theklass->oop_is_typeArray(), "invariant");
   }
@@ -261,7 +217,6 @@
   return klass->is_subclass_of(SystemDictionary::ClassLoader_klass()) || klass == SystemDictionary::Object_klass();
 }
 
-<<<<<<< HEAD
 static void do_implied(Klass* klass) {
   assert(klass != NULL, "invariant");
   if (is_implied(klass)) {
@@ -269,44 +224,6 @@
       SET_LEAKP(klass);
     }
     _subsystem_callback->do_artifact(klass);
-=======
-typedef JfrArtifactWriterImplHost<MethodPtr, write__artifact__method> MethodWriterImplTarget;
-typedef JfrArtifactWriterHost<MethodWriterImplTarget, TYPE_METHOD> MethodWriterImpl;
-
-int write__artifact__package(JfrCheckpointWriter* writer, JfrArtifactSet* artifacts, const void* p) {
-  assert(writer != NULL, "invariant");
-  assert(artifacts != NULL, "invariant");
-  assert(p != NULL, "invariant");
-
-  CStringEntryPtr entry = (CStringEntryPtr)p;
-  const traceid package_name_symbol_id = artifacts->mark(entry->value(), package_name_hash(entry->value()));
-  assert(package_name_symbol_id > 0, "invariant");
-  writer->write((traceid)CREATE_PACKAGE_ID(entry->id()));
-  writer->write((traceid)CREATE_SYMBOL_ID(package_name_symbol_id));
-  writer->write((bool)true); // exported
-  return 1;
-}
-
-int write__artifact__classloader(JfrCheckpointWriter* writer, JfrArtifactSet* artifacts, const void* c) {
-  assert(c != NULL, "invariant");
-  CldPtr cld = (CldPtr)c;
-  assert(!cld->is_anonymous(), "invariant");
-  const traceid cld_id = TRACE_ID(cld);
-  // class loader type
-  const Klass* class_loader_klass = cld->class_loader() != NULL ? cld->class_loader()->klass() : NULL;
-  if (class_loader_klass == NULL) {
-    // (primordial) boot class loader
-    writer->write(cld_id); // class loader instance id
-    writer->write((traceid)0);  // class loader type id (absence of)
-    writer->write((traceid)CREATE_SYMBOL_ID(1)); // 1 maps to synthetic name -> "bootstrap"
-  } else {
-    Symbol* symbol_name = class_loader_klass->name();
-    const traceid symbol_name_id = symbol_name != NULL ? artifacts->mark(symbol_name) : 0;
-    writer->write(cld_id); // class loader instance id
-    writer->write(TRACE_ID(class_loader_klass)); // class loader type id
-    writer->write(symbol_name_id == 0 ? (traceid)0 :
-      (traceid)CREATE_SYMBOL_ID(symbol_name_id)); // class loader instance name
->>>>>>> 3e46f1f3
   }
 }
 
@@ -480,7 +397,6 @@
   do_previous_epoch_artifact(_subsystem_callback, klass);
 }
 
-<<<<<<< HEAD
 static void do_register_klasses() {
   ClassLoaderDataGraph::classes_do(&register_klass);
 }
@@ -494,69 +410,6 @@
 }
 
 static int write_classloader(JfrCheckpointWriter* writer, CldPtr cld, bool leakp) {
-=======
-template <template <typename> class Predicate>
-class KlassSymbolWriterImpl {
- private:
-  JfrCheckpointWriter* _writer;
-  JfrArtifactSet* _artifacts;
-  Predicate<KlassPtr> _predicate;
-  MethodUsedPredicate<true> _method_used_predicate;
-  MethodFlagPredicate _method_flag_predicate;
-  UniquePredicate<traceid, _compare_traceid_> _unique_predicate;
-
-  int klass_symbols(KlassPtr klass);
-  int class_loader_symbols(CldPtr cld);
-  int method_symbols(KlassPtr klass);
-
- public:
-  typedef KlassPtr Type;
-  KlassSymbolWriterImpl(JfrCheckpointWriter* writer,
-                        JfrArtifactSet* artifacts,
-                        bool class_unload) : _writer(writer),
-                                             _artifacts(artifacts),
-                                             _predicate(class_unload),
-                                             _method_used_predicate(class_unload),
-                                             _method_flag_predicate(class_unload),
-                                             _unique_predicate(class_unload) {}
-
-  int operator()(KlassPtr klass) {
-    assert(klass != NULL, "invariant");
-    int count = 0;
-    if (_predicate(klass)) {
-      count += klass_symbols(klass);
-      CldPtr cld = klass->class_loader_data();
-      assert(cld != NULL, "invariant");
-      if (!cld->is_anonymous()) {
-        count += class_loader_symbols(cld);
-      }
-      if (_method_used_predicate(klass)) {
-        count += method_symbols(klass);
-      }
-    }
-    return count;
-  }
-};
-
-template <template <typename> class Predicate>
-int KlassSymbolWriterImpl<Predicate>::klass_symbols(KlassPtr klass) {
-  assert(klass != NULL, "invariant");
-  assert(_predicate(klass), "invariant");
-  const InstanceKlass* const ik = (const InstanceKlass*)klass;
-  if (ik->is_anonymous()) {
-    CStringEntryPtr entry =
-      this->_artifacts->map_cstring(JfrSymbolId::anonymous_klass_name_hash_code(ik));
-    assert(entry != NULL, "invariant");
-    return _unique_predicate(entry->id()) ? write__artifact__cstring__entry__(this->_writer, entry) : 0;
-  }
-  SymbolEntryPtr entry = this->_artifacts->map_symbol(ik->name());
-  assert(entry != NULL, "invariant");
-  return _unique_predicate(entry->id()) ? write__artifact__symbol__entry__(this->_writer, entry) : 0;
-}
-
-template <template <typename> class Predicate>
-int KlassSymbolWriterImpl<Predicate>::class_loader_symbols(CldPtr cld) {
->>>>>>> 3e46f1f3
   assert(cld != NULL, "invariant");
   assert(!cld->is_anonymous(), "invariant");
   // class loader type
@@ -637,54 +490,9 @@
 typedef KlassToFieldEnvelope<ModuleCldFieldSelector, CldWriter> ModuleCldWriter;
 typedef CompositeFunctor<KlassPtr, KlassCldWriter, ModuleCldWriter> KlassAndModuleCldWriter;
 
-<<<<<<< HEAD
 typedef LeakPredicate<CldPtr> LeakCldPredicate;
 typedef JfrPredicatedTypeWriterImplHost<CldPtr, LeakCldPredicate, write__classloader__leakp> LeakCldWriterImpl;
 typedef JfrTypeWriterHost<LeakCldWriterImpl, TYPE_CLASSLOADER> LeakCldWriter;
-=======
-/*
- * Composite operation
- *
- * TagLeakpKlassArtifact ->
- *   LeakpPredicate ->
- *     LeakpKlassWriter ->
- *       KlassPredicate ->
- *         KlassWriter ->
- *           KlassWriterRegistration
- */
-void JfrTypeSet::write_klass_constants(JfrCheckpointWriter* writer, JfrCheckpointWriter* leakp_writer) {
-  assert(!_artifacts->has_klass_entries(), "invariant");
-  KlassArtifactRegistrator reg(_artifacts);
-  KlassWriter kw(writer, _artifacts, _class_unload);
-  KlassWriterRegistration kwr(&kw, &reg);
-  if (leakp_writer == NULL) {
-    KlassCallback callback(&kwr);
-    _subsystem_callback = &callback;
-    do_klasses();
-    return;
-  }
-  TagLeakpKlassArtifact tagging(_class_unload);
-  LeakKlassWriter lkw(leakp_writer, _artifacts, _class_unload);
-  LeakpKlassArtifactTagging lpkat(&tagging, &lkw);
-  CompositeKlassWriter ckw(&lpkat, &kw);
-  CompositeKlassWriterRegistration ckwr(&ckw, &reg);
-  CompositeKlassCallback callback(&ckwr);
-  _subsystem_callback = &callback;
-  do_klasses();
-}
-
-typedef JfrArtifactWriterImplHost<CStringEntryPtr, write__artifact__package> PackageEntryWriterImpl;
-typedef JfrArtifactWriterHost<PackageEntryWriterImpl, TYPE_PACKAGE> PackageEntryWriter;
-
-void JfrTypeSet::write_package_constants(JfrCheckpointWriter* writer, JfrCheckpointWriter* leakp_writer) {
-  assert(_artifacts->has_klass_entries(), "invariant");
-  assert(writer != NULL, "invariant");
-  // below jdk9 there is no oop for packages, so nothing to do with leakp_writer
-  // just write packages
-  PackageEntryWriter pw(writer, _artifacts, _class_unload);
-  _artifacts->iterate_packages(pw);
-}
->>>>>>> 3e46f1f3
 
 typedef CompositeFunctor<CldPtr, LeakCldWriter, CldWriter> CompositeCldWriter;
 typedef KlassToFieldEnvelope<KlassCldFieldSelector, CompositeCldWriter> KlassCompositeCldWriter;
@@ -922,19 +730,11 @@
   return 1;
 }
 
-<<<<<<< HEAD
 int write__cstring(JfrCheckpointWriter* writer, const void* e) {
   assert(e != NULL, "invariant");
   CStringEntryPtr entry = (CStringEntryPtr)e;
   set_serialized(entry);
   return write_cstring(writer, entry, false);
-=======
-void JfrTypeSet::do_unloaded_class_loader_data(ClassLoaderData* cld) {
-  assert(_subsystem_callback != NULL, "invariant");
-  if (ANY_USED_THIS_EPOCH(cld)) { // includes leakp subset
-    _subsystem_callback->do_artifact(cld);
-  }
->>>>>>> 3e46f1f3
 }
 
 int write__cstring__leakp(JfrCheckpointWriter* writer, const void* e) {
@@ -1034,18 +834,8 @@
   setup(writer, leakp_writer, class_unload, flushpoint);
   // write order is important because an individual write step
   // might tag an artifact to be written in a subsequent step
-<<<<<<< HEAD
   if (!write_klasses()) {
     return 0;
-=======
-  write_klass_constants(writer, leakp_writer);
-  if (_artifacts->has_klass_entries()) {
-    write_package_constants(writer, leakp_writer);
-    write_class_loader_constants(writer, leakp_writer);
-    write_method_constants(writer, leakp_writer);
-    write_symbol_constants(writer, leakp_writer);
-    clear_artifacts(_artifacts, class_unload);
->>>>>>> 3e46f1f3
   }
   write_packages();
   write_classloaders();
