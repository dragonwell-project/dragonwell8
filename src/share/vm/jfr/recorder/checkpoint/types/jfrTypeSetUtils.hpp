/*
 * Copyright (c) 2017, 2019, Oracle and/or its affiliates. All rights reserved.
 * DO NOT ALTER OR REMOVE COPYRIGHT NOTICES OR THIS FILE HEADER.
 *
 * This code is free software; you can redistribute it and/or modify it
 * under the terms of the GNU General Public License version 2 only, as
 * published by the Free Software Foundation.
 *
 * This code is distributed in the hope that it will be useful, but WITHOUT
 * ANY WARRANTY; without even the implied warranty of MERCHANTABILITY or
 * FITNESS FOR A PARTICULAR PURPOSE.  See the GNU General Public License
 * version 2 for more details (a copy is included in the LICENSE file that
 * accompanied this code).
 *
 * You should have received a copy of the GNU General Public License version
 * 2 along with this work; if not, write to the Free Software Foundation,
 * Inc., 51 Franklin St, Fifth Floor, Boston, MA 02110-1301 USA.
 *
 * Please contact Oracle, 500 Oracle Parkway, Redwood Shores, CA 94065 USA
 * or visit www.oracle.com if you need additional information or have any
 * questions.
 *
 */

#ifndef SHARE_JFR_RECORDER_CHECKPOINT_TYPES_JFRTYPESETUTILS_HPP
#define SHARE_JFR_RECORDER_CHECKPOINT_TYPES_JFRTYPESETUTILS_HPP

#include "jfr/recorder/checkpoint/types/traceid/jfrTraceId.inline.hpp"
#include "jfr/utilities/jfrAllocation.hpp"
#include "jfr/utilities/jfrHashtable.hpp"
#include "oops/klass.hpp"
#include "oops/method.hpp"
#include "utilities/growableArray.hpp"

// XXX is it correct?
// external name (synthetic) for the primordial "bootstrap" class loader instance
#define BOOTSTRAP_LOADER_NAME "<bootloader>" // XXX bootstrap
#define BOOTSTRAP_LOADER_NAME_LEN 9

// Composite callback/functor building block
template <typename T, typename Func1, typename Func2>
class CompositeFunctor {
 private:
  Func1* _f;
  Func2* _g;
 public:
  CompositeFunctor(Func1* f, Func2* g) : _f(f), _g(g) {
    assert(f != NULL, "invariant");
    assert(g != NULL, "invariant");
  }
  bool operator()(T const& value) {
    return (*_f)(value) && (*_g)(value);
  }
};

class JfrArtifactClosure {
 public:
  virtual void do_artifact(const void* artifact) = 0;
};

template <typename T, typename Callback>
class JfrArtifactCallbackHost : public JfrArtifactClosure {
 private:
  Callback* _callback;
 public:
  JfrArtifactCallbackHost(Callback* callback) : _callback(callback) {}
  void do_artifact(const void* artifact) {
    (*_callback)(reinterpret_cast<T const&>(artifact));
  }
};

template <typename FieldSelector, typename Letter>
class KlassToFieldEnvelope {
  Letter* _letter;
 public:
  KlassToFieldEnvelope(Letter* letter) : _letter(letter) {}
  bool operator()(const Klass* klass) {
    typename FieldSelector::TypePtr t = FieldSelector::select(klass);
    return t != NULL ? (*_letter)(t) : true;
  }
};

template <typename T>
class ClearArtifact {
 public:
  bool operator()(T const& value) {
    CLEAR_SERIALIZED(value);
    assert(IS_NOT_SERIALIZED(value), "invariant");
    SET_PREV_EPOCH_CLEARED_BIT(value);
    CLEAR_METHOD_AND_CLASS_PREV_EPOCH(value);
    return true;
  }
};

template <>
class ClearArtifact<const Method*> {
 public:
  bool operator()(const Method* method) {
    assert(METHOD_FLAG_USED_PREV_EPOCH(method), "invariant");
    CLEAR_METHOD_SERIALIZED(method);
    assert(METHOD_NOT_SERIALIZED(method), "invariant");
    SET_PREV_EPOCH_METHOD_CLEARED_BIT(method);
    CLEAR_METHOD_FLAG_USED_PREV_EPOCH(method);
    return true;
  }
};

template <typename T>
class SerializePredicate {
  bool _class_unload;
 public:
  SerializePredicate(bool class_unload) : _class_unload(class_unload) {}
  bool operator()(T const& value) {
    assert(value != NULL, "invariant");
    return _class_unload ? true : IS_NOT_SERIALIZED(value);
  }
};

template <>
class SerializePredicate<const Method*> {
  bool _class_unload;
 public:
  SerializePredicate(bool class_unload) : _class_unload(class_unload) {}
  bool operator()(const Method* method) {
    assert(method != NULL, "invariant");
    return _class_unload ? true : METHOD_NOT_SERIALIZED(method);
  }
};

template <typename T, bool leakp>
class SymbolPredicate {
  bool _class_unload;
 public:
  SymbolPredicate(bool class_unload) : _class_unload(class_unload) {}
  bool operator()(T const& value) {
    assert(value != NULL, "invariant");
    if (_class_unload) {
      return leakp ? value->is_leakp() : value->is_unloading();
    }
    return leakp ? value->is_leakp() : !value->is_serialized();
  }
};

template <bool leakp>
class MethodUsedPredicate {
  bool _current_epoch;
public:
  MethodUsedPredicate(bool current_epoch) : _current_epoch(current_epoch) {}
  bool operator()(const Klass* klass) {
    if (_current_epoch) {
      return leakp ? IS_LEAKP(klass) : METHOD_USED_THIS_EPOCH(klass);
    }
    return  leakp ? IS_LEAKP(klass) : METHOD_USED_PREV_EPOCH(klass);
  }
};

template <bool leakp>
class MethodFlagPredicate {
  bool _current_epoch;
 public:
  MethodFlagPredicate(bool current_epoch) : _current_epoch(current_epoch) {}
  bool operator()(const Method* method) {
    if (_current_epoch) {
      return leakp ? IS_METHOD_LEAKP_USED(method) : METHOD_FLAG_USED_THIS_EPOCH(method);
    }
    return leakp ? IS_METHOD_LEAKP_USED(method) : METHOD_FLAG_USED_PREV_EPOCH(method);
  }
};

template <typename T>
class LeakPredicate {
 public:
  LeakPredicate(bool class_unload) {}
  bool operator()(T const& value) {
    return IS_LEAKP(value);
  }
};

template <>
class LeakPredicate<const Method*> {
 public:
  LeakPredicate(bool class_unload) {}
  bool operator()(const Method* method) {
    assert(method != NULL, "invariant");
    return IS_METHOD_LEAKP_USED(method);
  }
};

template <typename T, typename IdType>
class ListEntry : public JfrHashtableEntry<T, IdType> {
 public:
  ListEntry(uintptr_t hash, const T& data) : JfrHashtableEntry<T, IdType>(hash, data),
    _list_next(NULL), _serialized(false), _unloading(false), _leakp(false) {}
  const ListEntry<T, IdType>* list_next() const { return _list_next; }
  void reset() const {
    _list_next = NULL; _serialized = false; _unloading = false; _leakp = false;
  }
  void set_list_next(const ListEntry<T, IdType>* next) const { _list_next = next; }
  bool is_serialized() const { return _serialized; }
  void set_serialized() const { _serialized = true; }
  bool is_unloading() const { return _unloading; }
  void set_unloading() const { _unloading = true; }
  bool is_leakp() const { return _leakp; }
  void set_leakp() const { _leakp = true; }
 private:
  mutable const ListEntry<T, IdType>* _list_next;
  mutable bool _serialized;
  mutable bool _unloading;
  mutable bool _leakp;
};

class JfrSymbolId : public JfrCHeapObj {
  template <typename, typename, template<typename, typename> class, typename, size_t>
  friend class HashTableHost;
  typedef HashTableHost<const Symbol*, traceid, ListEntry, JfrSymbolId> SymbolTable;
  typedef HashTableHost<const char*, traceid, ListEntry, JfrSymbolId> CStringTable;
  friend class JfrArtifactSet;
 public:
  typedef SymbolTable::HashEntry SymbolEntry;
  typedef CStringTable::HashEntry CStringEntry;
 private:
  traceid _symbol_id_counter;
  SymbolTable* _sym_table;
  CStringTable* _cstring_table;
  CStringTable* _pkg_table;
  const SymbolEntry* _sym_list;
  const CStringEntry* _cstring_list;
  const Symbol* _sym_query;
  const char* _cstring_query;
  bool _class_unload;

  // hashtable(s) callbacks
  void on_link(const SymbolEntry* entry);
  bool on_equals(uintptr_t hash, const SymbolEntry* entry);
  void on_unlink(const SymbolEntry* entry);
  void on_link(const CStringEntry* entry);
  bool on_equals(uintptr_t hash, const CStringEntry* entry);
  void on_unlink(const CStringEntry* entry);

  template <typename Functor, typename T>
  void iterate(Functor& functor, const T* list) {
    const T* symbol = list;
    while (symbol != NULL) {
      const T* next = symbol->list_next();
      functor(symbol);
      symbol = next;
    }
  }

<<<<<<< HEAD
  traceid mark_unsafe_anonymous_klass_name(const InstanceKlass* k, bool leakp);
  bool is_unsafe_anonymous_klass(const Klass* k);
  uintptr_t unsafe_anonymous_klass_name_hash(const InstanceKlass* ik);
=======
 public:
  static bool is_anonymous_klass(const Klass* k);
  static const char* get_anonymous_klass_chars(const InstanceKlass* ik, uintptr_t hashcode);
  static const char* create_anonymous_klass_symbol(const InstanceKlass* ik, uintptr_t& hashcode);
  static uintptr_t anonymous_klass_name_hash_code(const InstanceKlass* ik);
  static uintptr_t regular_klass_name_hash_code(const Klass* k);
>>>>>>> f3587d1f

 public:
  JfrSymbolId();
  ~JfrSymbolId();

  void clear();
  void set_class_unload(bool class_unload);

  traceid markPackage(const char* name, uintptr_t hash, bool leakp);

  template <typename T>
  void iterate_packages(T& functor) {
    _pkg_table->iterate_entry(functor);
  }

<<<<<<< HEAD
  traceid mark(uintptr_t hash, const Symbol* sym, bool leakp);
  traceid mark(const Klass* k, bool leakp);
  traceid mark(const Symbol* symbol, bool leakp);
  traceid mark(uintptr_t hash, const char* str, bool leakp);
  traceid bootstrap_name(bool leakp);

  template <typename Functor>
  void iterate_symbols(Functor& functor) {
    iterate(functor, _sym_list);
=======
  const SymbolEntry* map_symbol(const Symbol* symbol) const;
  const CStringEntry* map_cstring(const char* const str, uintptr_t hash) const;

  template <typename T>
  void iterate_symbols(T& functor) {
    _sym_table->iterate_entry(functor);
>>>>>>> f3587d1f
  }

  template <typename Functor>
  void iterate_cstrings(Functor& functor) {
    iterate(functor, _cstring_list);
  }

  bool has_entries() const { return has_symbol_entries() || has_cstring_entries(); }
  bool has_symbol_entries() const { return _sym_list != NULL; }
  bool has_cstring_entries() const { return _cstring_list != NULL; }
};

/**
 * When processing a set of artifacts, there will be a need
 * to track transitive dependencies originating with each artifact.
 * These might or might not be explicitly "tagged" at that point.
 * With the introduction of "epochs" to allow for concurrent tagging,
 * we attempt to avoid "tagging" an artifact to indicate its use in a
 * previous epoch. This is mainly to reduce the risk for data races.
 * Instead, JfrArtifactSet is used to track transitive dependencies
 * during the write process itself.
 *
 * It can also provide opportunities for caching, as the ideal should
 * be to reduce the amount of iterations neccessary for locating artifacts
 * in the respective VM subsystems.
 */
class JfrArtifactSet : public JfrCHeapObj {
 private:
  JfrSymbolId* _symbol_id;
  GrowableArray<const Klass*>* _klass_list;
  size_t _total_count;

 public:
  JfrArtifactSet(bool class_unload);
  ~JfrArtifactSet();

  // caller needs ResourceMark
  void initialize(bool class_unload, bool clear = false);

  traceid mark(uintptr_t hash, const Symbol* sym, bool leakp);
  traceid mark(const Klass* klass, bool leakp);
  traceid mark(const Symbol* symbol, bool leakp);
  traceid mark(uintptr_t hash, const char* const str, bool leakp);
  traceid mark_unsafe_anonymous_klass_name(const Klass* klass, bool leakp);
  traceid bootstrap_name(bool leakp);

  traceid markPackage(const char* const name, uintptr_t hash, bool leakp);

  const JfrSymbolId::SymbolEntry* map_symbol(const Symbol* symbol) const;
  const JfrSymbolId::CStringEntry* map_cstring(const char* const str, uintptr_t hash) const;

  bool has_klass_entries() const;
  int entries() const;
  size_t total_count() const;
  void register_klass(const Klass* k);

  template <typename Functor>
  void iterate_klasses(Functor& functor) const {
    for (int i = 0; i < _klass_list->length(); ++i) {
      if (!functor(_klass_list->at(i))) {
        break;
      }
    }
  }

  template <typename T>
  void iterate_symbols(T& functor) {
    _symbol_id->iterate_symbols(functor);
  }

  template <typename T>
  void iterate_cstrings(T& functor) {
    _symbol_id->iterate_cstrings(functor);
  }

  template <typename T>
  void iterate_packages(T& functor) {
    _symbol_id->iterate_packages(functor);
  }

  template <typename Writer>
  void tally(Writer& writer) {
    _total_count += writer.count();
  }

};

class KlassArtifactRegistrator {
 private:
  JfrArtifactSet* _artifacts;
 public:
  KlassArtifactRegistrator(JfrArtifactSet* artifacts) :
    _artifacts(artifacts) {
    assert(_artifacts != NULL, "invariant");
  }

  bool operator()(const Klass* klass) {
    assert(klass != NULL, "invariant");
    _artifacts->register_klass(klass);
    return true;
  }
};

#endif // SHARE_JFR_RECORDER_CHECKPOINT_TYPES_JFRTYPESETUTILS_HPP<|MERGE_RESOLUTION|>--- conflicted
+++ resolved
@@ -247,18 +247,9 @@
     }
   }
 
-<<<<<<< HEAD
   traceid mark_unsafe_anonymous_klass_name(const InstanceKlass* k, bool leakp);
   bool is_unsafe_anonymous_klass(const Klass* k);
   uintptr_t unsafe_anonymous_klass_name_hash(const InstanceKlass* ik);
-=======
- public:
-  static bool is_anonymous_klass(const Klass* k);
-  static const char* get_anonymous_klass_chars(const InstanceKlass* ik, uintptr_t hashcode);
-  static const char* create_anonymous_klass_symbol(const InstanceKlass* ik, uintptr_t& hashcode);
-  static uintptr_t anonymous_klass_name_hash_code(const InstanceKlass* ik);
-  static uintptr_t regular_klass_name_hash_code(const Klass* k);
->>>>>>> f3587d1f
 
  public:
   JfrSymbolId();
@@ -274,7 +265,6 @@
     _pkg_table->iterate_entry(functor);
   }
 
-<<<<<<< HEAD
   traceid mark(uintptr_t hash, const Symbol* sym, bool leakp);
   traceid mark(const Klass* k, bool leakp);
   traceid mark(const Symbol* symbol, bool leakp);
@@ -284,14 +274,6 @@
   template <typename Functor>
   void iterate_symbols(Functor& functor) {
     iterate(functor, _sym_list);
-=======
-  const SymbolEntry* map_symbol(const Symbol* symbol) const;
-  const CStringEntry* map_cstring(const char* const str, uintptr_t hash) const;
-
-  template <typename T>
-  void iterate_symbols(T& functor) {
-    _sym_table->iterate_entry(functor);
->>>>>>> f3587d1f
   }
 
   template <typename Functor>
@@ -340,9 +322,6 @@
 
   traceid markPackage(const char* const name, uintptr_t hash, bool leakp);
 
-  const JfrSymbolId::SymbolEntry* map_symbol(const Symbol* symbol) const;
-  const JfrSymbolId::CStringEntry* map_cstring(const char* const str, uintptr_t hash) const;
-
   bool has_klass_entries() const;
   int entries() const;
   size_t total_count() const;
