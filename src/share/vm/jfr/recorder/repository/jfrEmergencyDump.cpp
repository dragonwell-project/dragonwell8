--- conflicted
+++ resolved
@@ -187,11 +187,7 @@
     _files = new GrowableArray<const char*>(10);
     DIR* dirp = os::opendir(_repo);
     if (dirp == NULL) {
-<<<<<<< HEAD
-      if (LogJFR) tty->print_cr("Unable to open repository %s", _repo);
-=======
       if (true) tty->print_cr("Unable to open repository %s", _repo);
->>>>>>> f3587d1f
       return;
     }
     struct dirent* dentry;
@@ -251,10 +247,6 @@
 }
 
 static const char* create_emergency_dump_path() {
-<<<<<<< HEAD
-=======
-  assert(JfrStream_lock->owned_by_self(), "invariant");
->>>>>>> f3587d1f
   char* buffer = NEW_RESOURCE_ARRAY_RETURN_NULL(char, JVM_MAXPATHLEN);
   if (NULL == buffer) {
     return NULL;
@@ -288,12 +280,8 @@
     strncpy(emergency_dump_path, buffer, emergency_filename_length + 1);
   }
   if (emergency_dump_path != NULL) {
-<<<<<<< HEAD
-    if (LogJFR) tty->print_cr("Attempting to recover JFR data, emergency jfr file: %s", emergency_dump_path);
-=======
     if (LogJFR) tty->print_cr( // For user, should not be "jfr, system"
       "Attempting to recover JFR data, emergency jfr file: %s", emergency_dump_path);
->>>>>>> f3587d1f
   }
   return emergency_dump_path;
 }
@@ -301,10 +289,6 @@
 // Caller needs ResourceMark
 static const char* create_emergency_chunk_path(const char* repository_path) {
   assert(repository_path != NULL, "invariant");
-<<<<<<< HEAD
-=======
-  assert(JfrStream_lock->owned_by_self(), "invariant");
->>>>>>> f3587d1f
   const size_t repository_path_len = strlen(repository_path);
   // date time
   char date_time_buffer[32] = { 0 };
@@ -320,19 +304,11 @@
     return NULL;
   }
   // append the individual substrings
-<<<<<<< HEAD
-  jio_snprintf(chunk_path, chunkname_max_len, "%s%s%s%s", repository_path, os::file_separator(), date_time_buffer, chunk_file_jfr_ext);
-=======
   jio_snprintf(chunk_path, chunkname_max_len, "%s%s%s%s", repository_path_len, os::file_separator(), date_time_buffer, chunk_file_jfr_ext);
->>>>>>> f3587d1f
   return chunk_path;
 }
 
 static fio_fd emergency_dump_file_descriptor() {
-<<<<<<< HEAD
-=======
-  assert(JfrStream_lock->owned_by_self(), "invariant");
->>>>>>> f3587d1f
   ResourceMark rm;
   const char* const emergency_dump_path = create_emergency_dump_path();
   return emergency_dump_path != NULL ? open_exclusivly(emergency_dump_path) : invalid_fd;
@@ -345,10 +321,6 @@
 void JfrEmergencyDump::on_vm_error(const char* repository_path) {
   assert(repository_path != NULL, "invariant");
   ResourceMark rm;
-<<<<<<< HEAD
-=======
-  MutexLockerEx stream_lock(JfrStream_lock, Mutex::_no_safepoint_check_flag);
->>>>>>> f3587d1f
   const fio_fd emergency_fd = emergency_dump_file_descriptor();
   if (emergency_fd != invalid_fd) {
     RepositoryIterator iterator(repository_path, strlen(repository_path));
