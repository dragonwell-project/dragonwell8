--- conflicted
+++ resolved
@@ -143,8 +143,6 @@
   }
 };
 
-<<<<<<< HEAD
-
 static intptr_t write_checkpoint_event_prologue(JfrChunkWriter& cw, u8 type_id) {
   const int64_t last_cp_offset = cw.last_checkpoint_offset();
   const int64_t delta_to_last_checkpoint = 0 == last_cp_offset ? 0 : last_cp_offset - cw.current_offset();
@@ -157,22 +155,6 @@
   cw.write<u4>(1); // nof types in this checkpoint
   cw.write<u8>(type_id);
   return cw.reserve(sizeof(u4));
-=======
-static int64_t write_checkpoint_event_prologue(JfrChunkWriter& cw, u8 type_id) {
-  const int64_t prev_cp_offset = cw.previous_checkpoint_offset();
-  const int64_t prev_cp_relative_offset = 0 == prev_cp_offset ? 0 : prev_cp_offset - cw.current_offset();
-  cw.reserve(sizeof(u4));
-  cw.write<u8>(EVENT_CHECKPOINT);
-  cw.write(JfrTicks::now());
-  cw.write((int64_t)0);
-  cw.write(prev_cp_relative_offset); // write previous checkpoint offset delta
-  cw.write<bool>(false); // flushpoint
-  cw.write((u4)1); // nof types in this checkpoint
-  cw.write(type_id);
-  const int64_t number_of_elements_offset = cw.current_offset();
-  cw.reserve(sizeof(u4));
-  return number_of_elements_offset;
->>>>>>> 3e46f1f3
 }
 
 template <typename Content>
@@ -184,18 +166,8 @@
     WriteContent<Content>(cw, content), _type_id(type_id) {}
 
   bool process() {
-<<<<<<< HEAD
     const int64_t num_elements_offset = write_checkpoint_event_prologue(this->_cw, _type_id);
     if (!WriteContent<Content>::process()) {
-=======
-    // current_cp_offset is also offset for the event size header field
-    const int64_t current_cp_offset = _cw.current_offset();
-    const int64_t num_elements_offset = write_checkpoint_event_prologue(_cw, _type_id);
-    // invocation
-    _content_functor.process();
-    const u4 number_of_elements = (u4)_content_functor.processed();
-    if (number_of_elements == 0) {
->>>>>>> 3e46f1f3
       // nothing to do, rewind writer to start
       this->rewind();
       assert(this->current_offset() == this->start_offset(), "invariant");
@@ -549,28 +521,6 @@
   _checkpoint_manager.end_epoch_shift();
 }
 
-<<<<<<< HEAD
-=======
-static int64_t write_metadata_event(JfrChunkWriter& chunkwriter) {
-  assert(chunkwriter.is_valid(), "invariant");
-  const int64_t metadata_offset = chunkwriter.current_offset();
-  JfrMetadataEvent::write(chunkwriter, metadata_offset);
-  return metadata_offset;
-}
-
-//
-// post-safepoint write sequence
-//
-//   write type set ->
-//     release object sampler ->
-//       lock stream lock ->
-//         write checkpoints ->
-//           write metadata event ->
-//             write chunk header ->
-//               close chunk fd ->
-//                 release stream lock
-//
->>>>>>> 3e46f1f3
 void JfrRecorderService::post_safepoint_write() {
   assert(_chunkwriter.is_valid(), "invariant");
   // During the safepoint tasks just completed, the system transitioned to a new epoch.
