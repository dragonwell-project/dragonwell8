--- conflicted
+++ resolved
@@ -162,15 +162,8 @@
     // cancelled
     return NULL;
   }
-<<<<<<< HEAD
-  if (this->available_size() < requested + size_safety_cushion) {
-    if (!this->accommodate(this->used_size(), requested + size_safety_cushion)) {
-      assert(!this->is_valid(), "invariant");
-=======
   if (this->available_size() < requested_size) {
     if (!this->accommodate(this->used_size(), requested_size)) {
-      this->cancel();
->>>>>>> 3e46f1f3
       return NULL;
     }
   }
