/*
 * Copyright (c) 1999, 2019, Oracle and/or its affiliates. All rights reserved.
 * DO NOT ALTER OR REMOVE COPYRIGHT NOTICES OR THIS FILE HEADER.
 *
 * This code is free software; you can redistribute it and/or modify it
 * under the terms of the GNU General Public License version 2 only, as
 * published by the Free Software Foundation.
 *
 * This code is distributed in the hope that it will be useful, but WITHOUT
 * ANY WARRANTY; without even the implied warranty of MERCHANTABILITY or
 * FITNESS FOR A PARTICULAR PURPOSE.  See the GNU General Public License
 * version 2 for more details (a copy is included in the LICENSE file that
 * accompanied this code).
 *
 * You should have received a copy of the GNU General Public License version
 * 2 along with this work; if not, write to the Free Software Foundation,
 * Inc., 51 Franklin St, Fifth Floor, Boston, MA 02110-1301 USA.
 *
 * Please contact Oracle, 500 Oracle Parkway, Redwood Shores, CA 94065 USA
 * or visit www.oracle.com if you need additional information or have any
 * questions.
 *
 */

#include "precompiled.hpp"
#include "classfile/systemDictionary.hpp"
#include "classfile/vmSymbols.hpp"
#include "compiler/compileBroker.hpp"
#include "compiler/compileLog.hpp"
#include "jfr/support/jfrIntrinsics.hpp"
#include "oops/objArrayKlass.hpp"
#include "opto/addnode.hpp"
#include "opto/callGenerator.hpp"
#include "opto/cfgnode.hpp"
#include "opto/connode.hpp"
#include "opto/idealKit.hpp"
#include "opto/mathexactnode.hpp"
#include "opto/mulnode.hpp"
#include "opto/parse.hpp"
#include "opto/runtime.hpp"
#include "opto/subnode.hpp"
#include "prims/nativeLookup.hpp"
#include "runtime/sharedRuntime.hpp"
#include "utilities/macros.hpp"

class LibraryIntrinsic : public InlineCallGenerator {
  // Extend the set of intrinsics known to the runtime:
 public:
 private:
  bool             _is_virtual;
  bool             _does_virtual_dispatch;
  int8_t           _predicates_count;  // Intrinsic is predicated by several conditions
  int8_t           _last_predicate; // Last generated predicate
  vmIntrinsics::ID _intrinsic_id;

 public:
  LibraryIntrinsic(ciMethod* m, bool is_virtual, int predicates_count, bool does_virtual_dispatch, vmIntrinsics::ID id)
    : InlineCallGenerator(m),
      _is_virtual(is_virtual),
      _does_virtual_dispatch(does_virtual_dispatch),
      _predicates_count((int8_t)predicates_count),
      _last_predicate((int8_t)-1),
      _intrinsic_id(id)
  {
  }
  virtual bool is_intrinsic() const { return true; }
  virtual bool is_virtual()   const { return _is_virtual; }
  virtual bool is_predicated() const { return _predicates_count > 0; }
  virtual int  predicates_count() const { return _predicates_count; }
  virtual bool does_virtual_dispatch()   const { return _does_virtual_dispatch; }
  virtual JVMState* generate(JVMState* jvms);
  virtual Node* generate_predicate(JVMState* jvms, int predicate);
  vmIntrinsics::ID intrinsic_id() const { return _intrinsic_id; }
};


// Local helper class for LibraryIntrinsic:
class LibraryCallKit : public GraphKit {
 private:
  LibraryIntrinsic* _intrinsic;     // the library intrinsic being called
  Node*             _result;        // the result node, if any
  int               _reexecute_sp;  // the stack pointer when bytecode needs to be reexecuted

  const TypeOopPtr* sharpen_unsafe_type(Compile::AliasType* alias_type, const TypePtr *adr_type, bool is_native_ptr = false);

 public:
  LibraryCallKit(JVMState* jvms, LibraryIntrinsic* intrinsic)
    : GraphKit(jvms),
      _intrinsic(intrinsic),
      _result(NULL)
  {
    // Check if this is a root compile.  In that case we don't have a caller.
    if (!jvms->has_method()) {
      _reexecute_sp = sp();
    } else {
      // Find out how many arguments the interpreter needs when deoptimizing
      // and save the stack pointer value so it can used by uncommon_trap.
      // We find the argument count by looking at the declared signature.
      bool ignored_will_link;
      ciSignature* declared_signature = NULL;
      ciMethod* ignored_callee = caller()->get_method_at_bci(bci(), ignored_will_link, &declared_signature);
      const int nargs = declared_signature->arg_size_for_bc(caller()->java_code_at_bci(bci()));
      _reexecute_sp = sp() + nargs;  // "push" arguments back on stack
    }
  }

  virtual LibraryCallKit* is_LibraryCallKit() const { return (LibraryCallKit*)this; }

  ciMethod*         caller()    const    { return jvms()->method(); }
  int               bci()       const    { return jvms()->bci(); }
  LibraryIntrinsic* intrinsic() const    { return _intrinsic; }
  vmIntrinsics::ID  intrinsic_id() const { return _intrinsic->intrinsic_id(); }
  ciMethod*         callee()    const    { return _intrinsic->method(); }

  bool  try_to_inline(int predicate);
  Node* try_to_predicate(int predicate);

  void push_result() {
    // Push the result onto the stack.
    if (!stopped() && result() != NULL) {
      BasicType bt = result()->bottom_type()->basic_type();
      push_node(bt, result());
    }
  }

 private:
  void fatal_unexpected_iid(vmIntrinsics::ID iid) {
    fatal(err_msg_res("unexpected intrinsic %d: %s", iid, vmIntrinsics::name_at(iid)));
  }

  void  set_result(Node* n) { assert(_result == NULL, "only set once"); _result = n; }
  void  set_result(RegionNode* region, PhiNode* value);
  Node*     result() { return _result; }

  virtual int reexecute_sp() { return _reexecute_sp; }

  // Helper functions to inline natives
  Node* generate_guard(Node* test, RegionNode* region, float true_prob);
  Node* generate_slow_guard(Node* test, RegionNode* region);
  Node* generate_fair_guard(Node* test, RegionNode* region);
  Node* generate_negative_guard(Node* index, RegionNode* region,
                                // resulting CastII of index:
                                Node* *pos_index = NULL);
  Node* generate_nonpositive_guard(Node* index, bool never_negative,
                                   // resulting CastII of index:
                                   Node* *pos_index = NULL);
  Node* generate_limit_guard(Node* offset, Node* subseq_length,
                             Node* array_length,
                             RegionNode* region);
  Node* generate_current_thread(Node* &tls_output);
  address basictype2arraycopy(BasicType t, Node *src_offset, Node *dest_offset,
                              bool disjoint_bases, const char* &name, bool dest_uninitialized);
  Node* load_mirror_from_klass(Node* klass);
  Node* load_klass_from_mirror_common(Node* mirror, bool never_see_null,
                                      RegionNode* region, int null_path,
                                      int offset);
  Node* load_klass_from_mirror(Node* mirror, bool never_see_null,
                               RegionNode* region, int null_path) {
    int offset = java_lang_Class::klass_offset_in_bytes();
    return load_klass_from_mirror_common(mirror, never_see_null,
                                         region, null_path,
                                         offset);
  }
  Node* load_array_klass_from_mirror(Node* mirror, bool never_see_null,
                                     RegionNode* region, int null_path) {
    int offset = java_lang_Class::array_klass_offset_in_bytes();
    return load_klass_from_mirror_common(mirror, never_see_null,
                                         region, null_path,
                                         offset);
  }
  Node* generate_access_flags_guard(Node* kls,
                                    int modifier_mask, int modifier_bits,
                                    RegionNode* region);
  Node* generate_interface_guard(Node* kls, RegionNode* region);
  Node* generate_array_guard(Node* kls, RegionNode* region) {
    return generate_array_guard_common(kls, region, false, false);
  }
  Node* generate_non_array_guard(Node* kls, RegionNode* region) {
    return generate_array_guard_common(kls, region, false, true);
  }
  Node* generate_objArray_guard(Node* kls, RegionNode* region) {
    return generate_array_guard_common(kls, region, true, false);
  }
  Node* generate_non_objArray_guard(Node* kls, RegionNode* region) {
    return generate_array_guard_common(kls, region, true, true);
  }
  Node* generate_array_guard_common(Node* kls, RegionNode* region,
                                    bool obj_array, bool not_array);
  Node* generate_virtual_guard(Node* obj_klass, RegionNode* slow_region);
  CallJavaNode* generate_method_call(vmIntrinsics::ID method_id,
                                     bool is_virtual = false, bool is_static = false);
  CallJavaNode* generate_method_call_static(vmIntrinsics::ID method_id) {
    return generate_method_call(method_id, false, true);
  }
  CallJavaNode* generate_method_call_virtual(vmIntrinsics::ID method_id) {
    return generate_method_call(method_id, true, false);
  }
  Node * load_field_from_object(Node * fromObj, const char * fieldName, const char * fieldTypeString, bool is_exact, bool is_static);

  Node* make_string_method_node(int opcode, Node* str1_start, Node* cnt1, Node* str2_start, Node* cnt2);
  Node* make_string_method_node(int opcode, Node* str1, Node* str2);
  bool inline_string_compareTo();
  bool inline_string_indexOf();
  Node* string_indexOf(Node* string_object, ciTypeArray* target_array, jint offset, jint cache_i, jint md2_i);
  bool inline_string_equals();
  Node* round_double_node(Node* n);
  bool runtime_math(const TypeFunc* call_type, address funcAddr, const char* funcName);
  bool inline_math_native(vmIntrinsics::ID id);
  bool inline_trig(vmIntrinsics::ID id);
  bool inline_math(vmIntrinsics::ID id);
  template <typename OverflowOp>
  bool inline_math_overflow(Node* arg1, Node* arg2);
  void inline_math_mathExact(Node* math, Node* test);
  bool inline_math_addExactI(bool is_increment);
  bool inline_math_addExactL(bool is_increment);
  bool inline_math_multiplyExactI();
  bool inline_math_multiplyExactL();
  bool inline_math_negateExactI();
  bool inline_math_negateExactL();
  bool inline_math_subtractExactI(bool is_decrement);
  bool inline_math_subtractExactL(bool is_decrement);
  bool inline_exp();
  bool inline_pow();
  Node* finish_pow_exp(Node* result, Node* x, Node* y, const TypeFunc* call_type, address funcAddr, const char* funcName);
  bool inline_min_max(vmIntrinsics::ID id);
  Node* generate_min_max(vmIntrinsics::ID id, Node* x, Node* y);
  // This returns Type::AnyPtr, RawPtr, or OopPtr.
  int classify_unsafe_addr(Node* &base, Node* &offset);
  Node* make_unsafe_address(Node* base, Node* offset);
  // Helper for inline_unsafe_access.
  // Generates the guards that check whether the result of
  // Unsafe.getObject should be recorded in an SATB log buffer.
  void insert_pre_barrier(Node* base_oop, Node* offset, Node* pre_val, bool need_mem_bar);
  bool inline_unsafe_access(bool is_native_ptr, bool is_store, BasicType type, bool is_volatile, bool is_unaligned);
  bool inline_unsafe_prefetch(bool is_native_ptr, bool is_store, bool is_static);
  static bool klass_needs_init_guard(Node* kls);
  bool inline_unsafe_allocate();
  bool inline_unsafe_copyMemory();
  bool inline_native_currentThread();
#ifdef JFR_HAVE_INTRINSICS
  bool inline_native_classID();
  bool inline_native_getEventWriter();
#endif
  bool inline_native_time_funcs(address method, const char* funcName);
  bool inline_native_isInterrupted();
  bool inline_native_Class_query(vmIntrinsics::ID id);
  bool inline_native_subtype_check();

  bool inline_native_newArray();
  bool inline_native_getLength();
  bool inline_array_copyOf(bool is_copyOfRange);
  bool inline_array_equals();
  void copy_to_clone(Node* obj, Node* alloc_obj, Node* obj_size, bool is_array, bool card_mark);
  bool inline_native_clone(bool is_virtual);
  bool inline_native_Reflection_getCallerClass();
  // Helper function for inlining native object hash method
  bool inline_native_hashcode(bool is_virtual, bool is_static);
  bool inline_native_getClass();

  // Helper functions for inlining arraycopy
  bool inline_arraycopy();
  void generate_arraycopy(const TypePtr* adr_type,
                          BasicType basic_elem_type,
                          Node* src,  Node* src_offset,
                          Node* dest, Node* dest_offset,
                          Node* copy_length,
                          bool disjoint_bases = false,
                          bool length_never_negative = false,
                          RegionNode* slow_region = NULL);
  AllocateArrayNode* tightly_coupled_allocation(Node* ptr,
                                                RegionNode* slow_region);
  void generate_clear_array(const TypePtr* adr_type,
                            Node* dest,
                            BasicType basic_elem_type,
                            Node* slice_off,
                            Node* slice_len,
                            Node* slice_end);
  bool generate_block_arraycopy(const TypePtr* adr_type,
                                BasicType basic_elem_type,
                                AllocateNode* alloc,
                                Node* src,  Node* src_offset,
                                Node* dest, Node* dest_offset,
                                Node* dest_size, bool dest_uninitialized);
  void generate_slow_arraycopy(const TypePtr* adr_type,
                               Node* src,  Node* src_offset,
                               Node* dest, Node* dest_offset,
                               Node* copy_length, bool dest_uninitialized);
  Node* generate_checkcast_arraycopy(const TypePtr* adr_type,
                                     Node* dest_elem_klass,
                                     Node* src,  Node* src_offset,
                                     Node* dest, Node* dest_offset,
                                     Node* copy_length, bool dest_uninitialized);
  Node* generate_generic_arraycopy(const TypePtr* adr_type,
                                   Node* src,  Node* src_offset,
                                   Node* dest, Node* dest_offset,
                                   Node* copy_length, bool dest_uninitialized);
  void generate_unchecked_arraycopy(const TypePtr* adr_type,
                                    BasicType basic_elem_type,
                                    bool disjoint_bases,
                                    Node* src,  Node* src_offset,
                                    Node* dest, Node* dest_offset,
                                    Node* copy_length, bool dest_uninitialized);
  typedef enum { LS_xadd, LS_xchg, LS_cmpxchg } LoadStoreKind;
  bool inline_unsafe_load_store(BasicType type,  LoadStoreKind kind);
  bool inline_unsafe_ordered_store(BasicType type);
  bool inline_unsafe_fence(vmIntrinsics::ID id);
  bool inline_fp_conversions(vmIntrinsics::ID id);
  bool inline_number_methods(vmIntrinsics::ID id);
  bool inline_reference_get();
  bool inline_aescrypt_Block(vmIntrinsics::ID id);
  bool inline_cipherBlockChaining_AESCrypt(vmIntrinsics::ID id);
  Node* inline_cipherBlockChaining_AESCrypt_predicate(bool decrypting);
  Node* get_key_start_from_aescrypt_object(Node* aescrypt_object);
  Node* get_original_key_start_from_aescrypt_object(Node* aescrypt_object);
  bool inline_ghash_processBlocks();
  bool inline_sha_implCompress(vmIntrinsics::ID id);
  bool inline_digestBase_implCompressMB(int predicate);
  bool inline_sha_implCompressMB(Node* digestBaseObj, ciInstanceKlass* instklass_SHA,
                                 bool long_state, address stubAddr, const char *stubName,
                                 Node* src_start, Node* ofs, Node* limit);
  Node* get_state_from_sha_object(Node *sha_object);
  Node* get_state_from_sha5_object(Node *sha_object);
  Node* inline_digestBase_implCompressMB_predicate(int predicate);
  bool inline_encodeISOArray();
  bool inline_updateCRC32();
  bool inline_updateBytesCRC32();
  bool inline_updateByteBufferCRC32();
  bool inline_multiplyToLen();
  bool inline_squareToLen();
  bool inline_mulAdd();
  bool inline_montgomeryMultiply();
  bool inline_montgomerySquare();

  bool inline_profileBoolean();
};


//---------------------------make_vm_intrinsic----------------------------
CallGenerator* Compile::make_vm_intrinsic(ciMethod* m, bool is_virtual) {
  vmIntrinsics::ID id = m->intrinsic_id();
  assert(id != vmIntrinsics::_none, "must be a VM intrinsic");

  ccstr disable_intr = NULL;

  if ((DisableIntrinsic[0] != '\0'
       && strstr(DisableIntrinsic, vmIntrinsics::name_at(id)) != NULL) ||
      (method_has_option_value("DisableIntrinsic", disable_intr)
       && strstr(disable_intr, vmIntrinsics::name_at(id)) != NULL)) {
    // disabled by a user request on the command line:
    // example: -XX:DisableIntrinsic=_hashCode,_getClass
    return NULL;
  }

  if (!m->is_loaded()) {
    // do not attempt to inline unloaded methods
    return NULL;
  }

  // Only a few intrinsics implement a virtual dispatch.
  // They are expensive calls which are also frequently overridden.
  if (is_virtual) {
    switch (id) {
    case vmIntrinsics::_hashCode:
    case vmIntrinsics::_clone:
      // OK, Object.hashCode and Object.clone intrinsics come in both flavors
      break;
    default:
      return NULL;
    }
  }

  // -XX:-InlineNatives disables nearly all intrinsics:
  if (!InlineNatives) {
    switch (id) {
    case vmIntrinsics::_indexOf:
    case vmIntrinsics::_compareTo:
    case vmIntrinsics::_equals:
    case vmIntrinsics::_equalsC:
    case vmIntrinsics::_getAndAddInt:
    case vmIntrinsics::_getAndAddLong:
    case vmIntrinsics::_getAndSetInt:
    case vmIntrinsics::_getAndSetLong:
    case vmIntrinsics::_getAndSetObject:
    case vmIntrinsics::_loadFence:
    case vmIntrinsics::_storeFence:
    case vmIntrinsics::_fullFence:
      break;  // InlineNatives does not control String.compareTo
    case vmIntrinsics::_Reference_get:
      break;  // InlineNatives does not control Reference.get
    default:
      return NULL;
    }
  }

  int predicates = 0;
  bool does_virtual_dispatch = false;

  switch (id) {
  case vmIntrinsics::_compareTo:
    if (!SpecialStringCompareTo)  return NULL;
    if (!Matcher::match_rule_supported(Op_StrComp))  return NULL;
    break;
  case vmIntrinsics::_indexOf:
    if (!SpecialStringIndexOf)  return NULL;
    break;
  case vmIntrinsics::_equals:
    if (!SpecialStringEquals)  return NULL;
    if (!Matcher::match_rule_supported(Op_StrEquals))  return NULL;
    break;
  case vmIntrinsics::_equalsC:
    if (!SpecialArraysEquals)  return NULL;
    if (!Matcher::match_rule_supported(Op_AryEq))  return NULL;
    break;
  case vmIntrinsics::_arraycopy:
    if (!InlineArrayCopy)  return NULL;
    break;
  case vmIntrinsics::_copyMemory:
    if (StubRoutines::unsafe_arraycopy() == NULL)  return NULL;
    if (!InlineArrayCopy)  return NULL;
    break;
  case vmIntrinsics::_hashCode:
    if (!InlineObjectHash)  return NULL;
    does_virtual_dispatch = true;
    break;
  case vmIntrinsics::_clone:
    does_virtual_dispatch = true;
  case vmIntrinsics::_copyOf:
  case vmIntrinsics::_copyOfRange:
    if (!InlineObjectCopy)  return NULL;
    // These also use the arraycopy intrinsic mechanism:
    if (!InlineArrayCopy)  return NULL;
    break;
  case vmIntrinsics::_encodeISOArray:
    if (!SpecialEncodeISOArray)  return NULL;
    if (!Matcher::match_rule_supported(Op_EncodeISOArray))  return NULL;
    break;
  case vmIntrinsics::_checkIndex:
    // We do not intrinsify this.  The optimizer does fine with it.
    return NULL;

  case vmIntrinsics::_getCallerClass:
    if (!UseNewReflection)  return NULL;
    if (!InlineReflectionGetCallerClass)  return NULL;
    if (SystemDictionary::reflect_CallerSensitive_klass() == NULL)  return NULL;
    break;

  case vmIntrinsics::_bitCount_i:
    if (!Matcher::match_rule_supported(Op_PopCountI)) return NULL;
    break;

  case vmIntrinsics::_bitCount_l:
    if (!Matcher::match_rule_supported(Op_PopCountL)) return NULL;
    break;

  case vmIntrinsics::_numberOfLeadingZeros_i:
    if (!Matcher::match_rule_supported(Op_CountLeadingZerosI)) return NULL;
    break;

  case vmIntrinsics::_numberOfLeadingZeros_l:
    if (!Matcher::match_rule_supported(Op_CountLeadingZerosL)) return NULL;
    break;

  case vmIntrinsics::_numberOfTrailingZeros_i:
    if (!Matcher::match_rule_supported(Op_CountTrailingZerosI)) return NULL;
    break;

  case vmIntrinsics::_numberOfTrailingZeros_l:
    if (!Matcher::match_rule_supported(Op_CountTrailingZerosL)) return NULL;
    break;

  case vmIntrinsics::_reverseBytes_c:
    if (!Matcher::match_rule_supported(Op_ReverseBytesUS)) return NULL;
    break;
  case vmIntrinsics::_reverseBytes_s:
    if (!Matcher::match_rule_supported(Op_ReverseBytesS))  return NULL;
    break;
  case vmIntrinsics::_reverseBytes_i:
    if (!Matcher::match_rule_supported(Op_ReverseBytesI))  return NULL;
    break;
  case vmIntrinsics::_reverseBytes_l:
    if (!Matcher::match_rule_supported(Op_ReverseBytesL))  return NULL;
    break;

  case vmIntrinsics::_Reference_get:
    // Use the intrinsic version of Reference.get() so that the value in
    // the referent field can be registered by the G1 pre-barrier code.
    // Also add memory barrier to prevent commoning reads from this field
    // across safepoint since GC can change it value.
    break;

  case vmIntrinsics::_compareAndSwapObject:
#ifdef _LP64
    if (!UseCompressedOops && !Matcher::match_rule_supported(Op_CompareAndSwapP)) return NULL;
#endif
    break;

  case vmIntrinsics::_compareAndSwapLong:
    if (!Matcher::match_rule_supported(Op_CompareAndSwapL)) return NULL;
    break;

  case vmIntrinsics::_getAndAddInt:
    if (!Matcher::match_rule_supported(Op_GetAndAddI)) return NULL;
    break;

  case vmIntrinsics::_getAndAddLong:
    if (!Matcher::match_rule_supported(Op_GetAndAddL)) return NULL;
    break;

  case vmIntrinsics::_getAndSetInt:
    if (!Matcher::match_rule_supported(Op_GetAndSetI)) return NULL;
    break;

  case vmIntrinsics::_getAndSetLong:
    if (!Matcher::match_rule_supported(Op_GetAndSetL)) return NULL;
    break;

  case vmIntrinsics::_getAndSetObject:
#ifdef _LP64
    if (!UseCompressedOops && !Matcher::match_rule_supported(Op_GetAndSetP)) return NULL;
    if (UseCompressedOops && !Matcher::match_rule_supported(Op_GetAndSetN)) return NULL;
    break;
#else
    if (!Matcher::match_rule_supported(Op_GetAndSetP)) return NULL;
    break;
#endif

  case vmIntrinsics::_aescrypt_encryptBlock:
  case vmIntrinsics::_aescrypt_decryptBlock:
    if (!UseAESIntrinsics) return NULL;
    break;

  case vmIntrinsics::_multiplyToLen:
    if (!UseMultiplyToLenIntrinsic) return NULL;
    break;

  case vmIntrinsics::_squareToLen:
    if (!UseSquareToLenIntrinsic) return NULL;
    break;

  case vmIntrinsics::_mulAdd:
    if (!UseMulAddIntrinsic) return NULL;
    break;

  case vmIntrinsics::_montgomeryMultiply:
     if (!UseMontgomeryMultiplyIntrinsic) return NULL;
    break;
  case vmIntrinsics::_montgomerySquare:
     if (!UseMontgomerySquareIntrinsic) return NULL;
    break;

  case vmIntrinsics::_cipherBlockChaining_encryptAESCrypt:
  case vmIntrinsics::_cipherBlockChaining_decryptAESCrypt:
    if (!UseAESIntrinsics) return NULL;
    // these two require the predicated logic
    predicates = 1;
    break;

  case vmIntrinsics::_sha_implCompress:
    if (!UseSHA1Intrinsics) return NULL;
    break;

  case vmIntrinsics::_sha2_implCompress:
    if (!UseSHA256Intrinsics) return NULL;
    break;

  case vmIntrinsics::_sha5_implCompress:
    if (!UseSHA512Intrinsics) return NULL;
    break;

  case vmIntrinsics::_digestBase_implCompressMB:
    if (!(UseSHA1Intrinsics || UseSHA256Intrinsics || UseSHA512Intrinsics)) return NULL;
    predicates = 3;
    break;

  case vmIntrinsics::_ghash_processBlocks:
    if (!UseGHASHIntrinsics) return NULL;
    break;

  case vmIntrinsics::_updateCRC32:
  case vmIntrinsics::_updateBytesCRC32:
  case vmIntrinsics::_updateByteBufferCRC32:
    if (!UseCRC32Intrinsics) return NULL;
    break;

  case vmIntrinsics::_incrementExactI:
  case vmIntrinsics::_addExactI:
    if (!Matcher::match_rule_supported(Op_OverflowAddI) || !UseMathExactIntrinsics) return NULL;
    break;
  case vmIntrinsics::_incrementExactL:
  case vmIntrinsics::_addExactL:
    if (!Matcher::match_rule_supported(Op_OverflowAddL) || !UseMathExactIntrinsics) return NULL;
    break;
  case vmIntrinsics::_decrementExactI:
  case vmIntrinsics::_subtractExactI:
    if (!Matcher::match_rule_supported(Op_OverflowSubI) || !UseMathExactIntrinsics) return NULL;
    break;
  case vmIntrinsics::_decrementExactL:
  case vmIntrinsics::_subtractExactL:
    if (!Matcher::match_rule_supported(Op_OverflowSubL) || !UseMathExactIntrinsics) return NULL;
    break;
  case vmIntrinsics::_negateExactI:
    if (!Matcher::match_rule_supported(Op_OverflowSubI) || !UseMathExactIntrinsics) return NULL;
    break;
  case vmIntrinsics::_negateExactL:
    if (!Matcher::match_rule_supported(Op_OverflowSubL) || !UseMathExactIntrinsics) return NULL;
    break;
  case vmIntrinsics::_multiplyExactI:
    if (!Matcher::match_rule_supported(Op_OverflowMulI) || !UseMathExactIntrinsics) return NULL;
    break;
  case vmIntrinsics::_multiplyExactL:
    if (!Matcher::match_rule_supported(Op_OverflowMulL) || !UseMathExactIntrinsics) return NULL;
    break;

 default:
    assert(id <= vmIntrinsics::LAST_COMPILER_INLINE, "caller responsibility");
    assert(id != vmIntrinsics::_Object_init && id != vmIntrinsics::_invoke, "enum out of order?");
    break;
  }

  // -XX:-InlineClassNatives disables natives from the Class class.
  // The flag applies to all reflective calls, notably Array.newArray
  // (visible to Java programmers as Array.newInstance).
  if (m->holder()->name() == ciSymbol::java_lang_Class() ||
      m->holder()->name() == ciSymbol::java_lang_reflect_Array()) {
    if (!InlineClassNatives)  return NULL;
  }

  // -XX:-InlineThreadNatives disables natives from the Thread class.
  if (m->holder()->name() == ciSymbol::java_lang_Thread()) {
    if (!InlineThreadNatives)  return NULL;
  }

  // -XX:-InlineMathNatives disables natives from the Math,Float and Double classes.
  if (m->holder()->name() == ciSymbol::java_lang_Math() ||
      m->holder()->name() == ciSymbol::java_lang_Float() ||
      m->holder()->name() == ciSymbol::java_lang_Double()) {
    if (!InlineMathNatives)  return NULL;
  }

  // -XX:-InlineUnsafeOps disables natives from the Unsafe class.
  if (m->holder()->name() == ciSymbol::sun_misc_Unsafe()) {
    if (!InlineUnsafeOps)  return NULL;
  }

  return new LibraryIntrinsic(m, is_virtual, predicates, does_virtual_dispatch, (vmIntrinsics::ID) id);
}

//----------------------register_library_intrinsics-----------------------
// Initialize this file's data structures, for each Compile instance.
void Compile::register_library_intrinsics() {
  // Nothing to do here.
}

JVMState* LibraryIntrinsic::generate(JVMState* jvms) {
  LibraryCallKit kit(jvms, this);
  Compile* C = kit.C;
  int nodes = C->unique();
#ifndef PRODUCT
  if ((C->print_intrinsics() || C->print_inlining()) && Verbose) {
    char buf[1000];
    const char* str = vmIntrinsics::short_name_as_C_string(intrinsic_id(), buf, sizeof(buf));
    tty->print_cr("Intrinsic %s", str);
  }
#endif
  ciMethod* callee = kit.callee();
  const int bci    = kit.bci();

  // Try to inline the intrinsic.
  if (kit.try_to_inline(_last_predicate)) {
    if (C->print_intrinsics() || C->print_inlining()) {
      C->print_inlining(callee, jvms->depth() - 1, bci, is_virtual() ? "(intrinsic, virtual)" : "(intrinsic)");
    }
    C->gather_intrinsic_statistics(intrinsic_id(), is_virtual(), Compile::_intrinsic_worked);
    if (C->log()) {
      C->log()->elem("intrinsic id='%s'%s nodes='%d'",
                     vmIntrinsics::name_at(intrinsic_id()),
                     (is_virtual() ? " virtual='1'" : ""),
                     C->unique() - nodes);
    }
    // Push the result from the inlined method onto the stack.
    kit.push_result();
    return kit.transfer_exceptions_into_jvms();
  }

  // The intrinsic bailed out
  if (C->print_intrinsics() || C->print_inlining()) {
    if (jvms->has_method()) {
      // Not a root compile.
      const char* msg = is_virtual() ? "failed to inline (intrinsic, virtual)" : "failed to inline (intrinsic)";
      C->print_inlining(callee, jvms->depth() - 1, bci, msg);
    } else {
      // Root compile
      tty->print("Did not generate intrinsic %s%s at bci:%d in",
               vmIntrinsics::name_at(intrinsic_id()),
               (is_virtual() ? " (virtual)" : ""), bci);
    }
  }
  C->gather_intrinsic_statistics(intrinsic_id(), is_virtual(), Compile::_intrinsic_failed);
  return NULL;
}

Node* LibraryIntrinsic::generate_predicate(JVMState* jvms, int predicate) {
  LibraryCallKit kit(jvms, this);
  Compile* C = kit.C;
  int nodes = C->unique();
  _last_predicate = predicate;
#ifndef PRODUCT
  assert(is_predicated() && predicate < predicates_count(), "sanity");
  if ((C->print_intrinsics() || C->print_inlining()) && Verbose) {
    char buf[1000];
    const char* str = vmIntrinsics::short_name_as_C_string(intrinsic_id(), buf, sizeof(buf));
    tty->print_cr("Predicate for intrinsic %s", str);
  }
#endif
  ciMethod* callee = kit.callee();
  const int bci    = kit.bci();

  Node* slow_ctl = kit.try_to_predicate(predicate);
  if (!kit.failing()) {
    if (C->print_intrinsics() || C->print_inlining()) {
      C->print_inlining(callee, jvms->depth() - 1, bci, is_virtual() ? "(intrinsic, virtual, predicate)" : "(intrinsic, predicate)");
    }
    C->gather_intrinsic_statistics(intrinsic_id(), is_virtual(), Compile::_intrinsic_worked);
    if (C->log()) {
      C->log()->elem("predicate_intrinsic id='%s'%s nodes='%d'",
                     vmIntrinsics::name_at(intrinsic_id()),
                     (is_virtual() ? " virtual='1'" : ""),
                     C->unique() - nodes);
    }
    return slow_ctl; // Could be NULL if the check folds.
  }

  // The intrinsic bailed out
  if (C->print_intrinsics() || C->print_inlining()) {
    if (jvms->has_method()) {
      // Not a root compile.
      const char* msg = "failed to generate predicate for intrinsic";
      C->print_inlining(kit.callee(), jvms->depth() - 1, bci, msg);
    } else {
      // Root compile
      C->print_inlining_stream()->print("Did not generate predicate for intrinsic %s%s at bci:%d in",
                                        vmIntrinsics::name_at(intrinsic_id()),
                                        (is_virtual() ? " (virtual)" : ""), bci);
    }
  }
  C->gather_intrinsic_statistics(intrinsic_id(), is_virtual(), Compile::_intrinsic_failed);
  return NULL;
}

bool LibraryCallKit::try_to_inline(int predicate) {
  // Handle symbolic names for otherwise undistinguished boolean switches:
  const bool is_store       = true;
  const bool is_native_ptr  = true;
  const bool is_static      = true;
  const bool is_volatile    = true;

  if (!jvms()->has_method()) {
    // Root JVMState has a null method.
    assert(map()->memory()->Opcode() == Op_Parm, "");
    // Insert the memory aliasing node
    set_all_memory(reset_memory());
  }
  assert(merged_memory(), "");


  switch (intrinsic_id()) {
  case vmIntrinsics::_hashCode:                 return inline_native_hashcode(intrinsic()->is_virtual(), !is_static);
  case vmIntrinsics::_identityHashCode:         return inline_native_hashcode(/*!virtual*/ false,         is_static);
  case vmIntrinsics::_getClass:                 return inline_native_getClass();

  case vmIntrinsics::_dsin:
  case vmIntrinsics::_dcos:
  case vmIntrinsics::_dtan:
  case vmIntrinsics::_dabs:
  case vmIntrinsics::_datan2:
  case vmIntrinsics::_dsqrt:
  case vmIntrinsics::_dexp:
  case vmIntrinsics::_dlog:
  case vmIntrinsics::_dlog10:
  case vmIntrinsics::_dpow:                     return inline_math_native(intrinsic_id());

  case vmIntrinsics::_min:
  case vmIntrinsics::_max:                      return inline_min_max(intrinsic_id());

  case vmIntrinsics::_addExactI:                return inline_math_addExactI(false /* add */);
  case vmIntrinsics::_addExactL:                return inline_math_addExactL(false /* add */);
  case vmIntrinsics::_decrementExactI:          return inline_math_subtractExactI(true /* decrement */);
  case vmIntrinsics::_decrementExactL:          return inline_math_subtractExactL(true /* decrement */);
  case vmIntrinsics::_incrementExactI:          return inline_math_addExactI(true /* increment */);
  case vmIntrinsics::_incrementExactL:          return inline_math_addExactL(true /* increment */);
  case vmIntrinsics::_multiplyExactI:           return inline_math_multiplyExactI();
  case vmIntrinsics::_multiplyExactL:           return inline_math_multiplyExactL();
  case vmIntrinsics::_negateExactI:             return inline_math_negateExactI();
  case vmIntrinsics::_negateExactL:             return inline_math_negateExactL();
  case vmIntrinsics::_subtractExactI:           return inline_math_subtractExactI(false /* subtract */);
  case vmIntrinsics::_subtractExactL:           return inline_math_subtractExactL(false /* subtract */);

  case vmIntrinsics::_arraycopy:                return inline_arraycopy();

  case vmIntrinsics::_compareTo:                return inline_string_compareTo();
  case vmIntrinsics::_indexOf:                  return inline_string_indexOf();
  case vmIntrinsics::_equals:                   return inline_string_equals();

  case vmIntrinsics::_getObject:                return inline_unsafe_access(!is_native_ptr, !is_store, T_OBJECT,  !is_volatile, false);
  case vmIntrinsics::_getBoolean:               return inline_unsafe_access(!is_native_ptr, !is_store, T_BOOLEAN, !is_volatile, false);
  case vmIntrinsics::_getByte:                  return inline_unsafe_access(!is_native_ptr, !is_store, T_BYTE,    !is_volatile, false);
  case vmIntrinsics::_getShort:                 return inline_unsafe_access(!is_native_ptr, !is_store, T_SHORT,   !is_volatile, false);
  case vmIntrinsics::_getChar:                  return inline_unsafe_access(!is_native_ptr, !is_store, T_CHAR,    !is_volatile, false);
  case vmIntrinsics::_getInt:                   return inline_unsafe_access(!is_native_ptr, !is_store, T_INT,     !is_volatile, false);
  case vmIntrinsics::_getLong:                  return inline_unsafe_access(!is_native_ptr, !is_store, T_LONG,    !is_volatile, false);
  case vmIntrinsics::_getFloat:                 return inline_unsafe_access(!is_native_ptr, !is_store, T_FLOAT,   !is_volatile, false);
  case vmIntrinsics::_getDouble:                return inline_unsafe_access(!is_native_ptr, !is_store, T_DOUBLE,  !is_volatile, false);

  case vmIntrinsics::_putObject:                return inline_unsafe_access(!is_native_ptr,  is_store, T_OBJECT,  !is_volatile, false);
  case vmIntrinsics::_putBoolean:               return inline_unsafe_access(!is_native_ptr,  is_store, T_BOOLEAN, !is_volatile, false);
  case vmIntrinsics::_putByte:                  return inline_unsafe_access(!is_native_ptr,  is_store, T_BYTE,    !is_volatile, false);
  case vmIntrinsics::_putShort:                 return inline_unsafe_access(!is_native_ptr,  is_store, T_SHORT,   !is_volatile, false);
  case vmIntrinsics::_putChar:                  return inline_unsafe_access(!is_native_ptr,  is_store, T_CHAR,    !is_volatile, false);
  case vmIntrinsics::_putInt:                   return inline_unsafe_access(!is_native_ptr,  is_store, T_INT,     !is_volatile, false);
  case vmIntrinsics::_putLong:                  return inline_unsafe_access(!is_native_ptr,  is_store, T_LONG,    !is_volatile, false);
  case vmIntrinsics::_putFloat:                 return inline_unsafe_access(!is_native_ptr,  is_store, T_FLOAT,   !is_volatile, false);
  case vmIntrinsics::_putDouble:                return inline_unsafe_access(!is_native_ptr,  is_store, T_DOUBLE,  !is_volatile, false);

  case vmIntrinsics::_getByte_raw:              return inline_unsafe_access( is_native_ptr, !is_store, T_BYTE,    !is_volatile, false);
  case vmIntrinsics::_getShort_raw:             return inline_unsafe_access( is_native_ptr, !is_store, T_SHORT,   !is_volatile, false);
  case vmIntrinsics::_getChar_raw:              return inline_unsafe_access( is_native_ptr, !is_store, T_CHAR,    !is_volatile, false);
  case vmIntrinsics::_getInt_raw:               return inline_unsafe_access( is_native_ptr, !is_store, T_INT,     !is_volatile, false);
  case vmIntrinsics::_getLong_raw:              return inline_unsafe_access( is_native_ptr, !is_store, T_LONG,    !is_volatile, false);
  case vmIntrinsics::_getFloat_raw:             return inline_unsafe_access( is_native_ptr, !is_store, T_FLOAT,   !is_volatile, false);
  case vmIntrinsics::_getDouble_raw:            return inline_unsafe_access( is_native_ptr, !is_store, T_DOUBLE,  !is_volatile, false);
  case vmIntrinsics::_getAddress_raw:           return inline_unsafe_access( is_native_ptr, !is_store, T_ADDRESS, !is_volatile, false);

  case vmIntrinsics::_putByte_raw:              return inline_unsafe_access( is_native_ptr,  is_store, T_BYTE,    !is_volatile, false);
  case vmIntrinsics::_putShort_raw:             return inline_unsafe_access( is_native_ptr,  is_store, T_SHORT,   !is_volatile, false);
  case vmIntrinsics::_putChar_raw:              return inline_unsafe_access( is_native_ptr,  is_store, T_CHAR,    !is_volatile, false);
  case vmIntrinsics::_putInt_raw:               return inline_unsafe_access( is_native_ptr,  is_store, T_INT,     !is_volatile, false);
  case vmIntrinsics::_putLong_raw:              return inline_unsafe_access( is_native_ptr,  is_store, T_LONG,    !is_volatile, false);
  case vmIntrinsics::_putFloat_raw:             return inline_unsafe_access( is_native_ptr,  is_store, T_FLOAT,   !is_volatile, false);
  case vmIntrinsics::_putDouble_raw:            return inline_unsafe_access( is_native_ptr,  is_store, T_DOUBLE,  !is_volatile, false);
  case vmIntrinsics::_putAddress_raw:           return inline_unsafe_access( is_native_ptr,  is_store, T_ADDRESS, !is_volatile, false);

  case vmIntrinsics::_getObjectVolatile:        return inline_unsafe_access(!is_native_ptr, !is_store, T_OBJECT,   is_volatile, false);
  case vmIntrinsics::_getBooleanVolatile:       return inline_unsafe_access(!is_native_ptr, !is_store, T_BOOLEAN,  is_volatile, false);
  case vmIntrinsics::_getByteVolatile:          return inline_unsafe_access(!is_native_ptr, !is_store, T_BYTE,     is_volatile, false);
  case vmIntrinsics::_getShortVolatile:         return inline_unsafe_access(!is_native_ptr, !is_store, T_SHORT,    is_volatile, false);
  case vmIntrinsics::_getCharVolatile:          return inline_unsafe_access(!is_native_ptr, !is_store, T_CHAR,     is_volatile, false);
  case vmIntrinsics::_getIntVolatile:           return inline_unsafe_access(!is_native_ptr, !is_store, T_INT,      is_volatile, false);
  case vmIntrinsics::_getLongVolatile:          return inline_unsafe_access(!is_native_ptr, !is_store, T_LONG,     is_volatile, false);
  case vmIntrinsics::_getFloatVolatile:         return inline_unsafe_access(!is_native_ptr, !is_store, T_FLOAT,    is_volatile, false);
  case vmIntrinsics::_getDoubleVolatile:        return inline_unsafe_access(!is_native_ptr, !is_store, T_DOUBLE,   is_volatile, false);

  case vmIntrinsics::_putObjectVolatile:        return inline_unsafe_access(!is_native_ptr,  is_store, T_OBJECT,   is_volatile, false);
  case vmIntrinsics::_putBooleanVolatile:       return inline_unsafe_access(!is_native_ptr,  is_store, T_BOOLEAN,  is_volatile, false);
  case vmIntrinsics::_putByteVolatile:          return inline_unsafe_access(!is_native_ptr,  is_store, T_BYTE,     is_volatile, false);
  case vmIntrinsics::_putShortVolatile:         return inline_unsafe_access(!is_native_ptr,  is_store, T_SHORT,    is_volatile, false);
  case vmIntrinsics::_putCharVolatile:          return inline_unsafe_access(!is_native_ptr,  is_store, T_CHAR,     is_volatile, false);
  case vmIntrinsics::_putIntVolatile:           return inline_unsafe_access(!is_native_ptr,  is_store, T_INT,      is_volatile, false);
  case vmIntrinsics::_putLongVolatile:          return inline_unsafe_access(!is_native_ptr,  is_store, T_LONG,     is_volatile, false);
  case vmIntrinsics::_putFloatVolatile:         return inline_unsafe_access(!is_native_ptr,  is_store, T_FLOAT,    is_volatile, false);
  case vmIntrinsics::_putDoubleVolatile:        return inline_unsafe_access(!is_native_ptr,  is_store, T_DOUBLE,   is_volatile, false);

  case vmIntrinsics::_prefetchRead:             return inline_unsafe_prefetch(!is_native_ptr, !is_store, !is_static);
  case vmIntrinsics::_prefetchWrite:            return inline_unsafe_prefetch(!is_native_ptr,  is_store, !is_static);
  case vmIntrinsics::_prefetchReadStatic:       return inline_unsafe_prefetch(!is_native_ptr, !is_store,  is_static);
  case vmIntrinsics::_prefetchWriteStatic:      return inline_unsafe_prefetch(!is_native_ptr,  is_store,  is_static);

  case vmIntrinsics::_compareAndSwapObject:     return inline_unsafe_load_store(T_OBJECT, LS_cmpxchg);
  case vmIntrinsics::_compareAndSwapInt:        return inline_unsafe_load_store(T_INT,    LS_cmpxchg);
  case vmIntrinsics::_compareAndSwapLong:       return inline_unsafe_load_store(T_LONG,   LS_cmpxchg);

  case vmIntrinsics::_putOrderedObject:         return inline_unsafe_ordered_store(T_OBJECT);
  case vmIntrinsics::_putOrderedInt:            return inline_unsafe_ordered_store(T_INT);
  case vmIntrinsics::_putOrderedLong:           return inline_unsafe_ordered_store(T_LONG);

  case vmIntrinsics::_getAndAddInt:             return inline_unsafe_load_store(T_INT,    LS_xadd);
  case vmIntrinsics::_getAndAddLong:            return inline_unsafe_load_store(T_LONG,   LS_xadd);
  case vmIntrinsics::_getAndSetInt:             return inline_unsafe_load_store(T_INT,    LS_xchg);
  case vmIntrinsics::_getAndSetLong:            return inline_unsafe_load_store(T_LONG,   LS_xchg);
  case vmIntrinsics::_getAndSetObject:          return inline_unsafe_load_store(T_OBJECT, LS_xchg);

  case vmIntrinsics::_loadFence:
  case vmIntrinsics::_storeFence:
  case vmIntrinsics::_fullFence:                return inline_unsafe_fence(intrinsic_id());

  case vmIntrinsics::_currentThread:            return inline_native_currentThread();
  case vmIntrinsics::_isInterrupted:            return inline_native_isInterrupted();

#ifdef JFR_HAVE_INTRINSICS
  case vmIntrinsics::_counterTime:              return inline_native_time_funcs(CAST_FROM_FN_PTR(address, JFR_TIME_FUNCTION), "counterTime");
  case vmIntrinsics::_getClassId:               return inline_native_classID();
  case vmIntrinsics::_getEventWriter:           return inline_native_getEventWriter();
#endif
  case vmIntrinsics::_currentTimeMillis:        return inline_native_time_funcs(CAST_FROM_FN_PTR(address, os::javaTimeMillis), "currentTimeMillis");
  case vmIntrinsics::_nanoTime:                 return inline_native_time_funcs(CAST_FROM_FN_PTR(address, os::javaTimeNanos), "nanoTime");
  case vmIntrinsics::_allocateInstance:         return inline_unsafe_allocate();
  case vmIntrinsics::_copyMemory:               return inline_unsafe_copyMemory();
  case vmIntrinsics::_newArray:                 return inline_native_newArray();
  case vmIntrinsics::_getLength:                return inline_native_getLength();
  case vmIntrinsics::_copyOf:                   return inline_array_copyOf(false);
  case vmIntrinsics::_copyOfRange:              return inline_array_copyOf(true);
  case vmIntrinsics::_equalsC:                  return inline_array_equals();
  case vmIntrinsics::_clone:                    return inline_native_clone(intrinsic()->is_virtual());

  case vmIntrinsics::_isAssignableFrom:         return inline_native_subtype_check();

  case vmIntrinsics::_isInstance:
  case vmIntrinsics::_getModifiers:
  case vmIntrinsics::_isInterface:
  case vmIntrinsics::_isArray:
  case vmIntrinsics::_isPrimitive:
  case vmIntrinsics::_getSuperclass:
  case vmIntrinsics::_getComponentType:
  case vmIntrinsics::_getClassAccessFlags:      return inline_native_Class_query(intrinsic_id());

  case vmIntrinsics::_floatToRawIntBits:
  case vmIntrinsics::_floatToIntBits:
  case vmIntrinsics::_intBitsToFloat:
  case vmIntrinsics::_doubleToRawLongBits:
  case vmIntrinsics::_doubleToLongBits:
  case vmIntrinsics::_longBitsToDouble:         return inline_fp_conversions(intrinsic_id());

  case vmIntrinsics::_numberOfLeadingZeros_i:
  case vmIntrinsics::_numberOfLeadingZeros_l:
  case vmIntrinsics::_numberOfTrailingZeros_i:
  case vmIntrinsics::_numberOfTrailingZeros_l:
  case vmIntrinsics::_bitCount_i:
  case vmIntrinsics::_bitCount_l:
  case vmIntrinsics::_reverseBytes_i:
  case vmIntrinsics::_reverseBytes_l:
  case vmIntrinsics::_reverseBytes_s:
  case vmIntrinsics::_reverseBytes_c:           return inline_number_methods(intrinsic_id());

  case vmIntrinsics::_getCallerClass:           return inline_native_Reflection_getCallerClass();

  case vmIntrinsics::_Reference_get:            return inline_reference_get();

  case vmIntrinsics::_aescrypt_encryptBlock:
  case vmIntrinsics::_aescrypt_decryptBlock:    return inline_aescrypt_Block(intrinsic_id());

  case vmIntrinsics::_cipherBlockChaining_encryptAESCrypt:
  case vmIntrinsics::_cipherBlockChaining_decryptAESCrypt:
    return inline_cipherBlockChaining_AESCrypt(intrinsic_id());

  case vmIntrinsics::_sha_implCompress:
  case vmIntrinsics::_sha2_implCompress:
  case vmIntrinsics::_sha5_implCompress:
    return inline_sha_implCompress(intrinsic_id());

  case vmIntrinsics::_digestBase_implCompressMB:
    return inline_digestBase_implCompressMB(predicate);

  case vmIntrinsics::_multiplyToLen:
    return inline_multiplyToLen();

  case vmIntrinsics::_squareToLen:
    return inline_squareToLen();

  case vmIntrinsics::_mulAdd:
    return inline_mulAdd();

  case vmIntrinsics::_montgomeryMultiply:
    return inline_montgomeryMultiply();
  case vmIntrinsics::_montgomerySquare:
    return inline_montgomerySquare();

  case vmIntrinsics::_ghash_processBlocks:
    return inline_ghash_processBlocks();

  case vmIntrinsics::_encodeISOArray:
    return inline_encodeISOArray();

  case vmIntrinsics::_updateCRC32:
    return inline_updateCRC32();
  case vmIntrinsics::_updateBytesCRC32:
    return inline_updateBytesCRC32();
  case vmIntrinsics::_updateByteBufferCRC32:
    return inline_updateByteBufferCRC32();

  case vmIntrinsics::_profileBoolean:
    return inline_profileBoolean();

  default:
    // If you get here, it may be that someone has added a new intrinsic
    // to the list in vmSymbols.hpp without implementing it here.
#ifndef PRODUCT
    if ((PrintMiscellaneous && (Verbose || WizardMode)) || PrintOpto) {
      tty->print_cr("*** Warning: Unimplemented intrinsic %s(%d)",
                    vmIntrinsics::name_at(intrinsic_id()), intrinsic_id());
    }
#endif
    return false;
  }
}

Node* LibraryCallKit::try_to_predicate(int predicate) {
  if (!jvms()->has_method()) {
    // Root JVMState has a null method.
    assert(map()->memory()->Opcode() == Op_Parm, "");
    // Insert the memory aliasing node
    set_all_memory(reset_memory());
  }
  assert(merged_memory(), "");

  switch (intrinsic_id()) {
  case vmIntrinsics::_cipherBlockChaining_encryptAESCrypt:
    return inline_cipherBlockChaining_AESCrypt_predicate(false);
  case vmIntrinsics::_cipherBlockChaining_decryptAESCrypt:
    return inline_cipherBlockChaining_AESCrypt_predicate(true);
  case vmIntrinsics::_digestBase_implCompressMB:
    return inline_digestBase_implCompressMB_predicate(predicate);

  default:
    // If you get here, it may be that someone has added a new intrinsic
    // to the list in vmSymbols.hpp without implementing it here.
#ifndef PRODUCT
    if ((PrintMiscellaneous && (Verbose || WizardMode)) || PrintOpto) {
      tty->print_cr("*** Warning: Unimplemented predicate for intrinsic %s(%d)",
                    vmIntrinsics::name_at(intrinsic_id()), intrinsic_id());
    }
#endif
    Node* slow_ctl = control();
    set_control(top()); // No fast path instrinsic
    return slow_ctl;
  }
}

//------------------------------set_result-------------------------------
// Helper function for finishing intrinsics.
void LibraryCallKit::set_result(RegionNode* region, PhiNode* value) {
  record_for_igvn(region);
  set_control(_gvn.transform(region));
  set_result( _gvn.transform(value));
  assert(value->type()->basic_type() == result()->bottom_type()->basic_type(), "sanity");
}

//------------------------------generate_guard---------------------------
// Helper function for generating guarded fast-slow graph structures.
// The given 'test', if true, guards a slow path.  If the test fails
// then a fast path can be taken.  (We generally hope it fails.)
// In all cases, GraphKit::control() is updated to the fast path.
// The returned value represents the control for the slow path.
// The return value is never 'top'; it is either a valid control
// or NULL if it is obvious that the slow path can never be taken.
// Also, if region and the slow control are not NULL, the slow edge
// is appended to the region.
Node* LibraryCallKit::generate_guard(Node* test, RegionNode* region, float true_prob) {
  if (stopped()) {
    // Already short circuited.
    return NULL;
  }

  // Build an if node and its projections.
  // If test is true we take the slow path, which we assume is uncommon.
  if (_gvn.type(test) == TypeInt::ZERO) {
    // The slow branch is never taken.  No need to build this guard.
    return NULL;
  }

  IfNode* iff = create_and_map_if(control(), test, true_prob, COUNT_UNKNOWN);

  Node* if_slow = _gvn.transform(new (C) IfTrueNode(iff));
  if (if_slow == top()) {
    // The slow branch is never taken.  No need to build this guard.
    return NULL;
  }

  if (region != NULL)
    region->add_req(if_slow);

  Node* if_fast = _gvn.transform(new (C) IfFalseNode(iff));
  set_control(if_fast);

  return if_slow;
}

inline Node* LibraryCallKit::generate_slow_guard(Node* test, RegionNode* region) {
  return generate_guard(test, region, PROB_UNLIKELY_MAG(3));
}
inline Node* LibraryCallKit::generate_fair_guard(Node* test, RegionNode* region) {
  return generate_guard(test, region, PROB_FAIR);
}

inline Node* LibraryCallKit::generate_negative_guard(Node* index, RegionNode* region,
                                                     Node* *pos_index) {
  if (stopped())
    return NULL;                // already stopped
  if (_gvn.type(index)->higher_equal(TypeInt::POS)) // [0,maxint]
    return NULL;                // index is already adequately typed
  Node* cmp_lt = _gvn.transform(new (C) CmpINode(index, intcon(0)));
  Node* bol_lt = _gvn.transform(new (C) BoolNode(cmp_lt, BoolTest::lt));
  Node* is_neg = generate_guard(bol_lt, region, PROB_MIN);
  if (is_neg != NULL && pos_index != NULL) {
    // Emulate effect of Parse::adjust_map_after_if.
    Node* ccast = new (C) CastIINode(index, TypeInt::POS);
    ccast->set_req(0, control());
    (*pos_index) = _gvn.transform(ccast);
  }
  return is_neg;
}

inline Node* LibraryCallKit::generate_nonpositive_guard(Node* index, bool never_negative,
                                                        Node* *pos_index) {
  if (stopped())
    return NULL;                // already stopped
  if (_gvn.type(index)->higher_equal(TypeInt::POS1)) // [1,maxint]
    return NULL;                // index is already adequately typed
  Node* cmp_le = _gvn.transform(new (C) CmpINode(index, intcon(0)));
  BoolTest::mask le_or_eq = (never_negative ? BoolTest::eq : BoolTest::le);
  Node* bol_le = _gvn.transform(new (C) BoolNode(cmp_le, le_or_eq));
  Node* is_notp = generate_guard(bol_le, NULL, PROB_MIN);
  if (is_notp != NULL && pos_index != NULL) {
    // Emulate effect of Parse::adjust_map_after_if.
    Node* ccast = new (C) CastIINode(index, TypeInt::POS1);
    ccast->set_req(0, control());
    (*pos_index) = _gvn.transform(ccast);
  }
  return is_notp;
}

// Make sure that 'position' is a valid limit index, in [0..length].
// There are two equivalent plans for checking this:
//   A. (offset + copyLength)  unsigned<=  arrayLength
//   B. offset  <=  (arrayLength - copyLength)
// We require that all of the values above, except for the sum and
// difference, are already known to be non-negative.
// Plan A is robust in the face of overflow, if offset and copyLength
// are both hugely positive.
//
// Plan B is less direct and intuitive, but it does not overflow at
// all, since the difference of two non-negatives is always
// representable.  Whenever Java methods must perform the equivalent
// check they generally use Plan B instead of Plan A.
// For the moment we use Plan A.
inline Node* LibraryCallKit::generate_limit_guard(Node* offset,
                                                  Node* subseq_length,
                                                  Node* array_length,
                                                  RegionNode* region) {
  if (stopped())
    return NULL;                // already stopped
  bool zero_offset = _gvn.type(offset) == TypeInt::ZERO;
  if (zero_offset && subseq_length->eqv_uncast(array_length))
    return NULL;                // common case of whole-array copy
  Node* last = subseq_length;
  if (!zero_offset)             // last += offset
    last = _gvn.transform(new (C) AddINode(last, offset));
  Node* cmp_lt = _gvn.transform(new (C) CmpUNode(array_length, last));
  Node* bol_lt = _gvn.transform(new (C) BoolNode(cmp_lt, BoolTest::lt));
  Node* is_over = generate_guard(bol_lt, region, PROB_MIN);
  return is_over;
}


//--------------------------generate_current_thread--------------------
Node* LibraryCallKit::generate_current_thread(Node* &tls_output) {
  ciKlass*    thread_klass = env()->Thread_klass();
  const Type* thread_type  = TypeOopPtr::make_from_klass(thread_klass)->cast_to_ptr_type(TypePtr::NotNull);
  Node* thread = _gvn.transform(new (C) ThreadLocalNode());
  Node* p = basic_plus_adr(top()/*!oop*/, thread, in_bytes(JavaThread::threadObj_offset()));
  Node* threadObj = make_load(NULL, p, thread_type, T_OBJECT, MemNode::unordered);
  tls_output = thread;
  return threadObj;
}


//------------------------------make_string_method_node------------------------
// Helper method for String intrinsic functions. This version is called
// with str1 and str2 pointing to String object nodes.
//
Node* LibraryCallKit::make_string_method_node(int opcode, Node* str1, Node* str2) {
  Node* no_ctrl = NULL;

  // Get start addr of string
  Node* str1_value   = load_String_value(no_ctrl, str1);
  Node* str1_offset  = load_String_offset(no_ctrl, str1);
  Node* str1_start   = array_element_address(str1_value, str1_offset, T_CHAR);

  // Get length of string 1
  Node* str1_len  = load_String_length(no_ctrl, str1);

  Node* str2_value   = load_String_value(no_ctrl, str2);
  Node* str2_offset  = load_String_offset(no_ctrl, str2);
  Node* str2_start   = array_element_address(str2_value, str2_offset, T_CHAR);

  Node* str2_len = NULL;
  Node* result = NULL;

  switch (opcode) {
  case Op_StrIndexOf:
    // Get length of string 2
    str2_len = load_String_length(no_ctrl, str2);

    result = new (C) StrIndexOfNode(control(), memory(TypeAryPtr::CHARS),
                                 str1_start, str1_len, str2_start, str2_len);
    break;
  case Op_StrComp:
    // Get length of string 2
    str2_len = load_String_length(no_ctrl, str2);

    result = new (C) StrCompNode(control(), memory(TypeAryPtr::CHARS),
                                 str1_start, str1_len, str2_start, str2_len);
    break;
  case Op_StrEquals:
    result = new (C) StrEqualsNode(control(), memory(TypeAryPtr::CHARS),
                               str1_start, str2_start, str1_len);
    break;
  default:
    ShouldNotReachHere();
    return NULL;
  }

  // All these intrinsics have checks.
  C->set_has_split_ifs(true); // Has chance for split-if optimization

  return _gvn.transform(result);
}

// Helper method for String intrinsic functions. This version is called
// with str1 and str2 pointing to char[] nodes, with cnt1 and cnt2 pointing
// to Int nodes containing the lenghts of str1 and str2.
//
Node* LibraryCallKit::make_string_method_node(int opcode, Node* str1_start, Node* cnt1, Node* str2_start, Node* cnt2) {
  Node* result = NULL;
  switch (opcode) {
  case Op_StrIndexOf:
    result = new (C) StrIndexOfNode(control(), memory(TypeAryPtr::CHARS),
                                 str1_start, cnt1, str2_start, cnt2);
    break;
  case Op_StrComp:
    result = new (C) StrCompNode(control(), memory(TypeAryPtr::CHARS),
                                 str1_start, cnt1, str2_start, cnt2);
    break;
  case Op_StrEquals:
    result = new (C) StrEqualsNode(control(), memory(TypeAryPtr::CHARS),
                                 str1_start, str2_start, cnt1);
    break;
  default:
    ShouldNotReachHere();
    return NULL;
  }

  // All these intrinsics have checks.
  C->set_has_split_ifs(true); // Has chance for split-if optimization

  return _gvn.transform(result);
}

//------------------------------inline_string_compareTo------------------------
// public int java.lang.String.compareTo(String anotherString);
bool LibraryCallKit::inline_string_compareTo() {
  Node* receiver = null_check(argument(0));
  Node* arg      = null_check(argument(1));
  if (stopped()) {
    return true;
  }
  set_result(make_string_method_node(Op_StrComp, receiver, arg));
  return true;
}

//------------------------------inline_string_equals------------------------
bool LibraryCallKit::inline_string_equals() {
  Node* receiver = null_check_receiver();
  // NOTE: Do not null check argument for String.equals() because spec
  // allows to specify NULL as argument.
  Node* argument = this->argument(1);
  if (stopped()) {
    return true;
  }

  // paths (plus control) merge
  RegionNode* region = new (C) RegionNode(5);
  Node* phi = new (C) PhiNode(region, TypeInt::BOOL);

  // does source == target string?
  Node* cmp = _gvn.transform(new (C) CmpPNode(receiver, argument));
  Node* bol = _gvn.transform(new (C) BoolNode(cmp, BoolTest::eq));

  Node* if_eq = generate_slow_guard(bol, NULL);
  if (if_eq != NULL) {
    // receiver == argument
    phi->init_req(2, intcon(1));
    region->init_req(2, if_eq);
  }

  // get String klass for instanceOf
  ciInstanceKlass* klass = env()->String_klass();

  if (!stopped()) {
    Node* inst = gen_instanceof(argument, makecon(TypeKlassPtr::make(klass)));
    Node* cmp  = _gvn.transform(new (C) CmpINode(inst, intcon(1)));
    Node* bol  = _gvn.transform(new (C) BoolNode(cmp, BoolTest::ne));

    Node* inst_false = generate_guard(bol, NULL, PROB_MIN);
    //instanceOf == true, fallthrough

    if (inst_false != NULL) {
      phi->init_req(3, intcon(0));
      region->init_req(3, inst_false);
    }
  }

  if (!stopped()) {
    const TypeOopPtr* string_type = TypeOopPtr::make_from_klass(klass);

    // Properly cast the argument to String
    argument = _gvn.transform(new (C) CheckCastPPNode(control(), argument, string_type));
    // This path is taken only when argument's type is String:NotNull.
    argument = cast_not_null(argument, false);

    Node* no_ctrl = NULL;

    // Get start addr of receiver
    Node* receiver_val    = load_String_value(no_ctrl, receiver);
    Node* receiver_offset = load_String_offset(no_ctrl, receiver);
    Node* receiver_start = array_element_address(receiver_val, receiver_offset, T_CHAR);

    // Get length of receiver
    Node* receiver_cnt  = load_String_length(no_ctrl, receiver);

    // Get start addr of argument
    Node* argument_val    = load_String_value(no_ctrl, argument);
    Node* argument_offset = load_String_offset(no_ctrl, argument);
    Node* argument_start = array_element_address(argument_val, argument_offset, T_CHAR);

    // Get length of argument
    Node* argument_cnt  = load_String_length(no_ctrl, argument);

    // Check for receiver count != argument count
    Node* cmp = _gvn.transform(new(C) CmpINode(receiver_cnt, argument_cnt));
    Node* bol = _gvn.transform(new(C) BoolNode(cmp, BoolTest::ne));
    Node* if_ne = generate_slow_guard(bol, NULL);
    if (if_ne != NULL) {
      phi->init_req(4, intcon(0));
      region->init_req(4, if_ne);
    }

    // Check for count == 0 is done by assembler code for StrEquals.

    if (!stopped()) {
      Node* equals = make_string_method_node(Op_StrEquals, receiver_start, receiver_cnt, argument_start, argument_cnt);
      phi->init_req(1, equals);
      region->init_req(1, control());
    }
  }

  // post merge
  set_control(_gvn.transform(region));
  record_for_igvn(region);

  set_result(_gvn.transform(phi));
  return true;
}

//------------------------------inline_array_equals----------------------------
bool LibraryCallKit::inline_array_equals() {
  Node* arg1 = argument(0);
  Node* arg2 = argument(1);
  set_result(_gvn.transform(new (C) AryEqNode(control(), memory(TypeAryPtr::CHARS), arg1, arg2)));
  return true;
}

// Java version of String.indexOf(constant string)
// class StringDecl {
//   StringDecl(char[] ca) {
//     offset = 0;
//     count = ca.length;
//     value = ca;
//   }
//   int offset;
//   int count;
//   char[] value;
// }
//
// static int string_indexOf_J(StringDecl string_object, char[] target_object,
//                             int targetOffset, int cache_i, int md2) {
//   int cache = cache_i;
//   int sourceOffset = string_object.offset;
//   int sourceCount = string_object.count;
//   int targetCount = target_object.length;
//
//   int targetCountLess1 = targetCount - 1;
//   int sourceEnd = sourceOffset + sourceCount - targetCountLess1;
//
//   char[] source = string_object.value;
//   char[] target = target_object;
//   int lastChar = target[targetCountLess1];
//
//  outer_loop:
//   for (int i = sourceOffset; i < sourceEnd; ) {
//     int src = source[i + targetCountLess1];
//     if (src == lastChar) {
//       // With random strings and a 4-character alphabet,
//       // reverse matching at this point sets up 0.8% fewer
//       // frames, but (paradoxically) makes 0.3% more probes.
//       // Since those probes are nearer the lastChar probe,
//       // there is may be a net D$ win with reverse matching.
//       // But, reversing loop inhibits unroll of inner loop
//       // for unknown reason.  So, does running outer loop from
//       // (sourceOffset - targetCountLess1) to (sourceOffset + sourceCount)
//       for (int j = 0; j < targetCountLess1; j++) {
//         if (target[targetOffset + j] != source[i+j]) {
//           if ((cache & (1 << source[i+j])) == 0) {
//             if (md2 < j+1) {
//               i += j+1;
//               continue outer_loop;
//             }
//           }
//           i += md2;
//           continue outer_loop;
//         }
//       }
//       return i - sourceOffset;
//     }
//     if ((cache & (1 << src)) == 0) {
//       i += targetCountLess1;
//     } // using "i += targetCount;" and an "else i++;" causes a jump to jump.
//     i++;
//   }
//   return -1;
// }

//------------------------------string_indexOf------------------------
Node* LibraryCallKit::string_indexOf(Node* string_object, ciTypeArray* target_array, jint targetOffset_i,
                                     jint cache_i, jint md2_i) {

  Node* no_ctrl  = NULL;
  float likely   = PROB_LIKELY(0.9);
  float unlikely = PROB_UNLIKELY(0.9);

  const int nargs = 0; // no arguments to push back for uncommon trap in predicate

  Node* source        = load_String_value(no_ctrl, string_object);
  Node* sourceOffset  = load_String_offset(no_ctrl, string_object);
  Node* sourceCount   = load_String_length(no_ctrl, string_object);

  Node* target = _gvn.transform( makecon(TypeOopPtr::make_from_constant(target_array, true)));
  jint target_length = target_array->length();
  const TypeAry* target_array_type = TypeAry::make(TypeInt::CHAR, TypeInt::make(0, target_length, Type::WidenMin));
  const TypeAryPtr* target_type = TypeAryPtr::make(TypePtr::BotPTR, target_array_type, target_array->klass(), true, Type::OffsetBot);

  // String.value field is known to be @Stable.
  if (UseImplicitStableValues) {
    target = cast_array_to_stable(target, target_type);
  }

  IdealKit kit(this, false, true);
#define __ kit.
  Node* zero             = __ ConI(0);
  Node* one              = __ ConI(1);
  Node* cache            = __ ConI(cache_i);
  Node* md2              = __ ConI(md2_i);
  Node* lastChar         = __ ConI(target_array->char_at(target_length - 1));
  Node* targetCount      = __ ConI(target_length);
  Node* targetCountLess1 = __ ConI(target_length - 1);
  Node* targetOffset     = __ ConI(targetOffset_i);
  Node* sourceEnd        = __ SubI(__ AddI(sourceOffset, sourceCount), targetCountLess1);

  IdealVariable rtn(kit), i(kit), j(kit); __ declarations_done();
  Node* outer_loop = __ make_label(2 /* goto */);
  Node* return_    = __ make_label(1);

  __ set(rtn,__ ConI(-1));
  __ loop(this, nargs, i, sourceOffset, BoolTest::lt, sourceEnd); {
       Node* i2  = __ AddI(__ value(i), targetCountLess1);
       // pin to prohibit loading of "next iteration" value which may SEGV (rare)
       Node* src = load_array_element(__ ctrl(), source, i2, TypeAryPtr::CHARS);
       __ if_then(src, BoolTest::eq, lastChar, unlikely); {
         __ loop(this, nargs, j, zero, BoolTest::lt, targetCountLess1); {
              Node* tpj = __ AddI(targetOffset, __ value(j));
              Node* targ = load_array_element(no_ctrl, target, tpj, target_type);
              Node* ipj  = __ AddI(__ value(i), __ value(j));
              Node* src2 = load_array_element(no_ctrl, source, ipj, TypeAryPtr::CHARS);
              __ if_then(targ, BoolTest::ne, src2); {
                __ if_then(__ AndI(cache, __ LShiftI(one, src2)), BoolTest::eq, zero); {
                  __ if_then(md2, BoolTest::lt, __ AddI(__ value(j), one)); {
                    __ increment(i, __ AddI(__ value(j), one));
                    __ goto_(outer_loop);
                  } __ end_if(); __ dead(j);
                }__ end_if(); __ dead(j);
                __ increment(i, md2);
                __ goto_(outer_loop);
              }__ end_if();
              __ increment(j, one);
         }__ end_loop(); __ dead(j);
         __ set(rtn, __ SubI(__ value(i), sourceOffset)); __ dead(i);
         __ goto_(return_);
       }__ end_if();
       __ if_then(__ AndI(cache, __ LShiftI(one, src)), BoolTest::eq, zero, likely); {
         __ increment(i, targetCountLess1);
       }__ end_if();
       __ increment(i, one);
       __ bind(outer_loop);
  }__ end_loop(); __ dead(i);
  __ bind(return_);

  // Final sync IdealKit and GraphKit.
  final_sync(kit);
  Node* result = __ value(rtn);
#undef __
  C->set_has_loops(true);
  return result;
}

//------------------------------inline_string_indexOf------------------------
bool LibraryCallKit::inline_string_indexOf() {
  Node* receiver = argument(0);
  Node* arg      = argument(1);

  Node* result;
  // Disable the use of pcmpestri until it can be guaranteed that
  // the load doesn't cross into the uncommited space.
  if (Matcher::has_match_rule(Op_StrIndexOf) &&
      UseSSE42Intrinsics) {
    // Generate SSE4.2 version of indexOf
    // We currently only have match rules that use SSE4.2

    receiver = null_check(receiver);
    arg      = null_check(arg);
    if (stopped()) {
      return true;
    }

    ciInstanceKlass* str_klass = env()->String_klass();
    const TypeOopPtr* string_type = TypeOopPtr::make_from_klass(str_klass);

    // Make the merge point
    RegionNode* result_rgn = new (C) RegionNode(4);
    Node*       result_phi = new (C) PhiNode(result_rgn, TypeInt::INT);
    Node* no_ctrl  = NULL;

    // Get start addr of source string
    Node* source = load_String_value(no_ctrl, receiver);
    Node* source_offset = load_String_offset(no_ctrl, receiver);
    Node* source_start = array_element_address(source, source_offset, T_CHAR);

    // Get length of source string
    Node* source_cnt  = load_String_length(no_ctrl, receiver);

    // Get start addr of substring
    Node* substr = load_String_value(no_ctrl, arg);
    Node* substr_offset = load_String_offset(no_ctrl, arg);
    Node* substr_start = array_element_address(substr, substr_offset, T_CHAR);

    // Get length of source string
    Node* substr_cnt  = load_String_length(no_ctrl, arg);

    // Check for substr count > string count
    Node* cmp = _gvn.transform(new(C) CmpINode(substr_cnt, source_cnt));
    Node* bol = _gvn.transform(new(C) BoolNode(cmp, BoolTest::gt));
    Node* if_gt = generate_slow_guard(bol, NULL);
    if (if_gt != NULL) {
      result_phi->init_req(2, intcon(-1));
      result_rgn->init_req(2, if_gt);
    }

    if (!stopped()) {
      // Check for substr count == 0
      cmp = _gvn.transform(new(C) CmpINode(substr_cnt, intcon(0)));
      bol = _gvn.transform(new(C) BoolNode(cmp, BoolTest::eq));
      Node* if_zero = generate_slow_guard(bol, NULL);
      if (if_zero != NULL) {
        result_phi->init_req(3, intcon(0));
        result_rgn->init_req(3, if_zero);
      }
    }

    if (!stopped()) {
      result = make_string_method_node(Op_StrIndexOf, source_start, source_cnt, substr_start, substr_cnt);
      result_phi->init_req(1, result);
      result_rgn->init_req(1, control());
    }
    set_control(_gvn.transform(result_rgn));
    record_for_igvn(result_rgn);
    result = _gvn.transform(result_phi);

  } else { // Use LibraryCallKit::string_indexOf
    // don't intrinsify if argument isn't a constant string.
    if (!arg->is_Con()) {
     return false;
    }
    const TypeOopPtr* str_type = _gvn.type(arg)->isa_oopptr();
    if (str_type == NULL) {
      return false;
    }
    ciInstanceKlass* klass = env()->String_klass();
    ciObject* str_const = str_type->const_oop();
    if (str_const == NULL || str_const->klass() != klass) {
      return false;
    }
    ciInstance* str = str_const->as_instance();
    assert(str != NULL, "must be instance");

    ciObject* v = str->field_value_by_offset(java_lang_String::value_offset_in_bytes()).as_object();
    ciTypeArray* pat = v->as_type_array(); // pattern (argument) character array

    int o;
    int c;
    if (java_lang_String::has_offset_field()) {
      o = str->field_value_by_offset(java_lang_String::offset_offset_in_bytes()).as_int();
      c = str->field_value_by_offset(java_lang_String::count_offset_in_bytes()).as_int();
    } else {
      o = 0;
      c = pat->length();
    }

    // constant strings have no offset and count == length which
    // simplifies the resulting code somewhat so lets optimize for that.
    if (o != 0 || c != pat->length()) {
     return false;
    }

    receiver = null_check(receiver, T_OBJECT);
    // NOTE: No null check on the argument is needed since it's a constant String oop.
    if (stopped()) {
      return true;
    }

    // The null string as a pattern always returns 0 (match at beginning of string)
    if (c == 0) {
      set_result(intcon(0));
      return true;
    }

    // Generate default indexOf
    jchar lastChar = pat->char_at(o + (c - 1));
    int cache = 0;
    int i;
    for (i = 0; i < c - 1; i++) {
      assert(i < pat->length(), "out of range");
      cache |= (1 << (pat->char_at(o + i) & (sizeof(cache) * BitsPerByte - 1)));
    }

    int md2 = c;
    for (i = 0; i < c - 1; i++) {
      assert(i < pat->length(), "out of range");
      if (pat->char_at(o + i) == lastChar) {
        md2 = (c - 1) - i;
      }
    }

    result = string_indexOf(receiver, pat, o, cache, md2);
  }
  set_result(result);
  return true;
}

//--------------------------round_double_node--------------------------------
// Round a double node if necessary.
Node* LibraryCallKit::round_double_node(Node* n) {
  if (Matcher::strict_fp_requires_explicit_rounding && UseSSE <= 1)
    n = _gvn.transform(new (C) RoundDoubleNode(0, n));
  return n;
}

//------------------------------inline_math-----------------------------------
// public static double Math.abs(double)
// public static double Math.sqrt(double)
// public static double Math.log(double)
// public static double Math.log10(double)
bool LibraryCallKit::inline_math(vmIntrinsics::ID id) {
  Node* arg = round_double_node(argument(0));
  Node* n = NULL;
  switch (id) {
  case vmIntrinsics::_dabs:   n = new (C) AbsDNode(                arg);  break;
  case vmIntrinsics::_dsqrt:  n = new (C) SqrtDNode(C, control(),  arg);  break;
  case vmIntrinsics::_dlog:   n = new (C) LogDNode(C, control(),   arg);  break;
  case vmIntrinsics::_dlog10: n = new (C) Log10DNode(C, control(), arg);  break;
  default:  fatal_unexpected_iid(id);  break;
  }
  set_result(_gvn.transform(n));
  return true;
}

//------------------------------inline_trig----------------------------------
// Inline sin/cos/tan instructions, if possible.  If rounding is required, do
// argument reduction which will turn into a fast/slow diamond.
bool LibraryCallKit::inline_trig(vmIntrinsics::ID id) {
  Node* arg = round_double_node(argument(0));
  Node* n = NULL;

  switch (id) {
  case vmIntrinsics::_dsin:  n = new (C) SinDNode(C, control(), arg);  break;
  case vmIntrinsics::_dcos:  n = new (C) CosDNode(C, control(), arg);  break;
  case vmIntrinsics::_dtan:  n = new (C) TanDNode(C, control(), arg);  break;
  default:  fatal_unexpected_iid(id);  break;
  }
  n = _gvn.transform(n);

  // Rounding required?  Check for argument reduction!
  if (Matcher::strict_fp_requires_explicit_rounding) {
    static const double     pi_4 =  0.7853981633974483;
    static const double neg_pi_4 = -0.7853981633974483;
    // pi/2 in 80-bit extended precision
    // static const unsigned char pi_2_bits_x[] = {0x35,0xc2,0x68,0x21,0xa2,0xda,0x0f,0xc9,0xff,0x3f,0x00,0x00,0x00,0x00,0x00,0x00};
    // -pi/2 in 80-bit extended precision
    // static const unsigned char neg_pi_2_bits_x[] = {0x35,0xc2,0x68,0x21,0xa2,0xda,0x0f,0xc9,0xff,0xbf,0x00,0x00,0x00,0x00,0x00,0x00};
    // Cutoff value for using this argument reduction technique
    //static const double    pi_2_minus_epsilon =  1.564660403643354;
    //static const double neg_pi_2_plus_epsilon = -1.564660403643354;

    // Pseudocode for sin:
    // if (x <= Math.PI / 4.0) {
    //   if (x >= -Math.PI / 4.0) return  fsin(x);
    //   if (x >= -Math.PI / 2.0) return -fcos(x + Math.PI / 2.0);
    // } else {
    //   if (x <=  Math.PI / 2.0) return  fcos(x - Math.PI / 2.0);
    // }
    // return StrictMath.sin(x);

    // Pseudocode for cos:
    // if (x <= Math.PI / 4.0) {
    //   if (x >= -Math.PI / 4.0) return  fcos(x);
    //   if (x >= -Math.PI / 2.0) return  fsin(x + Math.PI / 2.0);
    // } else {
    //   if (x <=  Math.PI / 2.0) return -fsin(x - Math.PI / 2.0);
    // }
    // return StrictMath.cos(x);

    // Actually, sticking in an 80-bit Intel value into C2 will be tough; it
    // requires a special machine instruction to load it.  Instead we'll try
    // the 'easy' case.  If we really need the extra range +/- PI/2 we'll
    // probably do the math inside the SIN encoding.

    // Make the merge point
    RegionNode* r = new (C) RegionNode(3);
    Node* phi = new (C) PhiNode(r, Type::DOUBLE);

    // Flatten arg so we need only 1 test
    Node *abs = _gvn.transform(new (C) AbsDNode(arg));
    // Node for PI/4 constant
    Node *pi4 = makecon(TypeD::make(pi_4));
    // Check PI/4 : abs(arg)
    Node *cmp = _gvn.transform(new (C) CmpDNode(pi4,abs));
    // Check: If PI/4 < abs(arg) then go slow
    Node *bol = _gvn.transform(new (C) BoolNode( cmp, BoolTest::lt ));
    // Branch either way
    IfNode *iff = create_and_xform_if(control(),bol, PROB_STATIC_FREQUENT, COUNT_UNKNOWN);
    set_control(opt_iff(r,iff));

    // Set fast path result
    phi->init_req(2, n);

    // Slow path - non-blocking leaf call
    Node* call = NULL;
    switch (id) {
    case vmIntrinsics::_dsin:
      call = make_runtime_call(RC_LEAF, OptoRuntime::Math_D_D_Type(),
                               CAST_FROM_FN_PTR(address, SharedRuntime::dsin),
                               "Sin", NULL, arg, top());
      break;
    case vmIntrinsics::_dcos:
      call = make_runtime_call(RC_LEAF, OptoRuntime::Math_D_D_Type(),
                               CAST_FROM_FN_PTR(address, SharedRuntime::dcos),
                               "Cos", NULL, arg, top());
      break;
    case vmIntrinsics::_dtan:
      call = make_runtime_call(RC_LEAF, OptoRuntime::Math_D_D_Type(),
                               CAST_FROM_FN_PTR(address, SharedRuntime::dtan),
                               "Tan", NULL, arg, top());
      break;
    }
    assert(control()->in(0) == call, "");
    Node* slow_result = _gvn.transform(new (C) ProjNode(call, TypeFunc::Parms));
    r->init_req(1, control());
    phi->init_req(1, slow_result);

    // Post-merge
    set_control(_gvn.transform(r));
    record_for_igvn(r);
    n = _gvn.transform(phi);

    C->set_has_split_ifs(true); // Has chance for split-if optimization
  }
  set_result(n);
  return true;
}

Node* LibraryCallKit::finish_pow_exp(Node* result, Node* x, Node* y, const TypeFunc* call_type, address funcAddr, const char* funcName) {
  //-------------------
  //result=(result.isNaN())? funcAddr():result;
  // Check: If isNaN() by checking result!=result? then either trap
  // or go to runtime
  Node* cmpisnan = _gvn.transform(new (C) CmpDNode(result, result));
  // Build the boolean node
  Node* bolisnum = _gvn.transform(new (C) BoolNode(cmpisnan, BoolTest::eq));

  if (!too_many_traps(Deoptimization::Reason_intrinsic)) {
    { BuildCutout unless(this, bolisnum, PROB_STATIC_FREQUENT);
      // The pow or exp intrinsic returned a NaN, which requires a call
      // to the runtime.  Recompile with the runtime call.
      uncommon_trap(Deoptimization::Reason_intrinsic,
                    Deoptimization::Action_make_not_entrant);
    }
    return result;
  } else {
    // If this inlining ever returned NaN in the past, we compile a call
    // to the runtime to properly handle corner cases

    IfNode* iff = create_and_xform_if(control(), bolisnum, PROB_STATIC_FREQUENT, COUNT_UNKNOWN);
    Node* if_slow = _gvn.transform(new (C) IfFalseNode(iff));
    Node* if_fast = _gvn.transform(new (C) IfTrueNode(iff));

    if (!if_slow->is_top()) {
      RegionNode* result_region = new (C) RegionNode(3);
      PhiNode*    result_val = new (C) PhiNode(result_region, Type::DOUBLE);

      result_region->init_req(1, if_fast);
      result_val->init_req(1, result);

      set_control(if_slow);

      const TypePtr* no_memory_effects = NULL;
      Node* rt = make_runtime_call(RC_LEAF, call_type, funcAddr, funcName,
                                   no_memory_effects,
                                   x, top(), y, y ? top() : NULL);
      Node* value = _gvn.transform(new (C) ProjNode(rt, TypeFunc::Parms+0));
#ifdef ASSERT
      Node* value_top = _gvn.transform(new (C) ProjNode(rt, TypeFunc::Parms+1));
      assert(value_top == top(), "second value must be top");
#endif

      result_region->init_req(2, control());
      result_val->init_req(2, value);
      set_control(_gvn.transform(result_region));
      return _gvn.transform(result_val);
    } else {
      return result;
    }
  }
}

//------------------------------inline_exp-------------------------------------
// Inline exp instructions, if possible.  The Intel hardware only misses
// really odd corner cases (+/- Infinity).  Just uncommon-trap them.
bool LibraryCallKit::inline_exp() {
  Node* arg = round_double_node(argument(0));
  Node* n   = _gvn.transform(new (C) ExpDNode(C, control(), arg));

  n = finish_pow_exp(n, arg, NULL, OptoRuntime::Math_D_D_Type(), CAST_FROM_FN_PTR(address, SharedRuntime::dexp), "EXP");
  set_result(n);

  C->set_has_split_ifs(true); // Has chance for split-if optimization
  return true;
}

//------------------------------inline_pow-------------------------------------
// Inline power instructions, if possible.
bool LibraryCallKit::inline_pow() {
  // Pseudocode for pow
  // if (y == 2) {
  //   return x * x;
  // } else {
  //   if (x <= 0.0) {
  //     long longy = (long)y;
  //     if ((double)longy == y) { // if y is long
  //       if (y + 1 == y) longy = 0; // huge number: even
  //       result = ((1&longy) == 0)?-DPow(abs(x), y):DPow(abs(x), y);
  //     } else {
  //       result = NaN;
  //     }
  //   } else {
  //     result = DPow(x,y);
  //   }
  //   if (result != result)?  {
  //     result = uncommon_trap() or runtime_call();
  //   }
  //   return result;
  // }

  Node* x = round_double_node(argument(0));
  Node* y = round_double_node(argument(2));

  Node* result = NULL;

  Node*   const_two_node = makecon(TypeD::make(2.0));
  Node*   cmp_node       = _gvn.transform(new (C) CmpDNode(y, const_two_node));
  Node*   bool_node      = _gvn.transform(new (C) BoolNode(cmp_node, BoolTest::eq));
  IfNode* if_node        = create_and_xform_if(control(), bool_node, PROB_STATIC_INFREQUENT, COUNT_UNKNOWN);
  Node*   if_true        = _gvn.transform(new (C) IfTrueNode(if_node));
  Node*   if_false       = _gvn.transform(new (C) IfFalseNode(if_node));

  RegionNode* region_node = new (C) RegionNode(3);
  region_node->init_req(1, if_true);

  Node* phi_node = new (C) PhiNode(region_node, Type::DOUBLE);
  // special case for x^y where y == 2, we can convert it to x * x
  phi_node->init_req(1, _gvn.transform(new (C) MulDNode(x, x)));

  // set control to if_false since we will now process the false branch
  set_control(if_false);

  if (!too_many_traps(Deoptimization::Reason_intrinsic)) {
    // Short form: skip the fancy tests and just check for NaN result.
    result = _gvn.transform(new (C) PowDNode(C, control(), x, y));
  } else {
    // If this inlining ever returned NaN in the past, include all
    // checks + call to the runtime.

    // Set the merge point for If node with condition of (x <= 0.0)
    // There are four possible paths to region node and phi node
    RegionNode *r = new (C) RegionNode(4);
    Node *phi = new (C) PhiNode(r, Type::DOUBLE);

    // Build the first if node: if (x <= 0.0)
    // Node for 0 constant
    Node *zeronode = makecon(TypeD::ZERO);
    // Check x:0
    Node *cmp = _gvn.transform(new (C) CmpDNode(x, zeronode));
    // Check: If (x<=0) then go complex path
    Node *bol1 = _gvn.transform(new (C) BoolNode( cmp, BoolTest::le ));
    // Branch either way
    IfNode *if1 = create_and_xform_if(control(),bol1, PROB_STATIC_INFREQUENT, COUNT_UNKNOWN);
    // Fast path taken; set region slot 3
    Node *fast_taken = _gvn.transform(new (C) IfFalseNode(if1));
    r->init_req(3,fast_taken); // Capture fast-control

    // Fast path not-taken, i.e. slow path
    Node *complex_path = _gvn.transform(new (C) IfTrueNode(if1));

    // Set fast path result
    Node *fast_result = _gvn.transform(new (C) PowDNode(C, control(), x, y));
    phi->init_req(3, fast_result);

    // Complex path
    // Build the second if node (if y is long)
    // Node for (long)y
    Node *longy = _gvn.transform(new (C) ConvD2LNode(y));
    // Node for (double)((long) y)
    Node *doublelongy= _gvn.transform(new (C) ConvL2DNode(longy));
    // Check (double)((long) y) : y
    Node *cmplongy= _gvn.transform(new (C) CmpDNode(doublelongy, y));
    // Check if (y isn't long) then go to slow path

    Node *bol2 = _gvn.transform(new (C) BoolNode( cmplongy, BoolTest::ne ));
    // Branch either way
    IfNode *if2 = create_and_xform_if(complex_path,bol2, PROB_STATIC_INFREQUENT, COUNT_UNKNOWN);
    Node* ylong_path = _gvn.transform(new (C) IfFalseNode(if2));

    Node *slow_path = _gvn.transform(new (C) IfTrueNode(if2));

    // Calculate DPow(abs(x), y)*(1 & (long)y)
    // Node for constant 1
    Node *conone = longcon(1);
    // 1& (long)y
    Node *signnode= _gvn.transform(new (C) AndLNode(conone, longy));

    // A huge number is always even. Detect a huge number by checking
    // if y + 1 == y and set integer to be tested for parity to 0.
    // Required for corner case:
    // (long)9.223372036854776E18 = max_jlong
    // (double)(long)9.223372036854776E18 = 9.223372036854776E18
    // max_jlong is odd but 9.223372036854776E18 is even
    Node* yplus1 = _gvn.transform(new (C) AddDNode(y, makecon(TypeD::make(1))));
    Node *cmpyplus1= _gvn.transform(new (C) CmpDNode(yplus1, y));
    Node *bolyplus1 = _gvn.transform(new (C) BoolNode( cmpyplus1, BoolTest::eq ));
    Node* correctedsign = NULL;
    if (ConditionalMoveLimit != 0) {
      correctedsign = _gvn.transform( CMoveNode::make(C, NULL, bolyplus1, signnode, longcon(0), TypeLong::LONG));
    } else {
      IfNode *ifyplus1 = create_and_xform_if(ylong_path,bolyplus1, PROB_FAIR, COUNT_UNKNOWN);
      RegionNode *r = new (C) RegionNode(3);
      Node *phi = new (C) PhiNode(r, TypeLong::LONG);
      r->init_req(1, _gvn.transform(new (C) IfFalseNode(ifyplus1)));
      r->init_req(2, _gvn.transform(new (C) IfTrueNode(ifyplus1)));
      phi->init_req(1, signnode);
      phi->init_req(2, longcon(0));
      correctedsign = _gvn.transform(phi);
      ylong_path = _gvn.transform(r);
      record_for_igvn(r);
    }

    // zero node
    Node *conzero = longcon(0);
    // Check (1&(long)y)==0?
    Node *cmpeq1 = _gvn.transform(new (C) CmpLNode(correctedsign, conzero));
    // Check if (1&(long)y)!=0?, if so the result is negative
    Node *bol3 = _gvn.transform(new (C) BoolNode( cmpeq1, BoolTest::ne ));
    // abs(x)
    Node *absx=_gvn.transform(new (C) AbsDNode(x));
    // abs(x)^y
    Node *absxpowy = _gvn.transform(new (C) PowDNode(C, control(), absx, y));
    // -abs(x)^y
    Node *negabsxpowy = _gvn.transform(new (C) NegDNode (absxpowy));
    // (1&(long)y)==1?-DPow(abs(x), y):DPow(abs(x), y)
    Node *signresult = NULL;
    if (ConditionalMoveLimit != 0) {
      signresult = _gvn.transform( CMoveNode::make(C, NULL, bol3, absxpowy, negabsxpowy, Type::DOUBLE));
    } else {
      IfNode *ifyeven = create_and_xform_if(ylong_path,bol3, PROB_FAIR, COUNT_UNKNOWN);
      RegionNode *r = new (C) RegionNode(3);
      Node *phi = new (C) PhiNode(r, Type::DOUBLE);
      r->init_req(1, _gvn.transform(new (C) IfFalseNode(ifyeven)));
      r->init_req(2, _gvn.transform(new (C) IfTrueNode(ifyeven)));
      phi->init_req(1, absxpowy);
      phi->init_req(2, negabsxpowy);
      signresult = _gvn.transform(phi);
      ylong_path = _gvn.transform(r);
      record_for_igvn(r);
    }
    // Set complex path fast result
    r->init_req(2, ylong_path);
    phi->init_req(2, signresult);

    static const jlong nan_bits = CONST64(0x7ff8000000000000);
    Node *slow_result = makecon(TypeD::make(*(double*)&nan_bits)); // return NaN
    r->init_req(1,slow_path);
    phi->init_req(1,slow_result);

    // Post merge
    set_control(_gvn.transform(r));
    record_for_igvn(r);
    result = _gvn.transform(phi);
  }

  result = finish_pow_exp(result, x, y, OptoRuntime::Math_DD_D_Type(), CAST_FROM_FN_PTR(address, SharedRuntime::dpow), "POW");

  // control from finish_pow_exp is now input to the region node
  region_node->set_req(2, control());
  // the result from finish_pow_exp is now input to the phi node
  phi_node->init_req(2, result);
  set_control(_gvn.transform(region_node));
  record_for_igvn(region_node);
  set_result(_gvn.transform(phi_node));

  C->set_has_split_ifs(true); // Has chance for split-if optimization
  return true;
}

//------------------------------runtime_math-----------------------------
bool LibraryCallKit::runtime_math(const TypeFunc* call_type, address funcAddr, const char* funcName) {
  assert(call_type == OptoRuntime::Math_DD_D_Type() || call_type == OptoRuntime::Math_D_D_Type(),
         "must be (DD)D or (D)D type");

  // Inputs
  Node* a = round_double_node(argument(0));
  Node* b = (call_type == OptoRuntime::Math_DD_D_Type()) ? round_double_node(argument(2)) : NULL;

  const TypePtr* no_memory_effects = NULL;
  Node* trig = make_runtime_call(RC_LEAF, call_type, funcAddr, funcName,
                                 no_memory_effects,
                                 a, top(), b, b ? top() : NULL);
  Node* value = _gvn.transform(new (C) ProjNode(trig, TypeFunc::Parms+0));
#ifdef ASSERT
  Node* value_top = _gvn.transform(new (C) ProjNode(trig, TypeFunc::Parms+1));
  assert(value_top == top(), "second value must be top");
#endif

  set_result(value);
  return true;
}

//------------------------------inline_math_native-----------------------------
bool LibraryCallKit::inline_math_native(vmIntrinsics::ID id) {
#define FN_PTR(f) CAST_FROM_FN_PTR(address, f)
  switch (id) {
    // These intrinsics are not properly supported on all hardware
  case vmIntrinsics::_dcos:   return Matcher::has_match_rule(Op_CosD)   ? inline_trig(id) :
    runtime_math(OptoRuntime::Math_D_D_Type(), FN_PTR(SharedRuntime::dcos),   "COS");
  case vmIntrinsics::_dsin:   return Matcher::has_match_rule(Op_SinD)   ? inline_trig(id) :
    runtime_math(OptoRuntime::Math_D_D_Type(), FN_PTR(SharedRuntime::dsin),   "SIN");
  case vmIntrinsics::_dtan:   return Matcher::has_match_rule(Op_TanD)   ? inline_trig(id) :
    runtime_math(OptoRuntime::Math_D_D_Type(), FN_PTR(SharedRuntime::dtan),   "TAN");

  case vmIntrinsics::_dlog:   return Matcher::has_match_rule(Op_LogD)   ? inline_math(id) :
    runtime_math(OptoRuntime::Math_D_D_Type(), FN_PTR(SharedRuntime::dlog),   "LOG");
  case vmIntrinsics::_dlog10: return Matcher::has_match_rule(Op_Log10D) ? inline_math(id) :
    runtime_math(OptoRuntime::Math_D_D_Type(), FN_PTR(SharedRuntime::dlog10), "LOG10");

    // These intrinsics are supported on all hardware
  case vmIntrinsics::_dsqrt:  return Matcher::match_rule_supported(Op_SqrtD) ? inline_math(id) : false;
  case vmIntrinsics::_dabs:   return Matcher::has_match_rule(Op_AbsD)   ? inline_math(id) : false;

  case vmIntrinsics::_dexp:   return Matcher::has_match_rule(Op_ExpD)   ? inline_exp()    :
    runtime_math(OptoRuntime::Math_D_D_Type(),  FN_PTR(SharedRuntime::dexp),  "EXP");
  case vmIntrinsics::_dpow:   return Matcher::has_match_rule(Op_PowD)   ? inline_pow()    :
    runtime_math(OptoRuntime::Math_DD_D_Type(), FN_PTR(SharedRuntime::dpow),  "POW");
#undef FN_PTR

   // These intrinsics are not yet correctly implemented
  case vmIntrinsics::_datan2:
    return false;

  default:
    fatal_unexpected_iid(id);
    return false;
  }
}

static bool is_simple_name(Node* n) {
  return (n->req() == 1         // constant
          || (n->is_Type() && n->as_Type()->type()->singleton())
          || n->is_Proj()       // parameter or return value
          || n->is_Phi()        // local of some sort
          );
}

//----------------------------inline_min_max-----------------------------------
bool LibraryCallKit::inline_min_max(vmIntrinsics::ID id) {
  set_result(generate_min_max(id, argument(0), argument(1)));
  return true;
}

void LibraryCallKit::inline_math_mathExact(Node* math, Node *test) {
  Node* bol = _gvn.transform( new (C) BoolNode(test, BoolTest::overflow) );
  IfNode* check = create_and_map_if(control(), bol, PROB_UNLIKELY_MAG(3), COUNT_UNKNOWN);
  Node* fast_path = _gvn.transform( new (C) IfFalseNode(check));
  Node* slow_path = _gvn.transform( new (C) IfTrueNode(check) );

  {
    PreserveJVMState pjvms(this);
    PreserveReexecuteState preexecs(this);
    jvms()->set_should_reexecute(true);

    set_control(slow_path);
    set_i_o(i_o());

    uncommon_trap(Deoptimization::Reason_intrinsic,
                  Deoptimization::Action_none);
  }

  set_control(fast_path);
  set_result(math);
}

template <typename OverflowOp>
bool LibraryCallKit::inline_math_overflow(Node* arg1, Node* arg2) {
  typedef typename OverflowOp::MathOp MathOp;

  MathOp* mathOp = new(C) MathOp(arg1, arg2);
  Node* operation = _gvn.transform( mathOp );
  Node* ofcheck = _gvn.transform( new(C) OverflowOp(arg1, arg2) );
  inline_math_mathExact(operation, ofcheck);
  return true;
}

bool LibraryCallKit::inline_math_addExactI(bool is_increment) {
  return inline_math_overflow<OverflowAddINode>(argument(0), is_increment ? intcon(1) : argument(1));
}

bool LibraryCallKit::inline_math_addExactL(bool is_increment) {
  return inline_math_overflow<OverflowAddLNode>(argument(0), is_increment ? longcon(1) : argument(2));
}

bool LibraryCallKit::inline_math_subtractExactI(bool is_decrement) {
  return inline_math_overflow<OverflowSubINode>(argument(0), is_decrement ? intcon(1) : argument(1));
}

bool LibraryCallKit::inline_math_subtractExactL(bool is_decrement) {
  return inline_math_overflow<OverflowSubLNode>(argument(0), is_decrement ? longcon(1) : argument(2));
}

bool LibraryCallKit::inline_math_negateExactI() {
  return inline_math_overflow<OverflowSubINode>(intcon(0), argument(0));
}

bool LibraryCallKit::inline_math_negateExactL() {
  return inline_math_overflow<OverflowSubLNode>(longcon(0), argument(0));
}

bool LibraryCallKit::inline_math_multiplyExactI() {
  return inline_math_overflow<OverflowMulINode>(argument(0), argument(1));
}

bool LibraryCallKit::inline_math_multiplyExactL() {
  return inline_math_overflow<OverflowMulLNode>(argument(0), argument(2));
}

Node*
LibraryCallKit::generate_min_max(vmIntrinsics::ID id, Node* x0, Node* y0) {
  // These are the candidate return value:
  Node* xvalue = x0;
  Node* yvalue = y0;

  if (xvalue == yvalue) {
    return xvalue;
  }

  bool want_max = (id == vmIntrinsics::_max);

  const TypeInt* txvalue = _gvn.type(xvalue)->isa_int();
  const TypeInt* tyvalue = _gvn.type(yvalue)->isa_int();
  if (txvalue == NULL || tyvalue == NULL)  return top();
  // This is not really necessary, but it is consistent with a
  // hypothetical MaxINode::Value method:
  int widen = MAX2(txvalue->_widen, tyvalue->_widen);

  // %%% This folding logic should (ideally) be in a different place.
  // Some should be inside IfNode, and there to be a more reliable
  // transformation of ?: style patterns into cmoves.  We also want
  // more powerful optimizations around cmove and min/max.

  // Try to find a dominating comparison of these guys.
  // It can simplify the index computation for Arrays.copyOf
  // and similar uses of System.arraycopy.
  // First, compute the normalized version of CmpI(x, y).
  int   cmp_op = Op_CmpI;
  Node* xkey = xvalue;
  Node* ykey = yvalue;
  Node* ideal_cmpxy = _gvn.transform(new(C) CmpINode(xkey, ykey));
  if (ideal_cmpxy->is_Cmp()) {
    // E.g., if we have CmpI(length - offset, count),
    // it might idealize to CmpI(length, count + offset)
    cmp_op = ideal_cmpxy->Opcode();
    xkey = ideal_cmpxy->in(1);
    ykey = ideal_cmpxy->in(2);
  }

  // Start by locating any relevant comparisons.
  Node* start_from = (xkey->outcnt() < ykey->outcnt()) ? xkey : ykey;
  Node* cmpxy = NULL;
  Node* cmpyx = NULL;
  for (DUIterator_Fast kmax, k = start_from->fast_outs(kmax); k < kmax; k++) {
    Node* cmp = start_from->fast_out(k);
    if (cmp->outcnt() > 0 &&            // must have prior uses
        cmp->in(0) == NULL &&           // must be context-independent
        cmp->Opcode() == cmp_op) {      // right kind of compare
      if (cmp->in(1) == xkey && cmp->in(2) == ykey)  cmpxy = cmp;
      if (cmp->in(1) == ykey && cmp->in(2) == xkey)  cmpyx = cmp;
    }
  }

  const int NCMPS = 2;
  Node* cmps[NCMPS] = { cmpxy, cmpyx };
  int cmpn;
  for (cmpn = 0; cmpn < NCMPS; cmpn++) {
    if (cmps[cmpn] != NULL)  break;     // find a result
  }
  if (cmpn < NCMPS) {
    // Look for a dominating test that tells us the min and max.
    int depth = 0;                // Limit search depth for speed
    Node* dom = control();
    for (; dom != NULL; dom = IfNode::up_one_dom(dom, true)) {
      if (++depth >= 100)  break;
      Node* ifproj = dom;
      if (!ifproj->is_Proj())  continue;
      Node* iff = ifproj->in(0);
      if (!iff->is_If())  continue;
      Node* bol = iff->in(1);
      if (!bol->is_Bool())  continue;
      Node* cmp = bol->in(1);
      if (cmp == NULL)  continue;
      for (cmpn = 0; cmpn < NCMPS; cmpn++)
        if (cmps[cmpn] == cmp)  break;
      if (cmpn == NCMPS)  continue;
      BoolTest::mask btest = bol->as_Bool()->_test._test;
      if (ifproj->is_IfFalse())  btest = BoolTest(btest).negate();
      if (cmp->in(1) == ykey)    btest = BoolTest(btest).commute();
      // At this point, we know that 'x btest y' is true.
      switch (btest) {
      case BoolTest::eq:
        // They are proven equal, so we can collapse the min/max.
        // Either value is the answer.  Choose the simpler.
        if (is_simple_name(yvalue) && !is_simple_name(xvalue))
          return yvalue;
        return xvalue;
      case BoolTest::lt:          // x < y
      case BoolTest::le:          // x <= y
        return (want_max ? yvalue : xvalue);
      case BoolTest::gt:          // x > y
      case BoolTest::ge:          // x >= y
        return (want_max ? xvalue : yvalue);
      }
    }
  }

  // We failed to find a dominating test.
  // Let's pick a test that might GVN with prior tests.
  Node*          best_bol   = NULL;
  BoolTest::mask best_btest = BoolTest::illegal;
  for (cmpn = 0; cmpn < NCMPS; cmpn++) {
    Node* cmp = cmps[cmpn];
    if (cmp == NULL)  continue;
    for (DUIterator_Fast jmax, j = cmp->fast_outs(jmax); j < jmax; j++) {
      Node* bol = cmp->fast_out(j);
      if (!bol->is_Bool())  continue;
      BoolTest::mask btest = bol->as_Bool()->_test._test;
      if (btest == BoolTest::eq || btest == BoolTest::ne)  continue;
      if (cmp->in(1) == ykey)   btest = BoolTest(btest).commute();
      if (bol->outcnt() > (best_bol == NULL ? 0 : best_bol->outcnt())) {
        best_bol   = bol->as_Bool();
        best_btest = btest;
      }
    }
  }

  Node* answer_if_true  = NULL;
  Node* answer_if_false = NULL;
  switch (best_btest) {
  default:
    if (cmpxy == NULL)
      cmpxy = ideal_cmpxy;
    best_bol = _gvn.transform(new(C) BoolNode(cmpxy, BoolTest::lt));
    // and fall through:
  case BoolTest::lt:          // x < y
  case BoolTest::le:          // x <= y
    answer_if_true  = (want_max ? yvalue : xvalue);
    answer_if_false = (want_max ? xvalue : yvalue);
    break;
  case BoolTest::gt:          // x > y
  case BoolTest::ge:          // x >= y
    answer_if_true  = (want_max ? xvalue : yvalue);
    answer_if_false = (want_max ? yvalue : xvalue);
    break;
  }

  jint hi, lo;
  if (want_max) {
    // We can sharpen the minimum.
    hi = MAX2(txvalue->_hi, tyvalue->_hi);
    lo = MAX2(txvalue->_lo, tyvalue->_lo);
  } else {
    // We can sharpen the maximum.
    hi = MIN2(txvalue->_hi, tyvalue->_hi);
    lo = MIN2(txvalue->_lo, tyvalue->_lo);
  }

  // Use a flow-free graph structure, to avoid creating excess control edges
  // which could hinder other optimizations.
  // Since Math.min/max is often used with arraycopy, we want
  // tightly_coupled_allocation to be able to see beyond min/max expressions.
  Node* cmov = CMoveNode::make(C, NULL, best_bol,
                               answer_if_false, answer_if_true,
                               TypeInt::make(lo, hi, widen));

  return _gvn.transform(cmov);

  /*
  // This is not as desirable as it may seem, since Min and Max
  // nodes do not have a full set of optimizations.
  // And they would interfere, anyway, with 'if' optimizations
  // and with CMoveI canonical forms.
  switch (id) {
  case vmIntrinsics::_min:
    result_val = _gvn.transform(new (C, 3) MinINode(x,y)); break;
  case vmIntrinsics::_max:
    result_val = _gvn.transform(new (C, 3) MaxINode(x,y)); break;
  default:
    ShouldNotReachHere();
  }
  */
}

inline int
LibraryCallKit::classify_unsafe_addr(Node* &base, Node* &offset) {
  const TypePtr* base_type = TypePtr::NULL_PTR;
  if (base != NULL)  base_type = _gvn.type(base)->isa_ptr();
  if (base_type == NULL) {
    // Unknown type.
    return Type::AnyPtr;
  } else if (base_type == TypePtr::NULL_PTR) {
    // Since this is a NULL+long form, we have to switch to a rawptr.
    base   = _gvn.transform(new (C) CastX2PNode(offset));
    offset = MakeConX(0);
    return Type::RawPtr;
  } else if (base_type->base() == Type::RawPtr) {
    return Type::RawPtr;
  } else if (base_type->isa_oopptr()) {
    // Base is never null => always a heap address.
    if (base_type->ptr() == TypePtr::NotNull) {
      return Type::OopPtr;
    }
    // Offset is small => always a heap address.
    const TypeX* offset_type = _gvn.type(offset)->isa_intptr_t();
    if (offset_type != NULL &&
        base_type->offset() == 0 &&     // (should always be?)
        offset_type->_lo >= 0 &&
        !MacroAssembler::needs_explicit_null_check(offset_type->_hi)) {
      return Type::OopPtr;
    }
    // Otherwise, it might either be oop+off or NULL+addr.
    return Type::AnyPtr;
  } else {
    // No information:
    return Type::AnyPtr;
  }
}

inline Node* LibraryCallKit::make_unsafe_address(Node* base, Node* offset) {
  int kind = classify_unsafe_addr(base, offset);
  if (kind == Type::RawPtr) {
    return basic_plus_adr(top(), base, offset);
  } else {
    return basic_plus_adr(base, offset);
  }
}

//--------------------------inline_number_methods-----------------------------
// inline int     Integer.numberOfLeadingZeros(int)
// inline int        Long.numberOfLeadingZeros(long)
//
// inline int     Integer.numberOfTrailingZeros(int)
// inline int        Long.numberOfTrailingZeros(long)
//
// inline int     Integer.bitCount(int)
// inline int        Long.bitCount(long)
//
// inline char  Character.reverseBytes(char)
// inline short     Short.reverseBytes(short)
// inline int     Integer.reverseBytes(int)
// inline long       Long.reverseBytes(long)
bool LibraryCallKit::inline_number_methods(vmIntrinsics::ID id) {
  Node* arg = argument(0);
  Node* n = NULL;
  switch (id) {
  case vmIntrinsics::_numberOfLeadingZeros_i:   n = new (C) CountLeadingZerosINode( arg);  break;
  case vmIntrinsics::_numberOfLeadingZeros_l:   n = new (C) CountLeadingZerosLNode( arg);  break;
  case vmIntrinsics::_numberOfTrailingZeros_i:  n = new (C) CountTrailingZerosINode(arg);  break;
  case vmIntrinsics::_numberOfTrailingZeros_l:  n = new (C) CountTrailingZerosLNode(arg);  break;
  case vmIntrinsics::_bitCount_i:               n = new (C) PopCountINode(          arg);  break;
  case vmIntrinsics::_bitCount_l:               n = new (C) PopCountLNode(          arg);  break;
  case vmIntrinsics::_reverseBytes_c:           n = new (C) ReverseBytesUSNode(0,   arg);  break;
  case vmIntrinsics::_reverseBytes_s:           n = new (C) ReverseBytesSNode( 0,   arg);  break;
  case vmIntrinsics::_reverseBytes_i:           n = new (C) ReverseBytesINode( 0,   arg);  break;
  case vmIntrinsics::_reverseBytes_l:           n = new (C) ReverseBytesLNode( 0,   arg);  break;
  default:  fatal_unexpected_iid(id);  break;
  }
  set_result(_gvn.transform(n));
  return true;
}

//----------------------------inline_unsafe_access----------------------------

const static BasicType T_ADDRESS_HOLDER = T_LONG;

// Helper that guards and inserts a pre-barrier.
void LibraryCallKit::insert_pre_barrier(Node* base_oop, Node* offset,
                                        Node* pre_val, bool need_mem_bar) {
  // We could be accessing the referent field of a reference object. If so, when G1
  // is enabled, we need to log the value in the referent field in an SATB buffer.
  // This routine performs some compile time filters and generates suitable
  // runtime filters that guard the pre-barrier code.
  // Also add memory barrier for non volatile load from the referent field
  // to prevent commoning of loads across safepoint.
  if (!UseG1GC && !need_mem_bar)
    return;

  // Some compile time checks.

  // If offset is a constant, is it java_lang_ref_Reference::_reference_offset?
  const TypeX* otype = offset->find_intptr_t_type();
  if (otype != NULL && otype->is_con() &&
      otype->get_con() != java_lang_ref_Reference::referent_offset) {
    // Constant offset but not the reference_offset so just return
    return;
  }

  // We only need to generate the runtime guards for instances.
  const TypeOopPtr* btype = base_oop->bottom_type()->isa_oopptr();
  if (btype != NULL) {
    if (btype->isa_aryptr()) {
      // Array type so nothing to do
      return;
    }

    const TypeInstPtr* itype = btype->isa_instptr();
    if (itype != NULL) {
      // Can the klass of base_oop be statically determined to be
      // _not_ a sub-class of Reference and _not_ Object?
      ciKlass* klass = itype->klass();
      if ( klass->is_loaded() &&
          !klass->is_subtype_of(env()->Reference_klass()) &&
          !env()->Object_klass()->is_subtype_of(klass)) {
        return;
      }
    }
  }

  // The compile time filters did not reject base_oop/offset so
  // we need to generate the following runtime filters
  //
  // if (offset == java_lang_ref_Reference::_reference_offset) {
  //   if (instance_of(base, java.lang.ref.Reference)) {
  //     pre_barrier(_, pre_val, ...);
  //   }
  // }

  float likely   = PROB_LIKELY(  0.999);
  float unlikely = PROB_UNLIKELY(0.999);

  IdealKit ideal(this);
#define __ ideal.

  Node* referent_off = __ ConX(java_lang_ref_Reference::referent_offset);

  __ if_then(offset, BoolTest::eq, referent_off, unlikely); {
      // Update graphKit memory and control from IdealKit.
      sync_kit(ideal);

      Node* ref_klass_con = makecon(TypeKlassPtr::make(env()->Reference_klass()));
      Node* is_instof = gen_instanceof(base_oop, ref_klass_con);

      // Update IdealKit memory and control from graphKit.
      __ sync_kit(this);

      Node* one = __ ConI(1);
      // is_instof == 0 if base_oop == NULL
      __ if_then(is_instof, BoolTest::eq, one, unlikely); {

        // Update graphKit from IdeakKit.
        sync_kit(ideal);

        // Use the pre-barrier to record the value in the referent field
        pre_barrier(false /* do_load */,
                    __ ctrl(),
                    NULL /* obj */, NULL /* adr */, max_juint /* alias_idx */, NULL /* val */, NULL /* val_type */,
                    pre_val /* pre_val */,
                    T_OBJECT);
        if (need_mem_bar) {
          // Add memory barrier to prevent commoning reads from this field
          // across safepoint since GC can change its value.
          insert_mem_bar(Op_MemBarCPUOrder);
        }
        // Update IdealKit from graphKit.
        __ sync_kit(this);

      } __ end_if(); // _ref_type != ref_none
  } __ end_if(); // offset == referent_offset

  // Final sync IdealKit and GraphKit.
  final_sync(ideal);
#undef __
}


// Interpret Unsafe.fieldOffset cookies correctly:
extern jlong Unsafe_field_offset_to_byte_offset(jlong field_offset);

const TypeOopPtr* LibraryCallKit::sharpen_unsafe_type(Compile::AliasType* alias_type, const TypePtr *adr_type, bool is_native_ptr) {
  // Attempt to infer a sharper value type from the offset and base type.
  ciKlass* sharpened_klass = NULL;

  // See if it is an instance field, with an object type.
  if (alias_type->field() != NULL) {
    assert(!is_native_ptr, "native pointer op cannot use a java address");
    if (alias_type->field()->type()->is_klass()) {
      sharpened_klass = alias_type->field()->type()->as_klass();
    }
  }

  // See if it is a narrow oop array.
  if (adr_type->isa_aryptr()) {
    if (adr_type->offset() >= objArrayOopDesc::base_offset_in_bytes()) {
      const TypeOopPtr *elem_type = adr_type->is_aryptr()->elem()->isa_oopptr();
      if (elem_type != NULL) {
        sharpened_klass = elem_type->klass();
      }
    }
  }

  // The sharpened class might be unloaded if there is no class loader
  // contraint in place.
  if (sharpened_klass != NULL && sharpened_klass->is_loaded()) {
    const TypeOopPtr* tjp = TypeOopPtr::make_from_klass(sharpened_klass);

#ifndef PRODUCT
    if (C->print_intrinsics() || C->print_inlining()) {
      tty->print("  from base type:  ");  adr_type->dump(); tty->cr();
      tty->print("  sharpened value: ");  tjp->dump();      tty->cr();
    }
#endif
    // Sharpen the value type.
    return tjp;
  }
  return NULL;
}

bool LibraryCallKit::inline_unsafe_access(bool is_native_ptr, bool is_store, BasicType type, bool is_volatile, bool unaligned) {
  if (callee()->is_static())  return false;  // caller must have the capability!
  assert(type != T_OBJECT || !unaligned, "unaligned access not supported with object type");

#ifndef PRODUCT
  {
    ResourceMark rm;
    // Check the signatures.
    ciSignature* sig = callee()->signature();
#ifdef ASSERT
    if (!is_store) {
      // Object getObject(Object base, int/long offset), etc.
      BasicType rtype = sig->return_type()->basic_type();
      if (rtype == T_ADDRESS_HOLDER && callee()->name() == ciSymbol::getAddress_name())
          rtype = T_ADDRESS;  // it is really a C void*
      assert(rtype == type, "getter must return the expected value");
      if (!is_native_ptr) {
        assert(sig->count() == 2, "oop getter has 2 arguments");
        assert(sig->type_at(0)->basic_type() == T_OBJECT, "getter base is object");
        assert(sig->type_at(1)->basic_type() == T_LONG, "getter offset is correct");
      } else {
        assert(sig->count() == 1, "native getter has 1 argument");
        assert(sig->type_at(0)->basic_type() == T_LONG, "getter base is long");
      }
    } else {
      // void putObject(Object base, int/long offset, Object x), etc.
      assert(sig->return_type()->basic_type() == T_VOID, "putter must not return a value");
      if (!is_native_ptr) {
        assert(sig->count() == 3, "oop putter has 3 arguments");
        assert(sig->type_at(0)->basic_type() == T_OBJECT, "putter base is object");
        assert(sig->type_at(1)->basic_type() == T_LONG, "putter offset is correct");
      } else {
        assert(sig->count() == 2, "native putter has 2 arguments");
        assert(sig->type_at(0)->basic_type() == T_LONG, "putter base is long");
      }
      BasicType vtype = sig->type_at(sig->count()-1)->basic_type();
      if (vtype == T_ADDRESS_HOLDER && callee()->name() == ciSymbol::putAddress_name())
        vtype = T_ADDRESS;  // it is really a C void*
      assert(vtype == type, "putter must accept the expected value");
    }
#endif // ASSERT
 }
#endif //PRODUCT

  C->set_has_unsafe_access(true);  // Mark eventual nmethod as "unsafe".

  Node* receiver = argument(0);  // type: oop

  // Build address expression.  See the code in inline_unsafe_prefetch.
  Node* adr;
  Node* heap_base_oop = top();
  Node* offset = top();
  Node* val;

  // The base is either a Java object or a value produced by Unsafe.staticFieldBase
  Node* base = argument(1);  // type: oop

  if (!is_native_ptr) {
    // The offset is a value produced by Unsafe.staticFieldOffset or Unsafe.objectFieldOffset
    offset = argument(2);  // type: long
    // We currently rely on the cookies produced by Unsafe.xxxFieldOffset
    // to be plain byte offsets, which are also the same as those accepted
    // by oopDesc::field_base.
    assert(Unsafe_field_offset_to_byte_offset(11) == 11,
           "fieldOffset must be byte-scaled");
    // 32-bit machines ignore the high half!
    offset = ConvL2X(offset);
    adr = make_unsafe_address(base, offset);
    heap_base_oop = base;
    val = is_store ? argument(4) : NULL;
  } else {
    Node* ptr = argument(1);  // type: long
    ptr = ConvL2X(ptr);  // adjust Java long to machine word
    adr = make_unsafe_address(NULL, ptr);
    val = is_store ? argument(3) : NULL;
  }

  if ((_gvn.type(base)->isa_ptr() == TypePtr::NULL_PTR) && type == T_OBJECT) {
    return false; // off-heap oop accesses are not supported
  }

  const TypePtr *adr_type = _gvn.type(adr)->isa_ptr();

  // Try to categorize the address.
  Compile::AliasType* alias_type = C->alias_type(adr_type);
  assert(alias_type->index() != Compile::AliasIdxBot, "no bare pointers here");

  if (alias_type->adr_type() == TypeInstPtr::KLASS ||
      alias_type->adr_type() == TypeAryPtr::RANGE) {
    return false; // not supported
  }

  bool mismatched = false;
  BasicType bt = alias_type->basic_type();
  if (bt != T_ILLEGAL) {
    assert(alias_type->adr_type()->is_oopptr(), "should be on-heap access");
    if (bt == T_BYTE && adr_type->isa_aryptr()) {
      // Alias type doesn't differentiate between byte[] and boolean[]).
      // Use address type to get the element type.
      bt = adr_type->is_aryptr()->elem()->array_element_basic_type();
    }
    if (bt == T_ARRAY || bt == T_NARROWOOP) {
      // accessing an array field with getObject is not a mismatch
      bt = T_OBJECT;
    }
    if ((bt == T_OBJECT) != (type == T_OBJECT)) {
      // Don't intrinsify mismatched object accesses
      return false;
    }
    mismatched = (bt != type);
  }

  assert(!mismatched || alias_type->adr_type()->is_oopptr(), "off-heap access can't be mismatched");

  // First guess at the value type.
  const Type *value_type = Type::get_const_basic_type(type);

  // We will need memory barriers unless we can determine a unique
  // alias category for this reference.  (Note:  If for some reason
  // the barriers get omitted and the unsafe reference begins to "pollute"
  // the alias analysis of the rest of the graph, either Compile::can_alias
  // or Compile::must_alias will throw a diagnostic assert.)
  bool need_mem_bar = (alias_type->adr_type() == TypeOopPtr::BOTTOM);

  // If we are reading the value of the referent field of a Reference
  // object (either by using Unsafe directly or through reflection)
  // then, if G1 is enabled, we need to record the referent in an
  // SATB log buffer using the pre-barrier mechanism.
  // Also we need to add memory barrier to prevent commoning reads
  // from this field across safepoint since GC can change its value.
  bool need_read_barrier = !is_native_ptr && !is_store &&
                           offset != top() && heap_base_oop != top();

  if (!is_store && type == T_OBJECT) {
    const TypeOopPtr* tjp = sharpen_unsafe_type(alias_type, adr_type, is_native_ptr);
    if (tjp != NULL) {
      value_type = tjp;
    }
  }

  receiver = null_check(receiver);
  if (stopped()) {
    return true;
  }
  // Heap pointers get a null-check from the interpreter,
  // as a courtesy.  However, this is not guaranteed by Unsafe,
  // and it is not possible to fully distinguish unintended nulls
  // from intended ones in this API.

  Node* load = NULL;
  Node* store = NULL;
  Node* leading_membar = NULL;
  if (is_volatile) {
    // We need to emit leading and trailing CPU membars (see below) in
    // addition to memory membars when is_volatile. This is a little
    // too strong, but avoids the need to insert per-alias-type
    // volatile membars (for stores; compare Parse::do_put_xxx), which
    // we cannot do effectively here because we probably only have a
    // rough approximation of type.
    need_mem_bar = true;
    // For Stores, place a memory ordering barrier now.
    if (is_store) {
      leading_membar = insert_mem_bar(Op_MemBarRelease);
    } else {
      if (support_IRIW_for_not_multiple_copy_atomic_cpu) {
        leading_membar = insert_mem_bar(Op_MemBarVolatile);
      }
    }
  }

  // Memory barrier to prevent normal and 'unsafe' accesses from
  // bypassing each other.  Happens after null checks, so the
  // exception paths do not take memory state from the memory barrier,
  // so there's no problems making a strong assert about mixing users
  // of safe & unsafe memory.  Otherwise fails in a CTW of rt.jar
  // around 5701, class sun/reflect/UnsafeBooleanFieldAccessorImpl.
  if (need_mem_bar) insert_mem_bar(Op_MemBarCPUOrder);

  if (!is_store) {
    MemNode::MemOrd mo = is_volatile ? MemNode::acquire : MemNode::unordered;
    // To be valid, unsafe loads may depend on other conditions than
    // the one that guards them: pin the Load node
    load = make_load(control(), adr, value_type, type, adr_type, mo, LoadNode::Pinned, is_volatile, unaligned, mismatched);
    // load value
    switch (type) {
    case T_BOOLEAN:
    case T_CHAR:
    case T_BYTE:
    case T_SHORT:
    case T_INT:
    case T_LONG:
    case T_FLOAT:
    case T_DOUBLE:
      break;
    case T_OBJECT:
      if (need_read_barrier) {
        insert_pre_barrier(heap_base_oop, offset, load, !(is_volatile || need_mem_bar));
      }
      break;
    case T_ADDRESS:
      // Cast to an int type.
      load = _gvn.transform(new (C) CastP2XNode(NULL, load));
      load = ConvX2UL(load);
      break;
    default:
      fatal(err_msg_res("unexpected type %d: %s", type, type2name(type)));
      break;
    }
    // The load node has the control of the preceding MemBarCPUOrder.  All
    // following nodes will have the control of the MemBarCPUOrder inserted at
    // the end of this method.  So, pushing the load onto the stack at a later
    // point is fine.
    set_result(load);
  } else {
    // place effect of store into memory
    switch (type) {
    case T_DOUBLE:
      val = dstore_rounding(val);
      break;
    case T_ADDRESS:
      // Repackage the long as a pointer.
      val = ConvL2X(val);
      val = _gvn.transform(new (C) CastX2PNode(val));
      break;
    }

    MemNode::MemOrd mo = is_volatile ? MemNode::release : MemNode::unordered;
    if (type == T_OBJECT ) {
      store = store_oop_to_unknown(control(), heap_base_oop, adr, adr_type, val, type, mo, mismatched);
    } else {
<<<<<<< HEAD
      store_to_memory(control(), adr, val, type, adr_type, mo, is_volatile, unaligned, mismatched);
=======
      store = store_to_memory(control(), adr, val, type, adr_type, mo, is_volatile, unaligned, mismatched);
>>>>>>> 2acc8bba
    }
  }

  if (is_volatile) {
    if (!is_store) {
      Node* mb = insert_mem_bar(Op_MemBarAcquire, load);
      mb->as_MemBar()->set_trailing_load();
    } else {
      if (!support_IRIW_for_not_multiple_copy_atomic_cpu) {
        Node* mb = insert_mem_bar(Op_MemBarVolatile, store);
        MemBarNode::set_store_pair(leading_membar->as_MemBar(), mb->as_MemBar());
      }
    }
  }

  if (need_mem_bar) insert_mem_bar(Op_MemBarCPUOrder);

  return true;
}

//----------------------------inline_unsafe_prefetch----------------------------

bool LibraryCallKit::inline_unsafe_prefetch(bool is_native_ptr, bool is_store, bool is_static) {
#ifndef PRODUCT
  {
    ResourceMark rm;
    // Check the signatures.
    ciSignature* sig = callee()->signature();
#ifdef ASSERT
    // Object getObject(Object base, int/long offset), etc.
    BasicType rtype = sig->return_type()->basic_type();
    if (!is_native_ptr) {
      assert(sig->count() == 2, "oop prefetch has 2 arguments");
      assert(sig->type_at(0)->basic_type() == T_OBJECT, "prefetch base is object");
      assert(sig->type_at(1)->basic_type() == T_LONG, "prefetcha offset is correct");
    } else {
      assert(sig->count() == 1, "native prefetch has 1 argument");
      assert(sig->type_at(0)->basic_type() == T_LONG, "prefetch base is long");
    }
#endif // ASSERT
  }
#endif // !PRODUCT

  C->set_has_unsafe_access(true);  // Mark eventual nmethod as "unsafe".

  const int idx = is_static ? 0 : 1;
  if (!is_static) {
    null_check_receiver();
    if (stopped()) {
      return true;
    }
  }

  // Build address expression.  See the code in inline_unsafe_access.
  Node *adr;
  if (!is_native_ptr) {
    // The base is either a Java object or a value produced by Unsafe.staticFieldBase
    Node* base   = argument(idx + 0);  // type: oop
    // The offset is a value produced by Unsafe.staticFieldOffset or Unsafe.objectFieldOffset
    Node* offset = argument(idx + 1);  // type: long
    // We currently rely on the cookies produced by Unsafe.xxxFieldOffset
    // to be plain byte offsets, which are also the same as those accepted
    // by oopDesc::field_base.
    assert(Unsafe_field_offset_to_byte_offset(11) == 11,
           "fieldOffset must be byte-scaled");
    // 32-bit machines ignore the high half!
    offset = ConvL2X(offset);
    adr = make_unsafe_address(base, offset);
  } else {
    Node* ptr = argument(idx + 0);  // type: long
    ptr = ConvL2X(ptr);  // adjust Java long to machine word
    adr = make_unsafe_address(NULL, ptr);
  }

  // Generate the read or write prefetch
  Node *prefetch;
  if (is_store) {
    prefetch = new (C) PrefetchWriteNode(i_o(), adr);
  } else {
    prefetch = new (C) PrefetchReadNode(i_o(), adr);
  }
  prefetch->init_req(0, control());
  set_i_o(_gvn.transform(prefetch));

  return true;
}

//----------------------------inline_unsafe_load_store----------------------------
// This method serves a couple of different customers (depending on LoadStoreKind):
//
// LS_cmpxchg:
//   public final native boolean compareAndSwapObject(Object o, long offset, Object expected, Object x);
//   public final native boolean compareAndSwapInt(   Object o, long offset, int    expected, int    x);
//   public final native boolean compareAndSwapLong(  Object o, long offset, long   expected, long   x);
//
// LS_xadd:
//   public int  getAndAddInt( Object o, long offset, int  delta)
//   public long getAndAddLong(Object o, long offset, long delta)
//
// LS_xchg:
//   int    getAndSet(Object o, long offset, int    newValue)
//   long   getAndSet(Object o, long offset, long   newValue)
//   Object getAndSet(Object o, long offset, Object newValue)
//
bool LibraryCallKit::inline_unsafe_load_store(BasicType type, LoadStoreKind kind) {
  // This basic scheme here is the same as inline_unsafe_access, but
  // differs in enough details that combining them would make the code
  // overly confusing.  (This is a true fact! I originally combined
  // them, but even I was confused by it!) As much code/comments as
  // possible are retained from inline_unsafe_access though to make
  // the correspondences clearer. - dl

  if (callee()->is_static())  return false;  // caller must have the capability!

#ifndef PRODUCT
  BasicType rtype;
  {
    ResourceMark rm;
    // Check the signatures.
    ciSignature* sig = callee()->signature();
    rtype = sig->return_type()->basic_type();
    if (kind == LS_xadd || kind == LS_xchg) {
      // Check the signatures.
#ifdef ASSERT
      assert(rtype == type, "get and set must return the expected type");
      assert(sig->count() == 3, "get and set has 3 arguments");
      assert(sig->type_at(0)->basic_type() == T_OBJECT, "get and set base is object");
      assert(sig->type_at(1)->basic_type() == T_LONG, "get and set offset is long");
      assert(sig->type_at(2)->basic_type() == type, "get and set must take expected type as new value/delta");
#endif // ASSERT
    } else if (kind == LS_cmpxchg) {
      // Check the signatures.
#ifdef ASSERT
      assert(rtype == T_BOOLEAN, "CAS must return boolean");
      assert(sig->count() == 4, "CAS has 4 arguments");
      assert(sig->type_at(0)->basic_type() == T_OBJECT, "CAS base is object");
      assert(sig->type_at(1)->basic_type() == T_LONG, "CAS offset is long");
#endif // ASSERT
    } else {
      ShouldNotReachHere();
    }
  }
#endif //PRODUCT

  C->set_has_unsafe_access(true);  // Mark eventual nmethod as "unsafe".

  // Get arguments:
  Node* receiver = NULL;
  Node* base     = NULL;
  Node* offset   = NULL;
  Node* oldval   = NULL;
  Node* newval   = NULL;
  if (kind == LS_cmpxchg) {
    const bool two_slot_type = type2size[type] == 2;
    receiver = argument(0);  // type: oop
    base     = argument(1);  // type: oop
    offset   = argument(2);  // type: long
    oldval   = argument(4);  // type: oop, int, or long
    newval   = argument(two_slot_type ? 6 : 5);  // type: oop, int, or long
  } else if (kind == LS_xadd || kind == LS_xchg){
    receiver = argument(0);  // type: oop
    base     = argument(1);  // type: oop
    offset   = argument(2);  // type: long
    oldval   = NULL;
    newval   = argument(4);  // type: oop, int, or long
  }

  // Build field offset expression.
  // We currently rely on the cookies produced by Unsafe.xxxFieldOffset
  // to be plain byte offsets, which are also the same as those accepted
  // by oopDesc::field_base.
  assert(Unsafe_field_offset_to_byte_offset(11) == 11, "fieldOffset must be byte-scaled");
  // 32-bit machines ignore the high half of long offsets
  offset = ConvL2X(offset);
  Node* adr = make_unsafe_address(base, offset);
  const TypePtr *adr_type = _gvn.type(adr)->isa_ptr();

  Compile::AliasType* alias_type = C->alias_type(adr_type);
  BasicType bt = alias_type->basic_type();
  if (bt != T_ILLEGAL &&
      ((bt == T_OBJECT || bt == T_ARRAY) != (type == T_OBJECT))) {
    // Don't intrinsify mismatched object accesses.
    return false;
  }

  // For CAS, unlike inline_unsafe_access, there seems no point in
  // trying to refine types. Just use the coarse types here.
  assert(alias_type->index() != Compile::AliasIdxBot, "no bare pointers here");
  const Type *value_type = Type::get_const_basic_type(type);

  if (kind == LS_xchg && type == T_OBJECT) {
    const TypeOopPtr* tjp = sharpen_unsafe_type(alias_type, adr_type);
    if (tjp != NULL) {
      value_type = tjp;
    }
  }

  // Null check receiver.
  receiver = null_check(receiver);
  if (stopped()) {
    return true;
  }

  int alias_idx = C->get_alias_index(adr_type);

  // Memory-model-wise, a LoadStore acts like a little synchronized
  // block, so needs barriers on each side.  These don't translate
  // into actual barriers on most machines, but we still need rest of
  // compiler to respect ordering.

  Node* leading_membar = insert_mem_bar(Op_MemBarRelease);
  insert_mem_bar(Op_MemBarCPUOrder);

  // 4984716: MemBars must be inserted before this
  //          memory node in order to avoid a false
  //          dependency which will confuse the scheduler.
  Node *mem = memory(alias_idx);

  // For now, we handle only those cases that actually exist: ints,
  // longs, and Object. Adding others should be straightforward.
  Node* load_store = NULL;
  switch(type) {
  case T_INT:
    if (kind == LS_xadd) {
      load_store = _gvn.transform(new (C) GetAndAddINode(control(), mem, adr, newval, adr_type));
    } else if (kind == LS_xchg) {
      load_store = _gvn.transform(new (C) GetAndSetINode(control(), mem, adr, newval, adr_type));
    } else if (kind == LS_cmpxchg) {
      load_store = _gvn.transform(new (C) CompareAndSwapINode(control(), mem, adr, newval, oldval));
    } else {
      ShouldNotReachHere();
    }
    break;
  case T_LONG:
    if (kind == LS_xadd) {
      load_store = _gvn.transform(new (C) GetAndAddLNode(control(), mem, adr, newval, adr_type));
    } else if (kind == LS_xchg) {
      load_store = _gvn.transform(new (C) GetAndSetLNode(control(), mem, adr, newval, adr_type));
    } else if (kind == LS_cmpxchg) {
      load_store = _gvn.transform(new (C) CompareAndSwapLNode(control(), mem, adr, newval, oldval));
    } else {
      ShouldNotReachHere();
    }
    break;
  case T_OBJECT:
    // Transformation of a value which could be NULL pointer (CastPP #NULL)
    // could be delayed during Parse (for example, in adjust_map_after_if()).
    // Execute transformation here to avoid barrier generation in such case.
    if (_gvn.type(newval) == TypePtr::NULL_PTR)
      newval = _gvn.makecon(TypePtr::NULL_PTR);

    // Reference stores need a store barrier.
    if (kind == LS_xchg) {
      // If pre-barrier must execute before the oop store, old value will require do_load here.
      if (!can_move_pre_barrier()) {
        pre_barrier(true /* do_load*/,
                    control(), base, adr, alias_idx, newval, value_type->make_oopptr(),
                    NULL /* pre_val*/,
                    T_OBJECT);
      } // Else move pre_barrier to use load_store value, see below.
    } else if (kind == LS_cmpxchg) {
      // Same as for newval above:
      if (_gvn.type(oldval) == TypePtr::NULL_PTR) {
        oldval = _gvn.makecon(TypePtr::NULL_PTR);
      }
      // The only known value which might get overwritten is oldval.
      pre_barrier(false /* do_load */,
                  control(), NULL, NULL, max_juint, NULL, NULL,
                  oldval /* pre_val */,
                  T_OBJECT);
    } else {
      ShouldNotReachHere();
    }

#ifdef _LP64
    if (adr->bottom_type()->is_ptr_to_narrowoop()) {
      Node *newval_enc = _gvn.transform(new (C) EncodePNode(newval, newval->bottom_type()->make_narrowoop()));
      if (kind == LS_xchg) {
        load_store = _gvn.transform(new (C) GetAndSetNNode(control(), mem, adr,
                                                           newval_enc, adr_type, value_type->make_narrowoop()));
      } else {
        assert(kind == LS_cmpxchg, "wrong LoadStore operation");
        Node *oldval_enc = _gvn.transform(new (C) EncodePNode(oldval, oldval->bottom_type()->make_narrowoop()));
        load_store = _gvn.transform(new (C) CompareAndSwapNNode(control(), mem, adr,
                                                                newval_enc, oldval_enc));
      }
    } else
#endif
    {
      if (kind == LS_xchg) {
        load_store = _gvn.transform(new (C) GetAndSetPNode(control(), mem, adr, newval, adr_type, value_type->is_oopptr()));
      } else {
        assert(kind == LS_cmpxchg, "wrong LoadStore operation");
        load_store = _gvn.transform(new (C) CompareAndSwapPNode(control(), mem, adr, newval, oldval));
      }
    }
    post_barrier(control(), load_store, base, adr, alias_idx, newval, T_OBJECT, true);
    break;
  default:
    fatal(err_msg_res("unexpected type %d: %s", type, type2name(type)));
    break;
  }

  // SCMemProjNodes represent the memory state of a LoadStore. Their
  // main role is to prevent LoadStore nodes from being optimized away
  // when their results aren't used.
  Node* proj = _gvn.transform(new (C) SCMemProjNode(load_store));
  set_memory(proj, alias_idx);

  Node* access = load_store;

  if (type == T_OBJECT && kind == LS_xchg) {
#ifdef _LP64
    if (adr->bottom_type()->is_ptr_to_narrowoop()) {
      load_store = _gvn.transform(new (C) DecodeNNode(load_store, load_store->get_ptr_type()));
    }
#endif
    if (can_move_pre_barrier()) {
      // Don't need to load pre_val. The old value is returned by load_store.
      // The pre_barrier can execute after the xchg as long as no safepoint
      // gets inserted between them.
      pre_barrier(false /* do_load */,
                  control(), NULL, NULL, max_juint, NULL, NULL,
                  load_store /* pre_val */,
                  T_OBJECT);
    }
  }

  // Add the trailing membar surrounding the access
  insert_mem_bar(Op_MemBarCPUOrder);
  Node* mb = insert_mem_bar(Op_MemBarAcquire, access);
  MemBarNode::set_load_store_pair(leading_membar->as_MemBar(), mb->as_MemBar());

  assert(type2size[load_store->bottom_type()->basic_type()] == type2size[rtype], "result type should match");
  set_result(load_store);
  return true;
}

//----------------------------inline_unsafe_ordered_store----------------------
// public native void sun.misc.Unsafe.putOrderedObject(Object o, long offset, Object x);
// public native void sun.misc.Unsafe.putOrderedInt(Object o, long offset, int x);
// public native void sun.misc.Unsafe.putOrderedLong(Object o, long offset, long x);
bool LibraryCallKit::inline_unsafe_ordered_store(BasicType type) {
  // This is another variant of inline_unsafe_access, differing in
  // that it always issues store-store ("release") barrier and ensures
  // store-atomicity (which only matters for "long").

  if (callee()->is_static())  return false;  // caller must have the capability!

#ifndef PRODUCT
  {
    ResourceMark rm;
    // Check the signatures.
    ciSignature* sig = callee()->signature();
#ifdef ASSERT
    BasicType rtype = sig->return_type()->basic_type();
    assert(rtype == T_VOID, "must return void");
    assert(sig->count() == 3, "has 3 arguments");
    assert(sig->type_at(0)->basic_type() == T_OBJECT, "base is object");
    assert(sig->type_at(1)->basic_type() == T_LONG, "offset is long");
#endif // ASSERT
  }
#endif //PRODUCT

  C->set_has_unsafe_access(true);  // Mark eventual nmethod as "unsafe".

  // Get arguments:
  Node* receiver = argument(0);  // type: oop
  Node* base     = argument(1);  // type: oop
  Node* offset   = argument(2);  // type: long
  Node* val      = argument(4);  // type: oop, int, or long

  // Null check receiver.
  receiver = null_check(receiver);
  if (stopped()) {
    return true;
  }

  // Build field offset expression.
  assert(Unsafe_field_offset_to_byte_offset(11) == 11, "fieldOffset must be byte-scaled");
  // 32-bit machines ignore the high half of long offsets
  offset = ConvL2X(offset);
  Node* adr = make_unsafe_address(base, offset);
  const TypePtr *adr_type = _gvn.type(adr)->isa_ptr();
  const Type *value_type = Type::get_const_basic_type(type);
  Compile::AliasType* alias_type = C->alias_type(adr_type);

  insert_mem_bar(Op_MemBarRelease);
  insert_mem_bar(Op_MemBarCPUOrder);
  // Ensure that the store is atomic for longs:
  const bool require_atomic_access = true;
  Node* store;
  if (type == T_OBJECT) // reference stores need a store barrier.
    store = store_oop_to_unknown(control(), base, adr, adr_type, val, type, MemNode::release);
  else {
    store = store_to_memory(control(), adr, val, type, adr_type, MemNode::release, require_atomic_access);
  }
  insert_mem_bar(Op_MemBarCPUOrder);
  return true;
}

bool LibraryCallKit::inline_unsafe_fence(vmIntrinsics::ID id) {
  // Regardless of form, don't allow previous ld/st to move down,
  // then issue acquire, release, or volatile mem_bar.
  insert_mem_bar(Op_MemBarCPUOrder);
  switch(id) {
    case vmIntrinsics::_loadFence:
      insert_mem_bar(Op_LoadFence);
      return true;
    case vmIntrinsics::_storeFence:
      insert_mem_bar(Op_StoreFence);
      return true;
    case vmIntrinsics::_fullFence:
      insert_mem_bar(Op_MemBarVolatile);
      return true;
    default:
      fatal_unexpected_iid(id);
      return false;
  }
}

bool LibraryCallKit::klass_needs_init_guard(Node* kls) {
  if (!kls->is_Con()) {
    return true;
  }
  const TypeKlassPtr* klsptr = kls->bottom_type()->isa_klassptr();
  if (klsptr == NULL) {
    return true;
  }
  ciInstanceKlass* ik = klsptr->klass()->as_instance_klass();
  // don't need a guard for a klass that is already initialized
  return !ik->is_initialized();
}

//----------------------------inline_unsafe_allocate---------------------------
// public native Object sun.misc.Unsafe.allocateInstance(Class<?> cls);
bool LibraryCallKit::inline_unsafe_allocate() {
  if (callee()->is_static())  return false;  // caller must have the capability!

  null_check_receiver();  // null-check, then ignore
  Node* cls = null_check(argument(1));
  if (stopped())  return true;

  Node* kls = load_klass_from_mirror(cls, false, NULL, 0);
  kls = null_check(kls);
  if (stopped())  return true;  // argument was like int.class

  Node* test = NULL;
  if (LibraryCallKit::klass_needs_init_guard(kls)) {
    // Note:  The argument might still be an illegal value like
    // Serializable.class or Object[].class.   The runtime will handle it.
    // But we must make an explicit check for initialization.
    Node* insp = basic_plus_adr(kls, in_bytes(InstanceKlass::init_state_offset()));
    // Use T_BOOLEAN for InstanceKlass::_init_state so the compiler
    // can generate code to load it as unsigned byte.
    Node* inst = make_load(NULL, insp, TypeInt::UBYTE, T_BOOLEAN, MemNode::unordered);
    Node* bits = intcon(InstanceKlass::fully_initialized);
    test = _gvn.transform(new (C) SubINode(inst, bits));
    // The 'test' is non-zero if we need to take a slow path.
  }

  Node* obj = new_instance(kls, test);
  set_result(obj);
  return true;
}

#ifdef JFR_HAVE_INTRINSICS
/*
 * oop -> myklass
 * myklass->trace_id |= USED
 * return myklass->trace_id & ~0x3
 */
bool LibraryCallKit::inline_native_classID() {
  Node* cls = null_check(argument(0), T_OBJECT);
  Node* kls = load_klass_from_mirror(cls, false, NULL, 0);
  kls = null_check(kls, T_OBJECT);

  ByteSize offset = KLASS_TRACE_ID_OFFSET;
  Node* insp = basic_plus_adr(kls, in_bytes(offset));
  Node* tvalue = make_load(NULL, insp, TypeLong::LONG, T_LONG, MemNode::unordered);

  Node* clsused = longcon(0x01l); // set the class bit
  Node* orl = _gvn.transform(new (C) OrLNode(tvalue, clsused));
  const TypePtr *adr_type = _gvn.type(insp)->isa_ptr();
  store_to_memory(control(), insp, orl, T_LONG, adr_type, MemNode::unordered);

#ifdef TRACE_ID_META_BITS
  Node* mbits = longcon(~TRACE_ID_META_BITS);
  tvalue = _gvn.transform(new (C) AndLNode(tvalue, mbits));
#endif
#ifdef TRACE_ID_SHIFT
  Node* cbits = intcon(TRACE_ID_SHIFT);
  tvalue = _gvn.transform(new (C) URShiftLNode(tvalue, cbits));
#endif

  set_result(tvalue);
  return true;
}

bool LibraryCallKit::inline_native_getEventWriter() {
  Node* tls_ptr = _gvn.transform(new (C) ThreadLocalNode());

  Node* jobj_ptr = basic_plus_adr(top(), tls_ptr,
                                  in_bytes(THREAD_LOCAL_WRITER_OFFSET_JFR)
                                  );

  Node* jobj = make_load(control(), jobj_ptr, TypeRawPtr::BOTTOM, T_ADDRESS, MemNode::unordered);

  Node* jobj_cmp_null = _gvn.transform( new (C) CmpPNode(jobj, null()) );
  Node* test_jobj_eq_null  = _gvn.transform( new (C) BoolNode(jobj_cmp_null, BoolTest::eq) );

  IfNode* iff_jobj_null =
    create_and_map_if(control(), test_jobj_eq_null, PROB_MIN, COUNT_UNKNOWN);

  enum { _normal_path = 1,
         _null_path = 2,
         PATH_LIMIT };

  RegionNode* result_rgn = new (C) RegionNode(PATH_LIMIT);
  PhiNode*    result_val = new (C) PhiNode(result_rgn, TypePtr::BOTTOM);

  Node* jobj_is_null = _gvn.transform(new (C) IfTrueNode(iff_jobj_null));
  result_rgn->init_req(_null_path, jobj_is_null);
  result_val->init_req(_null_path, null());

  Node* jobj_is_not_null = _gvn.transform(new (C) IfFalseNode(iff_jobj_null));
  result_rgn->init_req(_normal_path, jobj_is_not_null);

  Node* res = make_load(jobj_is_not_null, jobj, TypeInstPtr::NOTNULL, T_OBJECT, MemNode::unordered);
  result_val->init_req(_normal_path, res);

  set_result(result_rgn, result_val);

  return true;
}
#endif // JFR_HAVE_INTRINSICS

//------------------------inline_native_time_funcs--------------
// inline code for System.currentTimeMillis() and System.nanoTime()
// these have the same type and signature
bool LibraryCallKit::inline_native_time_funcs(address funcAddr, const char* funcName) {
  const TypeFunc* tf = OptoRuntime::void_long_Type();
  const TypePtr* no_memory_effects = NULL;
  Node* time = make_runtime_call(RC_LEAF, tf, funcAddr, funcName, no_memory_effects);
  Node* value = _gvn.transform(new (C) ProjNode(time, TypeFunc::Parms+0));
#ifdef ASSERT
  Node* value_top = _gvn.transform(new (C) ProjNode(time, TypeFunc::Parms+1));
  assert(value_top == top(), "second value must be top");
#endif
  set_result(value);
  return true;
}

//------------------------inline_native_currentThread------------------
bool LibraryCallKit::inline_native_currentThread() {
  Node* junk = NULL;
  set_result(generate_current_thread(junk));
  return true;
}

//------------------------inline_native_isInterrupted------------------
// private native boolean java.lang.Thread.isInterrupted(boolean ClearInterrupted);
bool LibraryCallKit::inline_native_isInterrupted() {
  // Add a fast path to t.isInterrupted(clear_int):
  //   (t == Thread.current() &&
  //    (!TLS._osthread._interrupted || WINDOWS_ONLY(false) NOT_WINDOWS(!clear_int)))
  //   ? TLS._osthread._interrupted : /*slow path:*/ t.isInterrupted(clear_int)
  // So, in the common case that the interrupt bit is false,
  // we avoid making a call into the VM.  Even if the interrupt bit
  // is true, if the clear_int argument is false, we avoid the VM call.
  // However, if the receiver is not currentThread, we must call the VM,
  // because there must be some locking done around the operation.

  // We only go to the fast case code if we pass two guards.
  // Paths which do not pass are accumulated in the slow_region.

  enum {
    no_int_result_path   = 1, // t == Thread.current() && !TLS._osthread._interrupted
    no_clear_result_path = 2, // t == Thread.current() &&  TLS._osthread._interrupted && !clear_int
    slow_result_path     = 3, // slow path: t.isInterrupted(clear_int)
    PATH_LIMIT
  };

  // Ensure that it's not possible to move the load of TLS._osthread._interrupted flag
  // out of the function.
  insert_mem_bar(Op_MemBarCPUOrder);

  RegionNode* result_rgn = new (C) RegionNode(PATH_LIMIT);
  PhiNode*    result_val = new (C) PhiNode(result_rgn, TypeInt::BOOL);

  RegionNode* slow_region = new (C) RegionNode(1);
  record_for_igvn(slow_region);

  // (a) Receiving thread must be the current thread.
  Node* rec_thr = argument(0);
  Node* tls_ptr = NULL;
  Node* cur_thr = generate_current_thread(tls_ptr);
  Node* cmp_thr = _gvn.transform(new (C) CmpPNode(cur_thr, rec_thr));
  Node* bol_thr = _gvn.transform(new (C) BoolNode(cmp_thr, BoolTest::ne));

  generate_slow_guard(bol_thr, slow_region);

  // (b) Interrupt bit on TLS must be false.
  Node* p = basic_plus_adr(top()/*!oop*/, tls_ptr, in_bytes(JavaThread::osthread_offset()));
  Node* osthread = make_load(NULL, p, TypeRawPtr::NOTNULL, T_ADDRESS, MemNode::unordered);
  p = basic_plus_adr(top()/*!oop*/, osthread, in_bytes(OSThread::interrupted_offset()));

  // Set the control input on the field _interrupted read to prevent it floating up.
  Node* int_bit = make_load(control(), p, TypeInt::BOOL, T_INT, MemNode::unordered);
  Node* cmp_bit = _gvn.transform(new (C) CmpINode(int_bit, intcon(0)));
  Node* bol_bit = _gvn.transform(new (C) BoolNode(cmp_bit, BoolTest::ne));

  IfNode* iff_bit = create_and_map_if(control(), bol_bit, PROB_UNLIKELY_MAG(3), COUNT_UNKNOWN);

  // First fast path:  if (!TLS._interrupted) return false;
  Node* false_bit = _gvn.transform(new (C) IfFalseNode(iff_bit));
  result_rgn->init_req(no_int_result_path, false_bit);
  result_val->init_req(no_int_result_path, intcon(0));

  // drop through to next case
  set_control( _gvn.transform(new (C) IfTrueNode(iff_bit)));

#ifndef TARGET_OS_FAMILY_windows
  // (c) Or, if interrupt bit is set and clear_int is false, use 2nd fast path.
  Node* clr_arg = argument(1);
  Node* cmp_arg = _gvn.transform(new (C) CmpINode(clr_arg, intcon(0)));
  Node* bol_arg = _gvn.transform(new (C) BoolNode(cmp_arg, BoolTest::ne));
  IfNode* iff_arg = create_and_map_if(control(), bol_arg, PROB_FAIR, COUNT_UNKNOWN);

  // Second fast path:  ... else if (!clear_int) return true;
  Node* false_arg = _gvn.transform(new (C) IfFalseNode(iff_arg));
  result_rgn->init_req(no_clear_result_path, false_arg);
  result_val->init_req(no_clear_result_path, intcon(1));

  // drop through to next case
  set_control( _gvn.transform(new (C) IfTrueNode(iff_arg)));
#else
  // To return true on Windows you must read the _interrupted field
  // and check the the event state i.e. take the slow path.
#endif // TARGET_OS_FAMILY_windows

  // (d) Otherwise, go to the slow path.
  slow_region->add_req(control());
  set_control( _gvn.transform(slow_region));

  if (stopped()) {
    // There is no slow path.
    result_rgn->init_req(slow_result_path, top());
    result_val->init_req(slow_result_path, top());
  } else {
    // non-virtual because it is a private non-static
    CallJavaNode* slow_call = generate_method_call(vmIntrinsics::_isInterrupted);

    Node* slow_val = set_results_for_java_call(slow_call);
    // this->control() comes from set_results_for_java_call

    Node* fast_io  = slow_call->in(TypeFunc::I_O);
    Node* fast_mem = slow_call->in(TypeFunc::Memory);

    // These two phis are pre-filled with copies of of the fast IO and Memory
    PhiNode* result_mem  = PhiNode::make(result_rgn, fast_mem, Type::MEMORY, TypePtr::BOTTOM);
    PhiNode* result_io   = PhiNode::make(result_rgn, fast_io,  Type::ABIO);

    result_rgn->init_req(slow_result_path, control());
    result_io ->init_req(slow_result_path, i_o());
    result_mem->init_req(slow_result_path, reset_memory());
    result_val->init_req(slow_result_path, slow_val);

    set_all_memory(_gvn.transform(result_mem));
    set_i_o(       _gvn.transform(result_io));
  }

  C->set_has_split_ifs(true); // Has chance for split-if optimization
  set_result(result_rgn, result_val);
  return true;
}

//---------------------------load_mirror_from_klass----------------------------
// Given a klass oop, load its java mirror (a java.lang.Class oop).
Node* LibraryCallKit::load_mirror_from_klass(Node* klass) {
  Node* p = basic_plus_adr(klass, in_bytes(Klass::java_mirror_offset()));
  return make_load(NULL, p, TypeInstPtr::MIRROR, T_OBJECT, MemNode::unordered);
}

//-----------------------load_klass_from_mirror_common-------------------------
// Given a java mirror (a java.lang.Class oop), load its corresponding klass oop.
// Test the klass oop for null (signifying a primitive Class like Integer.TYPE),
// and branch to the given path on the region.
// If never_see_null, take an uncommon trap on null, so we can optimistically
// compile for the non-null case.
// If the region is NULL, force never_see_null = true.
Node* LibraryCallKit::load_klass_from_mirror_common(Node* mirror,
                                                    bool never_see_null,
                                                    RegionNode* region,
                                                    int null_path,
                                                    int offset) {
  if (region == NULL)  never_see_null = true;
  Node* p = basic_plus_adr(mirror, offset);
  const TypeKlassPtr*  kls_type = TypeKlassPtr::OBJECT_OR_NULL;
  Node* kls = _gvn.transform(LoadKlassNode::make(_gvn, NULL, immutable_memory(), p, TypeRawPtr::BOTTOM, kls_type));
  Node* null_ctl = top();
  kls = null_check_oop(kls, &null_ctl, never_see_null);
  if (region != NULL) {
    // Set region->in(null_path) if the mirror is a primitive (e.g, int.class).
    region->init_req(null_path, null_ctl);
  } else {
    assert(null_ctl == top(), "no loose ends");
  }
  return kls;
}

//--------------------(inline_native_Class_query helpers)---------------------
// Use this for JVM_ACC_INTERFACE, JVM_ACC_IS_CLONEABLE, JVM_ACC_HAS_FINALIZER.
// Fall through if (mods & mask) == bits, take the guard otherwise.
Node* LibraryCallKit::generate_access_flags_guard(Node* kls, int modifier_mask, int modifier_bits, RegionNode* region) {
  // Branch around if the given klass has the given modifier bit set.
  // Like generate_guard, adds a new path onto the region.
  Node* modp = basic_plus_adr(kls, in_bytes(Klass::access_flags_offset()));
  Node* mods = make_load(NULL, modp, TypeInt::INT, T_INT, MemNode::unordered);
  Node* mask = intcon(modifier_mask);
  Node* bits = intcon(modifier_bits);
  Node* mbit = _gvn.transform(new (C) AndINode(mods, mask));
  Node* cmp  = _gvn.transform(new (C) CmpINode(mbit, bits));
  Node* bol  = _gvn.transform(new (C) BoolNode(cmp, BoolTest::ne));
  return generate_fair_guard(bol, region);
}
Node* LibraryCallKit::generate_interface_guard(Node* kls, RegionNode* region) {
  return generate_access_flags_guard(kls, JVM_ACC_INTERFACE, 0, region);
}

//-------------------------inline_native_Class_query-------------------
bool LibraryCallKit::inline_native_Class_query(vmIntrinsics::ID id) {
  const Type* return_type = TypeInt::BOOL;
  Node* prim_return_value = top();  // what happens if it's a primitive class?
  bool never_see_null = !too_many_traps(Deoptimization::Reason_null_check);
  bool expect_prim = false;     // most of these guys expect to work on refs

  enum { _normal_path = 1, _prim_path = 2, PATH_LIMIT };

  Node* mirror = argument(0);
  Node* obj    = top();

  switch (id) {
  case vmIntrinsics::_isInstance:
    // nothing is an instance of a primitive type
    prim_return_value = intcon(0);
    obj = argument(1);
    break;
  case vmIntrinsics::_getModifiers:
    prim_return_value = intcon(JVM_ACC_ABSTRACT | JVM_ACC_FINAL | JVM_ACC_PUBLIC);
    assert(is_power_of_2((int)JVM_ACC_WRITTEN_FLAGS+1), "change next line");
    return_type = TypeInt::make(0, JVM_ACC_WRITTEN_FLAGS, Type::WidenMin);
    break;
  case vmIntrinsics::_isInterface:
    prim_return_value = intcon(0);
    break;
  case vmIntrinsics::_isArray:
    prim_return_value = intcon(0);
    expect_prim = true;  // cf. ObjectStreamClass.getClassSignature
    break;
  case vmIntrinsics::_isPrimitive:
    prim_return_value = intcon(1);
    expect_prim = true;  // obviously
    break;
  case vmIntrinsics::_getSuperclass:
    prim_return_value = null();
    return_type = TypeInstPtr::MIRROR->cast_to_ptr_type(TypePtr::BotPTR);
    break;
  case vmIntrinsics::_getComponentType:
    prim_return_value = null();
    return_type = TypeInstPtr::MIRROR->cast_to_ptr_type(TypePtr::BotPTR);
    break;
  case vmIntrinsics::_getClassAccessFlags:
    prim_return_value = intcon(JVM_ACC_ABSTRACT | JVM_ACC_FINAL | JVM_ACC_PUBLIC);
    return_type = TypeInt::INT;  // not bool!  6297094
    break;
  default:
    fatal_unexpected_iid(id);
    break;
  }

  const TypeInstPtr* mirror_con = _gvn.type(mirror)->isa_instptr();
  if (mirror_con == NULL)  return false;  // cannot happen?

#ifndef PRODUCT
  if (C->print_intrinsics() || C->print_inlining()) {
    ciType* k = mirror_con->java_mirror_type();
    if (k) {
      tty->print("Inlining %s on constant Class ", vmIntrinsics::name_at(intrinsic_id()));
      k->print_name();
      tty->cr();
    }
  }
#endif

  // Null-check the mirror, and the mirror's klass ptr (in case it is a primitive).
  RegionNode* region = new (C) RegionNode(PATH_LIMIT);
  record_for_igvn(region);
  PhiNode* phi = new (C) PhiNode(region, return_type);

  // The mirror will never be null of Reflection.getClassAccessFlags, however
  // it may be null for Class.isInstance or Class.getModifiers. Throw a NPE
  // if it is. See bug 4774291.

  // For Reflection.getClassAccessFlags(), the null check occurs in
  // the wrong place; see inline_unsafe_access(), above, for a similar
  // situation.
  mirror = null_check(mirror);
  // If mirror or obj is dead, only null-path is taken.
  if (stopped())  return true;

  if (expect_prim)  never_see_null = false;  // expect nulls (meaning prims)

  // Now load the mirror's klass metaobject, and null-check it.
  // Side-effects region with the control path if the klass is null.
  Node* kls = load_klass_from_mirror(mirror, never_see_null, region, _prim_path);
  // If kls is null, we have a primitive mirror.
  phi->init_req(_prim_path, prim_return_value);
  if (stopped()) { set_result(region, phi); return true; }
  bool safe_for_replace = (region->in(_prim_path) == top());

  Node* p;  // handy temp
  Node* null_ctl;

  // Now that we have the non-null klass, we can perform the real query.
  // For constant classes, the query will constant-fold in LoadNode::Value.
  Node* query_value = top();
  switch (id) {
  case vmIntrinsics::_isInstance:
    // nothing is an instance of a primitive type
    query_value = gen_instanceof(obj, kls, safe_for_replace);
    break;

  case vmIntrinsics::_getModifiers:
    p = basic_plus_adr(kls, in_bytes(Klass::modifier_flags_offset()));
    query_value = make_load(NULL, p, TypeInt::INT, T_INT, MemNode::unordered);
    break;

  case vmIntrinsics::_isInterface:
    // (To verify this code sequence, check the asserts in JVM_IsInterface.)
    if (generate_interface_guard(kls, region) != NULL)
      // A guard was added.  If the guard is taken, it was an interface.
      phi->add_req(intcon(1));
    // If we fall through, it's a plain class.
    query_value = intcon(0);
    break;

  case vmIntrinsics::_isArray:
    // (To verify this code sequence, check the asserts in JVM_IsArrayClass.)
    if (generate_array_guard(kls, region) != NULL)
      // A guard was added.  If the guard is taken, it was an array.
      phi->add_req(intcon(1));
    // If we fall through, it's a plain class.
    query_value = intcon(0);
    break;

  case vmIntrinsics::_isPrimitive:
    query_value = intcon(0); // "normal" path produces false
    break;

  case vmIntrinsics::_getSuperclass:
    // The rules here are somewhat unfortunate, but we can still do better
    // with random logic than with a JNI call.
    // Interfaces store null or Object as _super, but must report null.
    // Arrays store an intermediate super as _super, but must report Object.
    // Other types can report the actual _super.
    // (To verify this code sequence, check the asserts in JVM_IsInterface.)
    if (generate_interface_guard(kls, region) != NULL)
      // A guard was added.  If the guard is taken, it was an interface.
      phi->add_req(null());
    if (generate_array_guard(kls, region) != NULL)
      // A guard was added.  If the guard is taken, it was an array.
      phi->add_req(makecon(TypeInstPtr::make(env()->Object_klass()->java_mirror())));
    // If we fall through, it's a plain class.  Get its _super.
    p = basic_plus_adr(kls, in_bytes(Klass::super_offset()));
    kls = _gvn.transform(LoadKlassNode::make(_gvn, NULL, immutable_memory(), p, TypeRawPtr::BOTTOM, TypeKlassPtr::OBJECT_OR_NULL));
    null_ctl = top();
    kls = null_check_oop(kls, &null_ctl);
    if (null_ctl != top()) {
      // If the guard is taken, Object.superClass is null (both klass and mirror).
      region->add_req(null_ctl);
      phi   ->add_req(null());
    }
    if (!stopped()) {
      query_value = load_mirror_from_klass(kls);
    }
    break;

  case vmIntrinsics::_getComponentType:
    if (generate_array_guard(kls, region) != NULL) {
      // Be sure to pin the oop load to the guard edge just created:
      Node* is_array_ctrl = region->in(region->req()-1);
      Node* cma = basic_plus_adr(kls, in_bytes(ArrayKlass::component_mirror_offset()));
      Node* cmo = make_load(is_array_ctrl, cma, TypeInstPtr::MIRROR, T_OBJECT, MemNode::unordered);
      phi->add_req(cmo);
    }
    query_value = null();  // non-array case is null
    break;

  case vmIntrinsics::_getClassAccessFlags:
    p = basic_plus_adr(kls, in_bytes(Klass::access_flags_offset()));
    query_value = make_load(NULL, p, TypeInt::INT, T_INT, MemNode::unordered);
    break;

  default:
    fatal_unexpected_iid(id);
    break;
  }

  // Fall-through is the normal case of a query to a real class.
  phi->init_req(1, query_value);
  region->init_req(1, control());

  C->set_has_split_ifs(true); // Has chance for split-if optimization
  set_result(region, phi);
  return true;
}

//--------------------------inline_native_subtype_check------------------------
// This intrinsic takes the JNI calls out of the heart of
// UnsafeFieldAccessorImpl.set, which improves Field.set, readObject, etc.
bool LibraryCallKit::inline_native_subtype_check() {
  // Pull both arguments off the stack.
  Node* args[2];                // two java.lang.Class mirrors: superc, subc
  args[0] = argument(0);
  args[1] = argument(1);
  Node* klasses[2];             // corresponding Klasses: superk, subk
  klasses[0] = klasses[1] = top();

  enum {
    // A full decision tree on {superc is prim, subc is prim}:
    _prim_0_path = 1,           // {P,N} => false
                                // {P,P} & superc!=subc => false
    _prim_same_path,            // {P,P} & superc==subc => true
    _prim_1_path,               // {N,P} => false
    _ref_subtype_path,          // {N,N} & subtype check wins => true
    _both_ref_path,             // {N,N} & subtype check loses => false
    PATH_LIMIT
  };

  RegionNode* region = new (C) RegionNode(PATH_LIMIT);
  Node*       phi    = new (C) PhiNode(region, TypeInt::BOOL);
  record_for_igvn(region);

  const TypePtr* adr_type = TypeRawPtr::BOTTOM;   // memory type of loads
  const TypeKlassPtr* kls_type = TypeKlassPtr::OBJECT_OR_NULL;
  int class_klass_offset = java_lang_Class::klass_offset_in_bytes();

  // First null-check both mirrors and load each mirror's klass metaobject.
  int which_arg;
  for (which_arg = 0; which_arg <= 1; which_arg++) {
    Node* arg = args[which_arg];
    arg = null_check(arg);
    if (stopped())  break;
    args[which_arg] = arg;

    Node* p = basic_plus_adr(arg, class_klass_offset);
    Node* kls = LoadKlassNode::make(_gvn, NULL, immutable_memory(), p, adr_type, kls_type);
    klasses[which_arg] = _gvn.transform(kls);
  }

  // Having loaded both klasses, test each for null.
  bool never_see_null = !too_many_traps(Deoptimization::Reason_null_check);
  for (which_arg = 0; which_arg <= 1; which_arg++) {
    Node* kls = klasses[which_arg];
    Node* null_ctl = top();
    kls = null_check_oop(kls, &null_ctl, never_see_null);
    int prim_path = (which_arg == 0 ? _prim_0_path : _prim_1_path);
    region->init_req(prim_path, null_ctl);
    if (stopped())  break;
    klasses[which_arg] = kls;
  }

  if (!stopped()) {
    // now we have two reference types, in klasses[0..1]
    Node* subk   = klasses[1];  // the argument to isAssignableFrom
    Node* superk = klasses[0];  // the receiver
    region->set_req(_both_ref_path, gen_subtype_check(subk, superk));
    // now we have a successful reference subtype check
    region->set_req(_ref_subtype_path, control());
  }

  // If both operands are primitive (both klasses null), then
  // we must return true when they are identical primitives.
  // It is convenient to test this after the first null klass check.
  set_control(region->in(_prim_0_path)); // go back to first null check
  if (!stopped()) {
    // Since superc is primitive, make a guard for the superc==subc case.
    Node* cmp_eq = _gvn.transform(new (C) CmpPNode(args[0], args[1]));
    Node* bol_eq = _gvn.transform(new (C) BoolNode(cmp_eq, BoolTest::eq));
    generate_guard(bol_eq, region, PROB_FAIR);
    if (region->req() == PATH_LIMIT+1) {
      // A guard was added.  If the added guard is taken, superc==subc.
      region->swap_edges(PATH_LIMIT, _prim_same_path);
      region->del_req(PATH_LIMIT);
    }
    region->set_req(_prim_0_path, control()); // Not equal after all.
  }

  // these are the only paths that produce 'true':
  phi->set_req(_prim_same_path,   intcon(1));
  phi->set_req(_ref_subtype_path, intcon(1));

  // pull together the cases:
  assert(region->req() == PATH_LIMIT, "sane region");
  for (uint i = 1; i < region->req(); i++) {
    Node* ctl = region->in(i);
    if (ctl == NULL || ctl == top()) {
      region->set_req(i, top());
      phi   ->set_req(i, top());
    } else if (phi->in(i) == NULL) {
      phi->set_req(i, intcon(0)); // all other paths produce 'false'
    }
  }

  set_control(_gvn.transform(region));
  set_result(_gvn.transform(phi));
  return true;
}

//---------------------generate_array_guard_common------------------------
Node* LibraryCallKit::generate_array_guard_common(Node* kls, RegionNode* region,
                                                  bool obj_array, bool not_array) {
  // If obj_array/non_array==false/false:
  // Branch around if the given klass is in fact an array (either obj or prim).
  // If obj_array/non_array==false/true:
  // Branch around if the given klass is not an array klass of any kind.
  // If obj_array/non_array==true/true:
  // Branch around if the kls is not an oop array (kls is int[], String, etc.)
  // If obj_array/non_array==true/false:
  // Branch around if the kls is an oop array (Object[] or subtype)
  //
  // Like generate_guard, adds a new path onto the region.
  jint  layout_con = 0;
  Node* layout_val = get_layout_helper(kls, layout_con);
  if (layout_val == NULL) {
    bool query = (obj_array
                  ? Klass::layout_helper_is_objArray(layout_con)
                  : Klass::layout_helper_is_array(layout_con));
    if (query == not_array) {
      return NULL;                       // never a branch
    } else {                             // always a branch
      Node* always_branch = control();
      if (region != NULL)
        region->add_req(always_branch);
      set_control(top());
      return always_branch;
    }
  }
  // Now test the correct condition.
  jint  nval = (obj_array
                ? (jint)(Klass::_lh_array_tag_type_value
                   <<    Klass::_lh_array_tag_shift)
                : Klass::_lh_neutral_value);
  Node* cmp = _gvn.transform(new(C) CmpINode(layout_val, intcon(nval)));
  BoolTest::mask btest = BoolTest::lt;  // correct for testing is_[obj]array
  // invert the test if we are looking for a non-array
  if (not_array)  btest = BoolTest(btest).negate();
  Node* bol = _gvn.transform(new(C) BoolNode(cmp, btest));
  return generate_fair_guard(bol, region);
}


//-----------------------inline_native_newArray--------------------------
// private static native Object java.lang.reflect.newArray(Class<?> componentType, int length);
bool LibraryCallKit::inline_native_newArray() {
  Node* mirror    = argument(0);
  Node* count_val = argument(1);

  mirror = null_check(mirror);
  // If mirror or obj is dead, only null-path is taken.
  if (stopped())  return true;

  enum { _normal_path = 1, _slow_path = 2, PATH_LIMIT };
  RegionNode* result_reg = new(C) RegionNode(PATH_LIMIT);
  PhiNode*    result_val = new(C) PhiNode(result_reg,
                                          TypeInstPtr::NOTNULL);
  PhiNode*    result_io  = new(C) PhiNode(result_reg, Type::ABIO);
  PhiNode*    result_mem = new(C) PhiNode(result_reg, Type::MEMORY,
                                          TypePtr::BOTTOM);

  bool never_see_null = !too_many_traps(Deoptimization::Reason_null_check);
  Node* klass_node = load_array_klass_from_mirror(mirror, never_see_null,
                                                  result_reg, _slow_path);
  Node* normal_ctl   = control();
  Node* no_array_ctl = result_reg->in(_slow_path);

  // Generate code for the slow case.  We make a call to newArray().
  set_control(no_array_ctl);
  if (!stopped()) {
    // Either the input type is void.class, or else the
    // array klass has not yet been cached.  Either the
    // ensuing call will throw an exception, or else it
    // will cache the array klass for next time.
    PreserveJVMState pjvms(this);
    CallJavaNode* slow_call = generate_method_call_static(vmIntrinsics::_newArray);
    Node* slow_result = set_results_for_java_call(slow_call);
    // this->control() comes from set_results_for_java_call
    result_reg->set_req(_slow_path, control());
    result_val->set_req(_slow_path, slow_result);
    result_io ->set_req(_slow_path, i_o());
    result_mem->set_req(_slow_path, reset_memory());
  }

  set_control(normal_ctl);
  if (!stopped()) {
    // Normal case:  The array type has been cached in the java.lang.Class.
    // The following call works fine even if the array type is polymorphic.
    // It could be a dynamic mix of int[], boolean[], Object[], etc.
    Node* obj = new_array(klass_node, count_val, 0);  // no arguments to push
    result_reg->init_req(_normal_path, control());
    result_val->init_req(_normal_path, obj);
    result_io ->init_req(_normal_path, i_o());
    result_mem->init_req(_normal_path, reset_memory());
  }

  // Return the combined state.
  set_i_o(        _gvn.transform(result_io)  );
  set_all_memory( _gvn.transform(result_mem));

  C->set_has_split_ifs(true); // Has chance for split-if optimization
  set_result(result_reg, result_val);
  return true;
}

//----------------------inline_native_getLength--------------------------
// public static native int java.lang.reflect.Array.getLength(Object array);
bool LibraryCallKit::inline_native_getLength() {
  if (too_many_traps(Deoptimization::Reason_intrinsic))  return false;

  Node* array = null_check(argument(0));
  // If array is dead, only null-path is taken.
  if (stopped())  return true;

  // Deoptimize if it is a non-array.
  Node* non_array = generate_non_array_guard(load_object_klass(array), NULL);

  if (non_array != NULL) {
    PreserveJVMState pjvms(this);
    set_control(non_array);
    uncommon_trap(Deoptimization::Reason_intrinsic,
                  Deoptimization::Action_maybe_recompile);
  }

  // If control is dead, only non-array-path is taken.
  if (stopped())  return true;

  // The works fine even if the array type is polymorphic.
  // It could be a dynamic mix of int[], boolean[], Object[], etc.
  Node* result = load_array_length(array);

  C->set_has_split_ifs(true);  // Has chance for split-if optimization
  set_result(result);
  return true;
}

//------------------------inline_array_copyOf----------------------------
// public static <T,U> T[] java.util.Arrays.copyOf(     U[] original, int newLength,         Class<? extends T[]> newType);
// public static <T,U> T[] java.util.Arrays.copyOfRange(U[] original, int from,      int to, Class<? extends T[]> newType);
bool LibraryCallKit::inline_array_copyOf(bool is_copyOfRange) {
  if (too_many_traps(Deoptimization::Reason_intrinsic))  return false;

  // Get the arguments.
  Node* original          = argument(0);
  Node* start             = is_copyOfRange? argument(1): intcon(0);
  Node* end               = is_copyOfRange? argument(2): argument(1);
  Node* array_type_mirror = is_copyOfRange? argument(3): argument(2);

  Node* newcopy = NULL;

  // Set the original stack and the reexecute bit for the interpreter to reexecute
  // the bytecode that invokes Arrays.copyOf if deoptimization happens.
  { PreserveReexecuteState preexecs(this);
    jvms()->set_should_reexecute(true);

    array_type_mirror = null_check(array_type_mirror);
    original          = null_check(original);

    // Check if a null path was taken unconditionally.
    if (stopped())  return true;

    Node* orig_length = load_array_length(original);

    Node* klass_node = load_klass_from_mirror(array_type_mirror, false, NULL, 0);
    klass_node = null_check(klass_node);

    RegionNode* bailout = new (C) RegionNode(1);
    record_for_igvn(bailout);

    // Despite the generic type of Arrays.copyOf, the mirror might be int, int[], etc.
    // Bail out if that is so.
    Node* not_objArray = generate_non_objArray_guard(klass_node, bailout);
    if (not_objArray != NULL) {
      // Improve the klass node's type from the new optimistic assumption:
      ciKlass* ak = ciArrayKlass::make(env()->Object_klass());
      const Type* akls = TypeKlassPtr::make(TypePtr::NotNull, ak, 0/*offset*/);
      Node* cast = new (C) CastPPNode(klass_node, akls);
      cast->init_req(0, control());
      klass_node = _gvn.transform(cast);
    }

    // Bail out if either start or end is negative.
    generate_negative_guard(start, bailout, &start);
    generate_negative_guard(end,   bailout, &end);

    Node* length = end;
    if (_gvn.type(start) != TypeInt::ZERO) {
      length = _gvn.transform(new (C) SubINode(end, start));
    }

    // Bail out if length is negative.
    // Without this the new_array would throw
    // NegativeArraySizeException but IllegalArgumentException is what
    // should be thrown
    generate_negative_guard(length, bailout, &length);

    if (bailout->req() > 1) {
      PreserveJVMState pjvms(this);
      set_control(_gvn.transform(bailout));
      uncommon_trap(Deoptimization::Reason_intrinsic,
                    Deoptimization::Action_maybe_recompile);
    }

    if (!stopped()) {
      // How many elements will we copy from the original?
      // The answer is MinI(orig_length - start, length).
      Node* orig_tail = _gvn.transform(new (C) SubINode(orig_length, start));
      Node* moved = generate_min_max(vmIntrinsics::_min, orig_tail, length);

      newcopy = new_array(klass_node, length, 0);  // no argments to push

      // Generate a direct call to the right arraycopy function(s).
      // We know the copy is disjoint but we might not know if the
      // oop stores need checking.
      // Extreme case:  Arrays.copyOf((Integer[])x, 10, String[].class).
      // This will fail a store-check if x contains any non-nulls.
      bool disjoint_bases = true;
      // if start > orig_length then the length of the copy may be
      // negative.
      bool length_never_negative = !is_copyOfRange;
      generate_arraycopy(TypeAryPtr::OOPS, T_OBJECT,
                         original, start, newcopy, intcon(0), moved,
                         disjoint_bases, length_never_negative);
    }
  } // original reexecute is set back here

  C->set_has_split_ifs(true); // Has chance for split-if optimization
  if (!stopped()) {
    set_result(newcopy);
  }
  return true;
}


//----------------------generate_virtual_guard---------------------------
// Helper for hashCode and clone.  Peeks inside the vtable to avoid a call.
Node* LibraryCallKit::generate_virtual_guard(Node* obj_klass,
                                             RegionNode* slow_region) {
  ciMethod* method = callee();
  int vtable_index = method->vtable_index();
  assert(vtable_index >= 0 || vtable_index == Method::nonvirtual_vtable_index,
         err_msg_res("bad index %d", vtable_index));
  // Get the Method* out of the appropriate vtable entry.
  int entry_offset  = (InstanceKlass::vtable_start_offset() +
                     vtable_index*vtableEntry::size()) * wordSize +
                     vtableEntry::method_offset_in_bytes();
  Node* entry_addr  = basic_plus_adr(obj_klass, entry_offset);
  Node* target_call = make_load(NULL, entry_addr, TypePtr::NOTNULL, T_ADDRESS, MemNode::unordered);

  // Compare the target method with the expected method (e.g., Object.hashCode).
  const TypePtr* native_call_addr = TypeMetadataPtr::make(method);

  Node* native_call = makecon(native_call_addr);
  Node* chk_native  = _gvn.transform(new(C) CmpPNode(target_call, native_call));
  Node* test_native = _gvn.transform(new(C) BoolNode(chk_native, BoolTest::ne));

  return generate_slow_guard(test_native, slow_region);
}

//-----------------------generate_method_call----------------------------
// Use generate_method_call to make a slow-call to the real
// method if the fast path fails.  An alternative would be to
// use a stub like OptoRuntime::slow_arraycopy_Java.
// This only works for expanding the current library call,
// not another intrinsic.  (E.g., don't use this for making an
// arraycopy call inside of the copyOf intrinsic.)
CallJavaNode*
LibraryCallKit::generate_method_call(vmIntrinsics::ID method_id, bool is_virtual, bool is_static) {
  // When compiling the intrinsic method itself, do not use this technique.
  guarantee(callee() != C->method(), "cannot make slow-call to self");

  ciMethod* method = callee();
  // ensure the JVMS we have will be correct for this call
  guarantee(method_id == method->intrinsic_id(), "must match");

  const TypeFunc* tf = TypeFunc::make(method);
  CallJavaNode* slow_call;
  if (is_static) {
    assert(!is_virtual, "");
    slow_call = new(C) CallStaticJavaNode(C, tf,
                           SharedRuntime::get_resolve_static_call_stub(),
                           method, bci());
  } else if (is_virtual) {
    null_check_receiver();
    int vtable_index = Method::invalid_vtable_index;
    if (UseInlineCaches) {
      // Suppress the vtable call
    } else {
      // hashCode and clone are not a miranda methods,
      // so the vtable index is fixed.
      // No need to use the linkResolver to get it.
       vtable_index = method->vtable_index();
       assert(vtable_index >= 0 || vtable_index == Method::nonvirtual_vtable_index,
              err_msg_res("bad index %d", vtable_index));
    }
    slow_call = new(C) CallDynamicJavaNode(tf,
                          SharedRuntime::get_resolve_virtual_call_stub(),
                          method, vtable_index, bci());
  } else {  // neither virtual nor static:  opt_virtual
    null_check_receiver();
    slow_call = new(C) CallStaticJavaNode(C, tf,
                                SharedRuntime::get_resolve_opt_virtual_call_stub(),
                                method, bci());
    slow_call->set_optimized_virtual(true);
  }
  set_arguments_for_java_call(slow_call);
  set_edges_for_java_call(slow_call);
  return slow_call;
}


/**
 * Build special case code for calls to hashCode on an object. This call may
 * be virtual (invokevirtual) or bound (invokespecial). For each case we generate
 * slightly different code.
 */
bool LibraryCallKit::inline_native_hashcode(bool is_virtual, bool is_static) {
  assert(is_static == callee()->is_static(), "correct intrinsic selection");
  assert(!(is_virtual && is_static), "either virtual, special, or static");

  enum { _slow_path = 1, _fast_path, _null_path, PATH_LIMIT };

  RegionNode* result_reg = new(C) RegionNode(PATH_LIMIT);
  PhiNode*    result_val = new(C) PhiNode(result_reg, TypeInt::INT);
  PhiNode*    result_io  = new(C) PhiNode(result_reg, Type::ABIO);
  PhiNode*    result_mem = new(C) PhiNode(result_reg, Type::MEMORY, TypePtr::BOTTOM);
  Node* obj = NULL;
  if (!is_static) {
    // Check for hashing null object
    obj = null_check_receiver();
    if (stopped())  return true;        // unconditionally null
    result_reg->init_req(_null_path, top());
    result_val->init_req(_null_path, top());
  } else {
    // Do a null check, and return zero if null.
    // System.identityHashCode(null) == 0
    obj = argument(0);
    Node* null_ctl = top();
    obj = null_check_oop(obj, &null_ctl);
    result_reg->init_req(_null_path, null_ctl);
    result_val->init_req(_null_path, _gvn.intcon(0));
  }

  // Unconditionally null?  Then return right away.
  if (stopped()) {
    set_control( result_reg->in(_null_path));
    if (!stopped())
      set_result(result_val->in(_null_path));
    return true;
  }

  // We only go to the fast case code if we pass a number of guards.  The
  // paths which do not pass are accumulated in the slow_region.
  RegionNode* slow_region = new (C) RegionNode(1);
  record_for_igvn(slow_region);

  // If this is a virtual call, we generate a funny guard.  We pull out
  // the vtable entry corresponding to hashCode() from the target object.
  // If the target method which we are calling happens to be the native
  // Object hashCode() method, we pass the guard.  We do not need this
  // guard for non-virtual calls -- the caller is known to be the native
  // Object hashCode().
  if (is_virtual) {
    // After null check, get the object's klass.
    Node* obj_klass = load_object_klass(obj);
    generate_virtual_guard(obj_klass, slow_region);
  }

  // Get the header out of the object, use LoadMarkNode when available
  Node* header_addr = basic_plus_adr(obj, oopDesc::mark_offset_in_bytes());
  // The control of the load must be NULL. Otherwise, the load can move before
  // the null check after castPP removal.
  Node* no_ctrl = NULL;
  Node* header = make_load(no_ctrl, header_addr, TypeX_X, TypeX_X->basic_type(), MemNode::unordered);

  // Test the header to see if it is unlocked.
  Node* lock_mask      = _gvn.MakeConX(markOopDesc::biased_lock_mask_in_place);
  Node* lmasked_header = _gvn.transform(new (C) AndXNode(header, lock_mask));
  Node* unlocked_val   = _gvn.MakeConX(markOopDesc::unlocked_value);
  Node* chk_unlocked   = _gvn.transform(new (C) CmpXNode( lmasked_header, unlocked_val));
  Node* test_unlocked  = _gvn.transform(new (C) BoolNode( chk_unlocked, BoolTest::ne));

  generate_slow_guard(test_unlocked, slow_region);

  // Get the hash value and check to see that it has been properly assigned.
  // We depend on hash_mask being at most 32 bits and avoid the use of
  // hash_mask_in_place because it could be larger than 32 bits in a 64-bit
  // vm: see markOop.hpp.
  Node* hash_mask      = _gvn.intcon(markOopDesc::hash_mask);
  Node* hash_shift     = _gvn.intcon(markOopDesc::hash_shift);
  Node* hshifted_header= _gvn.transform(new (C) URShiftXNode(header, hash_shift));
  // This hack lets the hash bits live anywhere in the mark object now, as long
  // as the shift drops the relevant bits into the low 32 bits.  Note that
  // Java spec says that HashCode is an int so there's no point in capturing
  // an 'X'-sized hashcode (32 in 32-bit build or 64 in 64-bit build).
  hshifted_header      = ConvX2I(hshifted_header);
  Node* hash_val       = _gvn.transform(new (C) AndINode(hshifted_header, hash_mask));

  Node* no_hash_val    = _gvn.intcon(markOopDesc::no_hash);
  Node* chk_assigned   = _gvn.transform(new (C) CmpINode( hash_val, no_hash_val));
  Node* test_assigned  = _gvn.transform(new (C) BoolNode( chk_assigned, BoolTest::eq));

  generate_slow_guard(test_assigned, slow_region);

  Node* init_mem = reset_memory();
  // fill in the rest of the null path:
  result_io ->init_req(_null_path, i_o());
  result_mem->init_req(_null_path, init_mem);

  result_val->init_req(_fast_path, hash_val);
  result_reg->init_req(_fast_path, control());
  result_io ->init_req(_fast_path, i_o());
  result_mem->init_req(_fast_path, init_mem);

  // Generate code for the slow case.  We make a call to hashCode().
  set_control(_gvn.transform(slow_region));
  if (!stopped()) {
    // No need for PreserveJVMState, because we're using up the present state.
    set_all_memory(init_mem);
    vmIntrinsics::ID hashCode_id = is_static ? vmIntrinsics::_identityHashCode : vmIntrinsics::_hashCode;
    CallJavaNode* slow_call = generate_method_call(hashCode_id, is_virtual, is_static);
    Node* slow_result = set_results_for_java_call(slow_call);
    // this->control() comes from set_results_for_java_call
    result_reg->init_req(_slow_path, control());
    result_val->init_req(_slow_path, slow_result);
    result_io  ->set_req(_slow_path, i_o());
    result_mem ->set_req(_slow_path, reset_memory());
  }

  // Return the combined state.
  set_i_o(        _gvn.transform(result_io)  );
  set_all_memory( _gvn.transform(result_mem));

  set_result(result_reg, result_val);
  return true;
}

//---------------------------inline_native_getClass----------------------------
// public final native Class<?> java.lang.Object.getClass();
//
// Build special case code for calls to getClass on an object.
bool LibraryCallKit::inline_native_getClass() {
  Node* obj = null_check_receiver();
  if (stopped())  return true;
  set_result(load_mirror_from_klass(load_object_klass(obj)));
  return true;
}

//-----------------inline_native_Reflection_getCallerClass---------------------
// public static native Class<?> sun.reflect.Reflection.getCallerClass();
//
// In the presence of deep enough inlining, getCallerClass() becomes a no-op.
//
// NOTE: This code must perform the same logic as JVM_GetCallerClass
// in that it must skip particular security frames and checks for
// caller sensitive methods.
bool LibraryCallKit::inline_native_Reflection_getCallerClass() {
#ifndef PRODUCT
  if ((C->print_intrinsics() || C->print_inlining()) && Verbose) {
    tty->print_cr("Attempting to inline sun.reflect.Reflection.getCallerClass");
  }
#endif

  if (!jvms()->has_method()) {
#ifndef PRODUCT
    if ((C->print_intrinsics() || C->print_inlining()) && Verbose) {
      tty->print_cr("  Bailing out because intrinsic was inlined at top level");
    }
#endif
    return false;
  }

  // Walk back up the JVM state to find the caller at the required
  // depth.
  JVMState* caller_jvms = jvms();

  // Cf. JVM_GetCallerClass
  // NOTE: Start the loop at depth 1 because the current JVM state does
  // not include the Reflection.getCallerClass() frame.
  for (int n = 1; caller_jvms != NULL; caller_jvms = caller_jvms->caller(), n++) {
    ciMethod* m = caller_jvms->method();
    switch (n) {
    case 0:
      fatal("current JVM state does not include the Reflection.getCallerClass frame");
      break;
    case 1:
      // Frame 0 and 1 must be caller sensitive (see JVM_GetCallerClass).
      if (!m->caller_sensitive()) {
#ifndef PRODUCT
        if ((C->print_intrinsics() || C->print_inlining()) && Verbose) {
          tty->print_cr("  Bailing out: CallerSensitive annotation expected at frame %d", n);
        }
#endif
        return false;  // bail-out; let JVM_GetCallerClass do the work
      }
      break;
    default:
      if (!m->is_ignored_by_security_stack_walk()) {
        // We have reached the desired frame; return the holder class.
        // Acquire method holder as java.lang.Class and push as constant.
        ciInstanceKlass* caller_klass = caller_jvms->method()->holder();
        ciInstance* caller_mirror = caller_klass->java_mirror();
        set_result(makecon(TypeInstPtr::make(caller_mirror)));

#ifndef PRODUCT
        if ((C->print_intrinsics() || C->print_inlining()) && Verbose) {
          tty->print_cr("  Succeeded: caller = %d) %s.%s, JVMS depth = %d", n, caller_klass->name()->as_utf8(), caller_jvms->method()->name()->as_utf8(), jvms()->depth());
          tty->print_cr("  JVM state at this point:");
          for (int i = jvms()->depth(), n = 1; i >= 1; i--, n++) {
            ciMethod* m = jvms()->of_depth(i)->method();
            tty->print_cr("   %d) %s.%s", n, m->holder()->name()->as_utf8(), m->name()->as_utf8());
          }
        }
#endif
        return true;
      }
      break;
    }
  }

#ifndef PRODUCT
  if ((C->print_intrinsics() || C->print_inlining()) && Verbose) {
    tty->print_cr("  Bailing out because caller depth exceeded inlining depth = %d", jvms()->depth());
    tty->print_cr("  JVM state at this point:");
    for (int i = jvms()->depth(), n = 1; i >= 1; i--, n++) {
      ciMethod* m = jvms()->of_depth(i)->method();
      tty->print_cr("   %d) %s.%s", n, m->holder()->name()->as_utf8(), m->name()->as_utf8());
    }
  }
#endif

  return false;  // bail-out; let JVM_GetCallerClass do the work
}

bool LibraryCallKit::inline_fp_conversions(vmIntrinsics::ID id) {
  Node* arg = argument(0);
  Node* result = NULL;

  switch (id) {
  case vmIntrinsics::_floatToRawIntBits:    result = new (C) MoveF2INode(arg);  break;
  case vmIntrinsics::_intBitsToFloat:       result = new (C) MoveI2FNode(arg);  break;
  case vmIntrinsics::_doubleToRawLongBits:  result = new (C) MoveD2LNode(arg);  break;
  case vmIntrinsics::_longBitsToDouble:     result = new (C) MoveL2DNode(arg);  break;

  case vmIntrinsics::_doubleToLongBits: {
    // two paths (plus control) merge in a wood
    RegionNode *r = new (C) RegionNode(3);
    Node *phi = new (C) PhiNode(r, TypeLong::LONG);

    Node *cmpisnan = _gvn.transform(new (C) CmpDNode(arg, arg));
    // Build the boolean node
    Node *bolisnan = _gvn.transform(new (C) BoolNode(cmpisnan, BoolTest::ne));

    // Branch either way.
    // NaN case is less traveled, which makes all the difference.
    IfNode *ifisnan = create_and_xform_if(control(), bolisnan, PROB_STATIC_FREQUENT, COUNT_UNKNOWN);
    Node *opt_isnan = _gvn.transform(ifisnan);
    assert( opt_isnan->is_If(), "Expect an IfNode");
    IfNode *opt_ifisnan = (IfNode*)opt_isnan;
    Node *iftrue = _gvn.transform(new (C) IfTrueNode(opt_ifisnan));

    set_control(iftrue);

    static const jlong nan_bits = CONST64(0x7ff8000000000000);
    Node *slow_result = longcon(nan_bits); // return NaN
    phi->init_req(1, _gvn.transform( slow_result ));
    r->init_req(1, iftrue);

    // Else fall through
    Node *iffalse = _gvn.transform(new (C) IfFalseNode(opt_ifisnan));
    set_control(iffalse);

    phi->init_req(2, _gvn.transform(new (C) MoveD2LNode(arg)));
    r->init_req(2, iffalse);

    // Post merge
    set_control(_gvn.transform(r));
    record_for_igvn(r);

    C->set_has_split_ifs(true); // Has chance for split-if optimization
    result = phi;
    assert(result->bottom_type()->isa_long(), "must be");
    break;
  }

  case vmIntrinsics::_floatToIntBits: {
    // two paths (plus control) merge in a wood
    RegionNode *r = new (C) RegionNode(3);
    Node *phi = new (C) PhiNode(r, TypeInt::INT);

    Node *cmpisnan = _gvn.transform(new (C) CmpFNode(arg, arg));
    // Build the boolean node
    Node *bolisnan = _gvn.transform(new (C) BoolNode(cmpisnan, BoolTest::ne));

    // Branch either way.
    // NaN case is less traveled, which makes all the difference.
    IfNode *ifisnan = create_and_xform_if(control(), bolisnan, PROB_STATIC_FREQUENT, COUNT_UNKNOWN);
    Node *opt_isnan = _gvn.transform(ifisnan);
    assert( opt_isnan->is_If(), "Expect an IfNode");
    IfNode *opt_ifisnan = (IfNode*)opt_isnan;
    Node *iftrue = _gvn.transform(new (C) IfTrueNode(opt_ifisnan));

    set_control(iftrue);

    static const jint nan_bits = 0x7fc00000;
    Node *slow_result = makecon(TypeInt::make(nan_bits)); // return NaN
    phi->init_req(1, _gvn.transform( slow_result ));
    r->init_req(1, iftrue);

    // Else fall through
    Node *iffalse = _gvn.transform(new (C) IfFalseNode(opt_ifisnan));
    set_control(iffalse);

    phi->init_req(2, _gvn.transform(new (C) MoveF2INode(arg)));
    r->init_req(2, iffalse);

    // Post merge
    set_control(_gvn.transform(r));
    record_for_igvn(r);

    C->set_has_split_ifs(true); // Has chance for split-if optimization
    result = phi;
    assert(result->bottom_type()->isa_int(), "must be");
    break;
  }

  default:
    fatal_unexpected_iid(id);
    break;
  }
  set_result(_gvn.transform(result));
  return true;
}

#ifdef _LP64
#define XTOP ,top() /*additional argument*/
#else  //_LP64
#define XTOP        /*no additional argument*/
#endif //_LP64

//----------------------inline_unsafe_copyMemory-------------------------
// public native void sun.misc.Unsafe.copyMemory(Object srcBase, long srcOffset, Object destBase, long destOffset, long bytes);
bool LibraryCallKit::inline_unsafe_copyMemory() {
  if (callee()->is_static())  return false;  // caller must have the capability!
  null_check_receiver();  // null-check receiver
  if (stopped())  return true;

  C->set_has_unsafe_access(true);  // Mark eventual nmethod as "unsafe".

  Node* src_ptr =         argument(1);   // type: oop
  Node* src_off = ConvL2X(argument(2));  // type: long
  Node* dst_ptr =         argument(4);   // type: oop
  Node* dst_off = ConvL2X(argument(5));  // type: long
  Node* size    = ConvL2X(argument(7));  // type: long

  assert(Unsafe_field_offset_to_byte_offset(11) == 11,
         "fieldOffset must be byte-scaled");

  Node* src = make_unsafe_address(src_ptr, src_off);
  Node* dst = make_unsafe_address(dst_ptr, dst_off);

  // Conservatively insert a memory barrier on all memory slices.
  // Do not let writes of the copy source or destination float below the copy.
  insert_mem_bar(Op_MemBarCPUOrder);

  // Call it.  Note that the length argument is not scaled.
  make_runtime_call(RC_LEAF|RC_NO_FP,
                    OptoRuntime::fast_arraycopy_Type(),
                    StubRoutines::unsafe_arraycopy(),
                    "unsafe_arraycopy",
                    TypeRawPtr::BOTTOM,
                    src, dst, size XTOP);

  // Do not let reads of the copy destination float above the copy.
  insert_mem_bar(Op_MemBarCPUOrder);

  return true;
}

//------------------------clone_coping-----------------------------------
// Helper function for inline_native_clone.
void LibraryCallKit::copy_to_clone(Node* obj, Node* alloc_obj, Node* obj_size, bool is_array, bool card_mark) {
  assert(obj_size != NULL, "");
  Node* raw_obj = alloc_obj->in(1);
  assert(alloc_obj->is_CheckCastPP() && raw_obj->is_Proj() && raw_obj->in(0)->is_Allocate(), "");

  AllocateNode* alloc = NULL;
  if (ReduceBulkZeroing) {
    // We will be completely responsible for initializing this object -
    // mark Initialize node as complete.
    alloc = AllocateNode::Ideal_allocation(alloc_obj, &_gvn);
    // The object was just allocated - there should be no any stores!
    guarantee(alloc != NULL && alloc->maybe_set_complete(&_gvn), "");
    // Mark as complete_with_arraycopy so that on AllocateNode
    // expansion, we know this AllocateNode is initialized by an array
    // copy and a StoreStore barrier exists after the array copy.
    alloc->initialization()->set_complete_with_arraycopy();
  }

  // Copy the fastest available way.
  // TODO: generate fields copies for small objects instead.
  Node* src  = obj;
  Node* dest = alloc_obj;
  Node* size = _gvn.transform(obj_size);

  // Exclude the header but include array length to copy by 8 bytes words.
  // Can't use base_offset_in_bytes(bt) since basic type is unknown.
  int base_off = is_array ? arrayOopDesc::length_offset_in_bytes() :
                            instanceOopDesc::base_offset_in_bytes();
  // base_off:
  // 8  - 32-bit VM
  // 12 - 64-bit VM, compressed klass
  // 16 - 64-bit VM, normal klass
  if (base_off % BytesPerLong != 0) {
    assert(UseCompressedClassPointers, "");
    if (is_array) {
      // Exclude length to copy by 8 bytes words.
      base_off += sizeof(int);
    } else {
      // Include klass to copy by 8 bytes words.
      base_off = instanceOopDesc::klass_offset_in_bytes();
    }
    assert(base_off % BytesPerLong == 0, "expect 8 bytes alignment");
  }
  src  = basic_plus_adr(src,  base_off);
  dest = basic_plus_adr(dest, base_off);

  // Compute the length also, if needed:
  Node* countx = size;
  countx = _gvn.transform(new (C) SubXNode(countx, MakeConX(base_off)));
  countx = _gvn.transform(new (C) URShiftXNode(countx, intcon(LogBytesPerLong) ));

  const TypePtr* raw_adr_type = TypeRawPtr::BOTTOM;
  bool disjoint_bases = true;
  generate_unchecked_arraycopy(raw_adr_type, T_LONG, disjoint_bases,
                               src, NULL, dest, NULL, countx,
                               /*dest_uninitialized*/true);

  // If necessary, emit some card marks afterwards.  (Non-arrays only.)
  if (card_mark) {
    assert(!is_array, "");
    // Put in store barrier for any and all oops we are sticking
    // into this object.  (We could avoid this if we could prove
    // that the object type contains no oop fields at all.)
    Node* no_particular_value = NULL;
    Node* no_particular_field = NULL;
    int raw_adr_idx = Compile::AliasIdxRaw;
    post_barrier(control(),
                 memory(raw_adr_type),
                 alloc_obj,
                 no_particular_field,
                 raw_adr_idx,
                 no_particular_value,
                 T_OBJECT,
                 false);
  }

  // Do not let reads from the cloned object float above the arraycopy.
  if (alloc != NULL) {
    // Do not let stores that initialize this object be reordered with
    // a subsequent store that would make this object accessible by
    // other threads.
    // Record what AllocateNode this StoreStore protects so that
    // escape analysis can go from the MemBarStoreStoreNode to the
    // AllocateNode and eliminate the MemBarStoreStoreNode if possible
    // based on the escape status of the AllocateNode.
    insert_mem_bar(Op_MemBarStoreStore, alloc->proj_out(AllocateNode::RawAddress));
  } else {
    insert_mem_bar(Op_MemBarCPUOrder);
  }
}

//------------------------inline_native_clone----------------------------
// protected native Object java.lang.Object.clone();
//
// Here are the simple edge cases:
//  null receiver => normal trap
//  virtual and clone was overridden => slow path to out-of-line clone
//  not cloneable or finalizer => slow path to out-of-line Object.clone
//
// The general case has two steps, allocation and copying.
// Allocation has two cases, and uses GraphKit::new_instance or new_array.
//
// Copying also has two cases, oop arrays and everything else.
// Oop arrays use arrayof_oop_arraycopy (same as System.arraycopy).
// Everything else uses the tight inline loop supplied by CopyArrayNode.
//
// These steps fold up nicely if and when the cloned object's klass
// can be sharply typed as an object array, a type array, or an instance.
//
bool LibraryCallKit::inline_native_clone(bool is_virtual) {
  PhiNode* result_val;

  // Set the reexecute bit for the interpreter to reexecute
  // the bytecode that invokes Object.clone if deoptimization happens.
  { PreserveReexecuteState preexecs(this);
    jvms()->set_should_reexecute(true);

    Node* obj = null_check_receiver();
    if (stopped())  return true;

    Node* obj_klass = load_object_klass(obj);
    const TypeKlassPtr* tklass = _gvn.type(obj_klass)->isa_klassptr();
    const TypeOopPtr*   toop   = ((tklass != NULL)
                                ? tklass->as_instance_type()
                                : TypeInstPtr::NOTNULL);

    // Conservatively insert a memory barrier on all memory slices.
    // Do not let writes into the original float below the clone.
    insert_mem_bar(Op_MemBarCPUOrder);

    // paths into result_reg:
    enum {
      _slow_path = 1,     // out-of-line call to clone method (virtual or not)
      _objArray_path,     // plain array allocation, plus arrayof_oop_arraycopy
      _array_path,        // plain array allocation, plus arrayof_long_arraycopy
      _instance_path,     // plain instance allocation, plus arrayof_long_arraycopy
      PATH_LIMIT
    };
    RegionNode* result_reg = new(C) RegionNode(PATH_LIMIT);
    result_val             = new(C) PhiNode(result_reg,
                                            TypeInstPtr::NOTNULL);
    PhiNode*    result_i_o = new(C) PhiNode(result_reg, Type::ABIO);
    PhiNode*    result_mem = new(C) PhiNode(result_reg, Type::MEMORY,
                                            TypePtr::BOTTOM);
    record_for_igvn(result_reg);

    const TypePtr* raw_adr_type = TypeRawPtr::BOTTOM;
    int raw_adr_idx = Compile::AliasIdxRaw;

    Node* array_ctl = generate_array_guard(obj_klass, (RegionNode*)NULL);
    if (array_ctl != NULL) {
      // It's an array.
      PreserveJVMState pjvms(this);
      set_control(array_ctl);
      Node* obj_length = load_array_length(obj);
      Node* obj_size  = NULL;
      Node* alloc_obj = new_array(obj_klass, obj_length, 0, &obj_size);  // no arguments to push

      if (!use_ReduceInitialCardMarks()) {
        // If it is an oop array, it requires very special treatment,
        // because card marking is required on each card of the array.
        Node* is_obja = generate_objArray_guard(obj_klass, (RegionNode*)NULL);
        if (is_obja != NULL) {
          PreserveJVMState pjvms2(this);
          set_control(is_obja);
          // Generate a direct call to the right arraycopy function(s).
          bool disjoint_bases = true;
          bool length_never_negative = true;
          generate_arraycopy(TypeAryPtr::OOPS, T_OBJECT,
                             obj, intcon(0), alloc_obj, intcon(0),
                             obj_length,
                             disjoint_bases, length_never_negative);
          result_reg->init_req(_objArray_path, control());
          result_val->init_req(_objArray_path, alloc_obj);
          result_i_o ->set_req(_objArray_path, i_o());
          result_mem ->set_req(_objArray_path, reset_memory());
        }
      }
      // Otherwise, there are no card marks to worry about.
      // (We can dispense with card marks if we know the allocation
      //  comes out of eden (TLAB)...  In fact, ReduceInitialCardMarks
      //  causes the non-eden paths to take compensating steps to
      //  simulate a fresh allocation, so that no further
      //  card marks are required in compiled code to initialize
      //  the object.)

      if (!stopped()) {
        copy_to_clone(obj, alloc_obj, obj_size, true, false);

        // Present the results of the copy.
        result_reg->init_req(_array_path, control());
        result_val->init_req(_array_path, alloc_obj);
        result_i_o ->set_req(_array_path, i_o());
        result_mem ->set_req(_array_path, reset_memory());
      }
    }

    // We only go to the instance fast case code if we pass a number of guards.
    // The paths which do not pass are accumulated in the slow_region.
    RegionNode* slow_region = new (C) RegionNode(1);
    record_for_igvn(slow_region);
    if (!stopped()) {
      // It's an instance (we did array above).  Make the slow-path tests.
      // If this is a virtual call, we generate a funny guard.  We grab
      // the vtable entry corresponding to clone() from the target object.
      // If the target method which we are calling happens to be the
      // Object clone() method, we pass the guard.  We do not need this
      // guard for non-virtual calls; the caller is known to be the native
      // Object clone().
      if (is_virtual) {
        generate_virtual_guard(obj_klass, slow_region);
      }

      // The object must be cloneable and must not have a finalizer.
      // Both of these conditions may be checked in a single test.
      // We could optimize the cloneable test further, but we don't care.
      generate_access_flags_guard(obj_klass,
                                  // Test both conditions:
                                  JVM_ACC_IS_CLONEABLE | JVM_ACC_HAS_FINALIZER,
                                  // Must be cloneable but not finalizer:
                                  JVM_ACC_IS_CLONEABLE,
                                  slow_region);
    }

    if (!stopped()) {
      // It's an instance, and it passed the slow-path tests.
      PreserveJVMState pjvms(this);
      Node* obj_size  = NULL;
      // Need to deoptimize on exception from allocation since Object.clone intrinsic
      // is reexecuted if deoptimization occurs and there could be problems when merging
      // exception state between multiple Object.clone versions (reexecute=true vs reexecute=false).
      Node* alloc_obj = new_instance(obj_klass, NULL, &obj_size, /*deoptimize_on_exception=*/true);

      copy_to_clone(obj, alloc_obj, obj_size, false, !use_ReduceInitialCardMarks());

      // Present the results of the slow call.
      result_reg->init_req(_instance_path, control());
      result_val->init_req(_instance_path, alloc_obj);
      result_i_o ->set_req(_instance_path, i_o());
      result_mem ->set_req(_instance_path, reset_memory());
    }

    // Generate code for the slow case.  We make a call to clone().
    set_control(_gvn.transform(slow_region));
    if (!stopped()) {
      PreserveJVMState pjvms(this);
      CallJavaNode* slow_call = generate_method_call(vmIntrinsics::_clone, is_virtual);
      Node* slow_result = set_results_for_java_call(slow_call);
      // this->control() comes from set_results_for_java_call
      result_reg->init_req(_slow_path, control());
      result_val->init_req(_slow_path, slow_result);
      result_i_o ->set_req(_slow_path, i_o());
      result_mem ->set_req(_slow_path, reset_memory());
    }

    // Return the combined state.
    set_control(    _gvn.transform(result_reg));
    set_i_o(        _gvn.transform(result_i_o));
    set_all_memory( _gvn.transform(result_mem));
  } // original reexecute is set back here

  set_result(_gvn.transform(result_val));
  return true;
}

//------------------------------basictype2arraycopy----------------------------
address LibraryCallKit::basictype2arraycopy(BasicType t,
                                            Node* src_offset,
                                            Node* dest_offset,
                                            bool disjoint_bases,
                                            const char* &name,
                                            bool dest_uninitialized) {
  const TypeInt* src_offset_inttype  = gvn().find_int_type(src_offset);;
  const TypeInt* dest_offset_inttype = gvn().find_int_type(dest_offset);;

  bool aligned = false;
  bool disjoint = disjoint_bases;

  // if the offsets are the same, we can treat the memory regions as
  // disjoint, because either the memory regions are in different arrays,
  // or they are identical (which we can treat as disjoint.)  We can also
  // treat a copy with a destination index  less that the source index
  // as disjoint since a low->high copy will work correctly in this case.
  if (src_offset_inttype != NULL && src_offset_inttype->is_con() &&
      dest_offset_inttype != NULL && dest_offset_inttype->is_con()) {
    // both indices are constants
    int s_offs = src_offset_inttype->get_con();
    int d_offs = dest_offset_inttype->get_con();
    int element_size = type2aelembytes(t);
    aligned = ((arrayOopDesc::base_offset_in_bytes(t) + s_offs * element_size) % HeapWordSize == 0) &&
              ((arrayOopDesc::base_offset_in_bytes(t) + d_offs * element_size) % HeapWordSize == 0);
    if (s_offs >= d_offs)  disjoint = true;
  } else if (src_offset == dest_offset && src_offset != NULL) {
    // This can occur if the offsets are identical non-constants.
    disjoint = true;
  }

  return StubRoutines::select_arraycopy_function(t, aligned, disjoint, name, dest_uninitialized);
}


//------------------------------inline_arraycopy-----------------------
// public static native void java.lang.System.arraycopy(Object src,  int  srcPos,
//                                                      Object dest, int destPos,
//                                                      int length);
bool LibraryCallKit::inline_arraycopy() {
  // Get the arguments.
  Node* src         = argument(0);  // type: oop
  Node* src_offset  = argument(1);  // type: int
  Node* dest        = argument(2);  // type: oop
  Node* dest_offset = argument(3);  // type: int
  Node* length      = argument(4);  // type: int

  // Compile time checks.  If any of these checks cannot be verified at compile time,
  // we do not make a fast path for this call.  Instead, we let the call remain as it
  // is.  The checks we choose to mandate at compile time are:
  //
  // (1) src and dest are arrays.
  const Type* src_type  = src->Value(&_gvn);
  const Type* dest_type = dest->Value(&_gvn);
  const TypeAryPtr* top_src  = src_type->isa_aryptr();
  const TypeAryPtr* top_dest = dest_type->isa_aryptr();

  // Do we have the type of src?
  bool has_src = (top_src != NULL && top_src->klass() != NULL);
  // Do we have the type of dest?
  bool has_dest = (top_dest != NULL && top_dest->klass() != NULL);
  // Is the type for src from speculation?
  bool src_spec = false;
  // Is the type for dest from speculation?
  bool dest_spec = false;

  if (!has_src || !has_dest) {
    // We don't have sufficient type information, let's see if
    // speculative types can help. We need to have types for both src
    // and dest so that it pays off.

    // Do we already have or could we have type information for src
    bool could_have_src = has_src;
    // Do we already have or could we have type information for dest
    bool could_have_dest = has_dest;

    ciKlass* src_k = NULL;
    if (!has_src) {
      src_k = src_type->speculative_type();
      if (src_k != NULL && src_k->is_array_klass()) {
        could_have_src = true;
      }
    }

    ciKlass* dest_k = NULL;
    if (!has_dest) {
      dest_k = dest_type->speculative_type();
      if (dest_k != NULL && dest_k->is_array_klass()) {
        could_have_dest = true;
      }
    }

    if (could_have_src && could_have_dest) {
      // This is going to pay off so emit the required guards
      if (!has_src) {
        src = maybe_cast_profiled_obj(src, src_k);
        src_type  = _gvn.type(src);
        top_src  = src_type->isa_aryptr();
        has_src = (top_src != NULL && top_src->klass() != NULL);
        src_spec = true;
      }
      if (!has_dest) {
        dest = maybe_cast_profiled_obj(dest, dest_k);
        dest_type  = _gvn.type(dest);
        top_dest  = dest_type->isa_aryptr();
        has_dest = (top_dest != NULL && top_dest->klass() != NULL);
        dest_spec = true;
      }
    }
  }

  if (!has_src || !has_dest) {
    // Conservatively insert a memory barrier on all memory slices.
    // Do not let writes into the source float below the arraycopy.
    insert_mem_bar(Op_MemBarCPUOrder);

    // Call StubRoutines::generic_arraycopy stub.
    generate_arraycopy(TypeRawPtr::BOTTOM, T_CONFLICT,
                       src, src_offset, dest, dest_offset, length);

    // Do not let reads from the destination float above the arraycopy.
    // Since we cannot type the arrays, we don't know which slices
    // might be affected.  We could restrict this barrier only to those
    // memory slices which pertain to array elements--but don't bother.
    if (!InsertMemBarAfterArraycopy)
      // (If InsertMemBarAfterArraycopy, there is already one in place.)
      insert_mem_bar(Op_MemBarCPUOrder);
    return true;
  }

  // (2) src and dest arrays must have elements of the same BasicType
  // Figure out the size and type of the elements we will be copying.
  BasicType src_elem  =  top_src->klass()->as_array_klass()->element_type()->basic_type();
  BasicType dest_elem = top_dest->klass()->as_array_klass()->element_type()->basic_type();
  if (src_elem  == T_ARRAY)  src_elem  = T_OBJECT;
  if (dest_elem == T_ARRAY)  dest_elem = T_OBJECT;

  if (src_elem != dest_elem || dest_elem == T_VOID) {
    // The component types are not the same or are not recognized.  Punt.
    // (But, avoid the native method wrapper to JVM_ArrayCopy.)
    generate_slow_arraycopy(TypePtr::BOTTOM,
                            src, src_offset, dest, dest_offset, length,
                            /*dest_uninitialized*/false);
    return true;
  }

  if (src_elem == T_OBJECT) {
    // If both arrays are object arrays then having the exact types
    // for both will remove the need for a subtype check at runtime
    // before the call and may make it possible to pick a faster copy
    // routine (without a subtype check on every element)
    // Do we have the exact type of src?
    bool could_have_src = src_spec;
    // Do we have the exact type of dest?
    bool could_have_dest = dest_spec;
    ciKlass* src_k = top_src->klass();
    ciKlass* dest_k = top_dest->klass();
    if (!src_spec) {
      src_k = src_type->speculative_type();
      if (src_k != NULL && src_k->is_array_klass()) {
          could_have_src = true;
      }
    }
    if (!dest_spec) {
      dest_k = dest_type->speculative_type();
      if (dest_k != NULL && dest_k->is_array_klass()) {
        could_have_dest = true;
      }
    }
    if (could_have_src && could_have_dest) {
      // If we can have both exact types, emit the missing guards
      if (could_have_src && !src_spec) {
        src = maybe_cast_profiled_obj(src, src_k);
      }
      if (could_have_dest && !dest_spec) {
        dest = maybe_cast_profiled_obj(dest, dest_k);
      }
    }
  }

  //---------------------------------------------------------------------------
  // We will make a fast path for this call to arraycopy.

  // We have the following tests left to perform:
  //
  // (3) src and dest must not be null.
  // (4) src_offset must not be negative.
  // (5) dest_offset must not be negative.
  // (6) length must not be negative.
  // (7) src_offset + length must not exceed length of src.
  // (8) dest_offset + length must not exceed length of dest.
  // (9) each element of an oop array must be assignable

  RegionNode* slow_region = new (C) RegionNode(1);
  record_for_igvn(slow_region);

  // (3) operands must not be null
  // We currently perform our null checks with the null_check routine.
  // This means that the null exceptions will be reported in the caller
  // rather than (correctly) reported inside of the native arraycopy call.
  // This should be corrected, given time.  We do our null check with the
  // stack pointer restored.
  src  = null_check(src,  T_ARRAY);
  dest = null_check(dest, T_ARRAY);

  // (4) src_offset must not be negative.
  generate_negative_guard(src_offset, slow_region);

  // (5) dest_offset must not be negative.
  generate_negative_guard(dest_offset, slow_region);

  // (6) length must not be negative (moved to generate_arraycopy()).
  // generate_negative_guard(length, slow_region);

  // (7) src_offset + length must not exceed length of src.
  generate_limit_guard(src_offset, length,
                       load_array_length(src),
                       slow_region);

  // (8) dest_offset + length must not exceed length of dest.
  generate_limit_guard(dest_offset, length,
                       load_array_length(dest),
                       slow_region);

  // (9) each element of an oop array must be assignable
  // The generate_arraycopy subroutine checks this.

  // This is where the memory effects are placed:
  const TypePtr* adr_type = TypeAryPtr::get_array_body_type(dest_elem);
  generate_arraycopy(adr_type, dest_elem,
                     src, src_offset, dest, dest_offset, length,
                     false, false, slow_region);

  return true;
}

//-----------------------------generate_arraycopy----------------------
// Generate an optimized call to arraycopy.
// Caller must guard against non-arrays.
// Caller must determine a common array basic-type for both arrays.
// Caller must validate offsets against array bounds.
// The slow_region has already collected guard failure paths
// (such as out of bounds length or non-conformable array types).
// The generated code has this shape, in general:
//
//     if (length == 0)  return   // via zero_path
//     slowval = -1
//     if (types unknown) {
//       slowval = call generic copy loop
//       if (slowval == 0)  return  // via checked_path
//     } else if (indexes in bounds) {
//       if ((is object array) && !(array type check)) {
//         slowval = call checked copy loop
//         if (slowval == 0)  return  // via checked_path
//       } else {
//         call bulk copy loop
//         return  // via fast_path
//       }
//     }
//     // adjust params for remaining work:
//     if (slowval != -1) {
//       n = -1^slowval; src_offset += n; dest_offset += n; length -= n
//     }
//   slow_region:
//     call slow arraycopy(src, src_offset, dest, dest_offset, length)
//     return  // via slow_call_path
//
// This routine is used from several intrinsics:  System.arraycopy,
// Object.clone (the array subcase), and Arrays.copyOf[Range].
//
void
LibraryCallKit::generate_arraycopy(const TypePtr* adr_type,
                                   BasicType basic_elem_type,
                                   Node* src,  Node* src_offset,
                                   Node* dest, Node* dest_offset,
                                   Node* copy_length,
                                   bool disjoint_bases,
                                   bool length_never_negative,
                                   RegionNode* slow_region) {

  if (slow_region == NULL) {
    slow_region = new(C) RegionNode(1);
    record_for_igvn(slow_region);
  }

  Node* original_dest      = dest;
  AllocateArrayNode* alloc = NULL;  // used for zeroing, if needed
  bool  dest_uninitialized = false;

  // See if this is the initialization of a newly-allocated array.
  // If so, we will take responsibility here for initializing it to zero.
  // (Note:  Because tightly_coupled_allocation performs checks on the
  // out-edges of the dest, we need to avoid making derived pointers
  // from it until we have checked its uses.)
  if (ReduceBulkZeroing
      && !ZeroTLAB              // pointless if already zeroed
      && basic_elem_type != T_CONFLICT // avoid corner case
      && !src->eqv_uncast(dest)
      && ((alloc = tightly_coupled_allocation(dest, slow_region))
          != NULL)
      && _gvn.find_int_con(alloc->in(AllocateNode::ALength), 1) > 0
      && alloc->maybe_set_complete(&_gvn)) {
    // "You break it, you buy it."
    InitializeNode* init = alloc->initialization();
    assert(init->is_complete(), "we just did this");
    init->set_complete_with_arraycopy();
    assert(dest->is_CheckCastPP(), "sanity");
    assert(dest->in(0)->in(0) == init, "dest pinned");
    adr_type = TypeRawPtr::BOTTOM;  // all initializations are into raw memory
    // From this point on, every exit path is responsible for
    // initializing any non-copied parts of the object to zero.
    // Also, if this flag is set we make sure that arraycopy interacts properly
    // with G1, eliding pre-barriers. See CR 6627983.
    dest_uninitialized = true;
  } else {
    // No zeroing elimination here.
    alloc             = NULL;
    //original_dest   = dest;
    //dest_uninitialized = false;
  }

  // Results are placed here:
  enum { fast_path        = 1,  // normal void-returning assembly stub
         checked_path     = 2,  // special assembly stub with cleanup
         slow_call_path   = 3,  // something went wrong; call the VM
         zero_path        = 4,  // bypass when length of copy is zero
         bcopy_path       = 5,  // copy primitive array by 64-bit blocks
         PATH_LIMIT       = 6
  };
  RegionNode* result_region = new(C) RegionNode(PATH_LIMIT);
  PhiNode*    result_i_o    = new(C) PhiNode(result_region, Type::ABIO);
  PhiNode*    result_memory = new(C) PhiNode(result_region, Type::MEMORY, adr_type);
  record_for_igvn(result_region);
  _gvn.set_type_bottom(result_i_o);
  _gvn.set_type_bottom(result_memory);
  assert(adr_type != TypePtr::BOTTOM, "must be RawMem or a T[] slice");

  // The slow_control path:
  Node* slow_control;
  Node* slow_i_o = i_o();
  Node* slow_mem = memory(adr_type);
  debug_only(slow_control = (Node*) badAddress);

  // Checked control path:
  Node* checked_control = top();
  Node* checked_mem     = NULL;
  Node* checked_i_o     = NULL;
  Node* checked_value   = NULL;

  if (basic_elem_type == T_CONFLICT) {
    assert(!dest_uninitialized, "");
    Node* cv = generate_generic_arraycopy(adr_type,
                                          src, src_offset, dest, dest_offset,
                                          copy_length, dest_uninitialized);
    if (cv == NULL)  cv = intcon(-1);  // failure (no stub available)
    checked_control = control();
    checked_i_o     = i_o();
    checked_mem     = memory(adr_type);
    checked_value   = cv;
    set_control(top());         // no fast path
  }

  Node* not_pos = generate_nonpositive_guard(copy_length, length_never_negative);
  if (not_pos != NULL) {
    PreserveJVMState pjvms(this);
    set_control(not_pos);

    // (6) length must not be negative.
    if (!length_never_negative) {
      generate_negative_guard(copy_length, slow_region);
    }

    // copy_length is 0.
    if (!stopped() && dest_uninitialized) {
      Node* dest_length = alloc->in(AllocateNode::ALength);
      if (copy_length->eqv_uncast(dest_length)
          || _gvn.find_int_con(dest_length, 1) <= 0) {
        // There is no zeroing to do. No need for a secondary raw memory barrier.
      } else {
        // Clear the whole thing since there are no source elements to copy.
        generate_clear_array(adr_type, dest, basic_elem_type,
                             intcon(0), NULL,
                             alloc->in(AllocateNode::AllocSize));
        // Use a secondary InitializeNode as raw memory barrier.
        // Currently it is needed only on this path since other
        // paths have stub or runtime calls as raw memory barriers.
        InitializeNode* init = insert_mem_bar_volatile(Op_Initialize,
                                                       Compile::AliasIdxRaw,
                                                       top())->as_Initialize();
        init->set_complete(&_gvn);  // (there is no corresponding AllocateNode)
      }
    }

    // Present the results of the fast call.
    result_region->init_req(zero_path, control());
    result_i_o   ->init_req(zero_path, i_o());
    result_memory->init_req(zero_path, memory(adr_type));
  }

  if (!stopped() && dest_uninitialized) {
    // We have to initialize the *uncopied* part of the array to zero.
    // The copy destination is the slice dest[off..off+len].  The other slices
    // are dest_head = dest[0..off] and dest_tail = dest[off+len..dest.length].
    Node* dest_size   = alloc->in(AllocateNode::AllocSize);
    Node* dest_length = alloc->in(AllocateNode::ALength);
    Node* dest_tail   = _gvn.transform(new(C) AddINode(dest_offset,
                                                          copy_length));

    // If there is a head section that needs zeroing, do it now.
    if (find_int_con(dest_offset, -1) != 0) {
      generate_clear_array(adr_type, dest, basic_elem_type,
                           intcon(0), dest_offset,
                           NULL);
    }

    // Next, perform a dynamic check on the tail length.
    // It is often zero, and we can win big if we prove this.
    // There are two wins:  Avoid generating the ClearArray
    // with its attendant messy index arithmetic, and upgrade
    // the copy to a more hardware-friendly word size of 64 bits.
    Node* tail_ctl = NULL;
    if (!stopped() && !dest_tail->eqv_uncast(dest_length)) {
      Node* cmp_lt   = _gvn.transform(new(C) CmpINode(dest_tail, dest_length));
      Node* bol_lt   = _gvn.transform(new(C) BoolNode(cmp_lt, BoolTest::lt));
      tail_ctl = generate_slow_guard(bol_lt, NULL);
      assert(tail_ctl != NULL || !stopped(), "must be an outcome");
    }

    // At this point, let's assume there is no tail.
    if (!stopped() && alloc != NULL && basic_elem_type != T_OBJECT) {
      // There is no tail.  Try an upgrade to a 64-bit copy.
      bool didit = false;
      { PreserveJVMState pjvms(this);
        didit = generate_block_arraycopy(adr_type, basic_elem_type, alloc,
                                         src, src_offset, dest, dest_offset,
                                         dest_size, dest_uninitialized);
        if (didit) {
          // Present the results of the block-copying fast call.
          result_region->init_req(bcopy_path, control());
          result_i_o   ->init_req(bcopy_path, i_o());
          result_memory->init_req(bcopy_path, memory(adr_type));
        }
      }
      if (didit)
        set_control(top());     // no regular fast path
    }

    // Clear the tail, if any.
    if (tail_ctl != NULL) {
      Node* notail_ctl = stopped() ? NULL : control();
      set_control(tail_ctl);
      if (notail_ctl == NULL) {
        generate_clear_array(adr_type, dest, basic_elem_type,
                             dest_tail, NULL,
                             dest_size);
      } else {
        // Make a local merge.
        Node* done_ctl = new(C) RegionNode(3);
        Node* done_mem = new(C) PhiNode(done_ctl, Type::MEMORY, adr_type);
        done_ctl->init_req(1, notail_ctl);
        done_mem->init_req(1, memory(adr_type));
        generate_clear_array(adr_type, dest, basic_elem_type,
                             dest_tail, NULL,
                             dest_size);
        done_ctl->init_req(2, control());
        done_mem->init_req(2, memory(adr_type));
        set_control( _gvn.transform(done_ctl));
        set_memory(  _gvn.transform(done_mem), adr_type );
      }
    }
  }

  BasicType copy_type = basic_elem_type;
  assert(basic_elem_type != T_ARRAY, "caller must fix this");
  if (!stopped() && copy_type == T_OBJECT) {
    // If src and dest have compatible element types, we can copy bits.
    // Types S[] and D[] are compatible if D is a supertype of S.
    //
    // If they are not, we will use checked_oop_disjoint_arraycopy,
    // which performs a fast optimistic per-oop check, and backs off
    // further to JVM_ArrayCopy on the first per-oop check that fails.
    // (Actually, we don't move raw bits only; the GC requires card marks.)

    // Get the Klass* for both src and dest
    Node* src_klass  = load_object_klass(src);
    Node* dest_klass = load_object_klass(dest);

    // Generate the subtype check.
    // This might fold up statically, or then again it might not.
    //
    // Non-static example:  Copying List<String>.elements to a new String[].
    // The backing store for a List<String> is always an Object[],
    // but its elements are always type String, if the generic types
    // are correct at the source level.
    //
    // Test S[] against D[], not S against D, because (probably)
    // the secondary supertype cache is less busy for S[] than S.
    // This usually only matters when D is an interface.
    Node* not_subtype_ctrl = gen_subtype_check(src_klass, dest_klass);
    // Plug failing path into checked_oop_disjoint_arraycopy
    if (not_subtype_ctrl != top()) {
      PreserveJVMState pjvms(this);
      set_control(not_subtype_ctrl);
      // (At this point we can assume disjoint_bases, since types differ.)
      int ek_offset = in_bytes(ObjArrayKlass::element_klass_offset());
      Node* p1 = basic_plus_adr(dest_klass, ek_offset);
      Node* n1 = LoadKlassNode::make(_gvn, NULL, immutable_memory(), p1, TypeRawPtr::BOTTOM);
      Node* dest_elem_klass = _gvn.transform(n1);
      Node* cv = generate_checkcast_arraycopy(adr_type,
                                              dest_elem_klass,
                                              src, src_offset, dest, dest_offset,
                                              ConvI2X(copy_length), dest_uninitialized);
      if (cv == NULL)  cv = intcon(-1);  // failure (no stub available)
      checked_control = control();
      checked_i_o     = i_o();
      checked_mem     = memory(adr_type);
      checked_value   = cv;
    }
    // At this point we know we do not need type checks on oop stores.

    // Let's see if we need card marks:
    if (alloc != NULL && use_ReduceInitialCardMarks()) {
      // If we do not need card marks, copy using the jint or jlong stub.
      copy_type = LP64_ONLY(UseCompressedOops ? T_INT : T_LONG) NOT_LP64(T_INT);
      assert(type2aelembytes(basic_elem_type) == type2aelembytes(copy_type),
             "sizes agree");
    }
  }

  if (!stopped()) {
    // Generate the fast path, if possible.
    PreserveJVMState pjvms(this);
    generate_unchecked_arraycopy(adr_type, copy_type, disjoint_bases,
                                 src, src_offset, dest, dest_offset,
                                 ConvI2X(copy_length), dest_uninitialized);

    // Present the results of the fast call.
    result_region->init_req(fast_path, control());
    result_i_o   ->init_req(fast_path, i_o());
    result_memory->init_req(fast_path, memory(adr_type));
  }

  // Here are all the slow paths up to this point, in one bundle:
  slow_control = top();
  if (slow_region != NULL)
    slow_control = _gvn.transform(slow_region);
  DEBUG_ONLY(slow_region = (RegionNode*)badAddress);

  set_control(checked_control);
  if (!stopped()) {
    // Clean up after the checked call.
    // The returned value is either 0 or -1^K,
    // where K = number of partially transferred array elements.
    Node* cmp = _gvn.transform(new(C) CmpINode(checked_value, intcon(0)));
    Node* bol = _gvn.transform(new(C) BoolNode(cmp, BoolTest::eq));
    IfNode* iff = create_and_map_if(control(), bol, PROB_MAX, COUNT_UNKNOWN);

    // If it is 0, we are done, so transfer to the end.
    Node* checks_done = _gvn.transform(new(C) IfTrueNode(iff));
    result_region->init_req(checked_path, checks_done);
    result_i_o   ->init_req(checked_path, checked_i_o);
    result_memory->init_req(checked_path, checked_mem);

    // If it is not zero, merge into the slow call.
    set_control( _gvn.transform(new(C) IfFalseNode(iff) ));
    RegionNode* slow_reg2 = new(C) RegionNode(3);
    PhiNode*    slow_i_o2 = new(C) PhiNode(slow_reg2, Type::ABIO);
    PhiNode*    slow_mem2 = new(C) PhiNode(slow_reg2, Type::MEMORY, adr_type);
    record_for_igvn(slow_reg2);
    slow_reg2  ->init_req(1, slow_control);
    slow_i_o2  ->init_req(1, slow_i_o);
    slow_mem2  ->init_req(1, slow_mem);
    slow_reg2  ->init_req(2, control());
    slow_i_o2  ->init_req(2, checked_i_o);
    slow_mem2  ->init_req(2, checked_mem);

    slow_control = _gvn.transform(slow_reg2);
    slow_i_o     = _gvn.transform(slow_i_o2);
    slow_mem     = _gvn.transform(slow_mem2);

    if (alloc != NULL) {
      // We'll restart from the very beginning, after zeroing the whole thing.
      // This can cause double writes, but that's OK since dest is brand new.
      // So we ignore the low 31 bits of the value returned from the stub.
    } else {
      // We must continue the copy exactly where it failed, or else
      // another thread might see the wrong number of writes to dest.
      Node* checked_offset = _gvn.transform(new(C) XorINode(checked_value, intcon(-1)));
      Node* slow_offset    = new(C) PhiNode(slow_reg2, TypeInt::INT);
      slow_offset->init_req(1, intcon(0));
      slow_offset->init_req(2, checked_offset);
      slow_offset  = _gvn.transform(slow_offset);

      // Adjust the arguments by the conditionally incoming offset.
      Node* src_off_plus  = _gvn.transform(new(C) AddINode(src_offset,  slow_offset));
      Node* dest_off_plus = _gvn.transform(new(C) AddINode(dest_offset, slow_offset));
      Node* length_minus  = _gvn.transform(new(C) SubINode(copy_length, slow_offset));

      // Tweak the node variables to adjust the code produced below:
      src_offset  = src_off_plus;
      dest_offset = dest_off_plus;
      copy_length = length_minus;
    }
  }

  set_control(slow_control);
  if (!stopped()) {
    // Generate the slow path, if needed.
    PreserveJVMState pjvms(this);   // replace_in_map may trash the map

    set_memory(slow_mem, adr_type);
    set_i_o(slow_i_o);

    if (dest_uninitialized) {
      generate_clear_array(adr_type, dest, basic_elem_type,
                           intcon(0), NULL,
                           alloc->in(AllocateNode::AllocSize));
    }

    generate_slow_arraycopy(adr_type,
                            src, src_offset, dest, dest_offset,
                            copy_length, /*dest_uninitialized*/false);

    result_region->init_req(slow_call_path, control());
    result_i_o   ->init_req(slow_call_path, i_o());
    result_memory->init_req(slow_call_path, memory(adr_type));
  }

  // Remove unused edges.
  for (uint i = 1; i < result_region->req(); i++) {
    if (result_region->in(i) == NULL)
      result_region->init_req(i, top());
  }

  // Finished; return the combined state.
  set_control( _gvn.transform(result_region));
  set_i_o(     _gvn.transform(result_i_o)    );
  set_memory(  _gvn.transform(result_memory), adr_type );

  // The memory edges above are precise in order to model effects around
  // array copies accurately to allow value numbering of field loads around
  // arraycopy.  Such field loads, both before and after, are common in Java
  // collections and similar classes involving header/array data structures.
  //
  // But with low number of register or when some registers are used or killed
  // by arraycopy calls it causes registers spilling on stack. See 6544710.
  // The next memory barrier is added to avoid it. If the arraycopy can be
  // optimized away (which it can, sometimes) then we can manually remove
  // the membar also.
  //
  // Do not let reads from the cloned object float above the arraycopy.
  if (alloc != NULL) {
    // Do not let stores that initialize this object be reordered with
    // a subsequent store that would make this object accessible by
    // other threads.
    // Record what AllocateNode this StoreStore protects so that
    // escape analysis can go from the MemBarStoreStoreNode to the
    // AllocateNode and eliminate the MemBarStoreStoreNode if possible
    // based on the escape status of the AllocateNode.
    insert_mem_bar(Op_MemBarStoreStore, alloc->proj_out(AllocateNode::RawAddress));
  } else if (InsertMemBarAfterArraycopy)
    insert_mem_bar(Op_MemBarCPUOrder);
}


// Helper function which determines if an arraycopy immediately follows
// an allocation, with no intervening tests or other escapes for the object.
AllocateArrayNode*
LibraryCallKit::tightly_coupled_allocation(Node* ptr,
                                           RegionNode* slow_region) {
  if (stopped())             return NULL;  // no fast path
  if (C->AliasLevel() == 0)  return NULL;  // no MergeMems around

  AllocateArrayNode* alloc = AllocateArrayNode::Ideal_array_allocation(ptr, &_gvn);
  if (alloc == NULL)  return NULL;

  Node* rawmem = memory(Compile::AliasIdxRaw);
  // Is the allocation's memory state untouched?
  if (!(rawmem->is_Proj() && rawmem->in(0)->is_Initialize())) {
    // Bail out if there have been raw-memory effects since the allocation.
    // (Example:  There might have been a call or safepoint.)
    return NULL;
  }
  rawmem = rawmem->in(0)->as_Initialize()->memory(Compile::AliasIdxRaw);
  if (!(rawmem->is_Proj() && rawmem->in(0) == alloc)) {
    return NULL;
  }

  // There must be no unexpected observers of this allocation.
  for (DUIterator_Fast imax, i = ptr->fast_outs(imax); i < imax; i++) {
    Node* obs = ptr->fast_out(i);
    if (obs != this->map()) {
      return NULL;
    }
  }

  // This arraycopy must unconditionally follow the allocation of the ptr.
  Node* alloc_ctl = ptr->in(0);
  assert(just_allocated_object(alloc_ctl) == ptr, "most recent allo");

  Node* ctl = control();
  while (ctl != alloc_ctl) {
    // There may be guards which feed into the slow_region.
    // Any other control flow means that we might not get a chance
    // to finish initializing the allocated object.
    if ((ctl->is_IfFalse() || ctl->is_IfTrue()) && ctl->in(0)->is_If()) {
      IfNode* iff = ctl->in(0)->as_If();
      Node* not_ctl = iff->proj_out(1 - ctl->as_Proj()->_con);
      assert(not_ctl != NULL && not_ctl != ctl, "found alternate");
      if (slow_region != NULL && slow_region->find_edge(not_ctl) >= 1) {
        ctl = iff->in(0);       // This test feeds the known slow_region.
        continue;
      }
      // One more try:  Various low-level checks bottom out in
      // uncommon traps.  If the debug-info of the trap omits
      // any reference to the allocation, as we've already
      // observed, then there can be no objection to the trap.
      bool found_trap = false;
      for (DUIterator_Fast jmax, j = not_ctl->fast_outs(jmax); j < jmax; j++) {
        Node* obs = not_ctl->fast_out(j);
        if (obs->in(0) == not_ctl && obs->is_Call() &&
            (obs->as_Call()->entry_point() == SharedRuntime::uncommon_trap_blob()->entry_point())) {
          found_trap = true; break;
        }
      }
      if (found_trap) {
        ctl = iff->in(0);       // This test feeds a harmless uncommon trap.
        continue;
      }
    }
    return NULL;
  }

  // If we get this far, we have an allocation which immediately
  // precedes the arraycopy, and we can take over zeroing the new object.
  // The arraycopy will finish the initialization, and provide
  // a new control state to which we will anchor the destination pointer.

  return alloc;
}

// Helper for initialization of arrays, creating a ClearArray.
// It writes zero bits in [start..end), within the body of an array object.
// The memory effects are all chained onto the 'adr_type' alias category.
//
// Since the object is otherwise uninitialized, we are free
// to put a little "slop" around the edges of the cleared area,
// as long as it does not go back into the array's header,
// or beyond the array end within the heap.
//
// The lower edge can be rounded down to the nearest jint and the
// upper edge can be rounded up to the nearest MinObjAlignmentInBytes.
//
// Arguments:
//   adr_type           memory slice where writes are generated
//   dest               oop of the destination array
//   basic_elem_type    element type of the destination
//   slice_idx          array index of first element to store
//   slice_len          number of elements to store (or NULL)
//   dest_size          total size in bytes of the array object
//
// Exactly one of slice_len or dest_size must be non-NULL.
// If dest_size is non-NULL, zeroing extends to the end of the object.
// If slice_len is non-NULL, the slice_idx value must be a constant.
void
LibraryCallKit::generate_clear_array(const TypePtr* adr_type,
                                     Node* dest,
                                     BasicType basic_elem_type,
                                     Node* slice_idx,
                                     Node* slice_len,
                                     Node* dest_size) {
  // one or the other but not both of slice_len and dest_size:
  assert((slice_len != NULL? 1: 0) + (dest_size != NULL? 1: 0) == 1, "");
  if (slice_len == NULL)  slice_len = top();
  if (dest_size == NULL)  dest_size = top();

  // operate on this memory slice:
  Node* mem = memory(adr_type); // memory slice to operate on

  // scaling and rounding of indexes:
  int scale = exact_log2(type2aelembytes(basic_elem_type));
  int abase = arrayOopDesc::base_offset_in_bytes(basic_elem_type);
  int clear_low = (-1 << scale) & (BytesPerInt  - 1);
  int bump_bit  = (-1 << scale) & BytesPerInt;

  // determine constant starts and ends
  const intptr_t BIG_NEG = -128;
  assert(BIG_NEG + 2*abase < 0, "neg enough");
  intptr_t slice_idx_con = (intptr_t) find_int_con(slice_idx, BIG_NEG);
  intptr_t slice_len_con = (intptr_t) find_int_con(slice_len, BIG_NEG);
  if (slice_len_con == 0) {
    return;                     // nothing to do here
  }
  intptr_t start_con = (abase + (slice_idx_con << scale)) & ~clear_low;
  intptr_t end_con   = find_intptr_t_con(dest_size, -1);
  if (slice_idx_con >= 0 && slice_len_con >= 0) {
    assert(end_con < 0, "not two cons");
    end_con = round_to(abase + ((slice_idx_con + slice_len_con) << scale),
                       BytesPerLong);
  }

  if (start_con >= 0 && end_con >= 0) {
    // Constant start and end.  Simple.
    mem = ClearArrayNode::clear_memory(control(), mem, dest,
                                       start_con, end_con, &_gvn);
  } else if (start_con >= 0 && dest_size != top()) {
    // Constant start, pre-rounded end after the tail of the array.
    Node* end = dest_size;
    mem = ClearArrayNode::clear_memory(control(), mem, dest,
                                       start_con, end, &_gvn);
  } else if (start_con >= 0 && slice_len != top()) {
    // Constant start, non-constant end.  End needs rounding up.
    // End offset = round_up(abase + ((slice_idx_con + slice_len) << scale), 8)
    intptr_t end_base  = abase + (slice_idx_con << scale);
    int      end_round = (-1 << scale) & (BytesPerLong  - 1);
    Node*    end       = ConvI2X(slice_len);
    if (scale != 0)
      end = _gvn.transform(new(C) LShiftXNode(end, intcon(scale) ));
    end_base += end_round;
    end = _gvn.transform(new(C) AddXNode(end, MakeConX(end_base)));
    end = _gvn.transform(new(C) AndXNode(end, MakeConX(~end_round)));
    mem = ClearArrayNode::clear_memory(control(), mem, dest,
                                       start_con, end, &_gvn);
  } else if (start_con < 0 && dest_size != top()) {
    // Non-constant start, pre-rounded end after the tail of the array.
    // This is almost certainly a "round-to-end" operation.
    Node* start = slice_idx;
    start = ConvI2X(start);
    if (scale != 0)
      start = _gvn.transform(new(C) LShiftXNode( start, intcon(scale) ));
    start = _gvn.transform(new(C) AddXNode(start, MakeConX(abase)));
    if ((bump_bit | clear_low) != 0) {
      int to_clear = (bump_bit | clear_low);
      // Align up mod 8, then store a jint zero unconditionally
      // just before the mod-8 boundary.
      if (((abase + bump_bit) & ~to_clear) - bump_bit
          < arrayOopDesc::length_offset_in_bytes() + BytesPerInt) {
        bump_bit = 0;
        assert((abase & to_clear) == 0, "array base must be long-aligned");
      } else {
        // Bump 'start' up to (or past) the next jint boundary:
        start = _gvn.transform(new(C) AddXNode(start, MakeConX(bump_bit)));
        assert((abase & clear_low) == 0, "array base must be int-aligned");
      }
      // Round bumped 'start' down to jlong boundary in body of array.
      start = _gvn.transform(new(C) AndXNode(start, MakeConX(~to_clear)));
      if (bump_bit != 0) {
        // Store a zero to the immediately preceding jint:
        Node* x1 = _gvn.transform(new(C) AddXNode(start, MakeConX(-bump_bit)));
        Node* p1 = basic_plus_adr(dest, x1);
        mem = StoreNode::make(_gvn, control(), mem, p1, adr_type, intcon(0), T_INT, MemNode::unordered);
        mem = _gvn.transform(mem);
      }
    }
    Node* end = dest_size; // pre-rounded
    mem = ClearArrayNode::clear_memory(control(), mem, dest,
                                       start, end, &_gvn);
  } else {
    // Non-constant start, unrounded non-constant end.
    // (Nobody zeroes a random midsection of an array using this routine.)
    ShouldNotReachHere();       // fix caller
  }

  // Done.
  set_memory(mem, adr_type);
}


bool
LibraryCallKit::generate_block_arraycopy(const TypePtr* adr_type,
                                         BasicType basic_elem_type,
                                         AllocateNode* alloc,
                                         Node* src,  Node* src_offset,
                                         Node* dest, Node* dest_offset,
                                         Node* dest_size, bool dest_uninitialized) {
  // See if there is an advantage from block transfer.
  int scale = exact_log2(type2aelembytes(basic_elem_type));
  if (scale >= LogBytesPerLong)
    return false;               // it is already a block transfer

  // Look at the alignment of the starting offsets.
  int abase = arrayOopDesc::base_offset_in_bytes(basic_elem_type);

  intptr_t src_off_con  = (intptr_t) find_int_con(src_offset, -1);
  intptr_t dest_off_con = (intptr_t) find_int_con(dest_offset, -1);
  if (src_off_con < 0 || dest_off_con < 0)
    // At present, we can only understand constants.
    return false;

  intptr_t src_off  = abase + (src_off_con  << scale);
  intptr_t dest_off = abase + (dest_off_con << scale);

  if (((src_off | dest_off) & (BytesPerLong-1)) != 0) {
    // Non-aligned; too bad.
    // One more chance:  Pick off an initial 32-bit word.
    // This is a common case, since abase can be odd mod 8.
    if (((src_off | dest_off) & (BytesPerLong-1)) == BytesPerInt &&
        ((src_off ^ dest_off) & (BytesPerLong-1)) == 0) {
      Node* sptr = basic_plus_adr(src,  src_off);
      Node* dptr = basic_plus_adr(dest, dest_off);
      Node* sval = make_load(control(), sptr, TypeInt::INT, T_INT, adr_type, MemNode::unordered);
      store_to_memory(control(), dptr, sval, T_INT, adr_type, MemNode::unordered);
      src_off += BytesPerInt;
      dest_off += BytesPerInt;
    } else {
      return false;
    }
  }
  assert(src_off % BytesPerLong == 0, "");
  assert(dest_off % BytesPerLong == 0, "");

  // Do this copy by giant steps.
  Node* sptr  = basic_plus_adr(src,  src_off);
  Node* dptr  = basic_plus_adr(dest, dest_off);
  Node* countx = dest_size;
  countx = _gvn.transform(new (C) SubXNode(countx, MakeConX(dest_off)));
  countx = _gvn.transform(new (C) URShiftXNode(countx, intcon(LogBytesPerLong)));

  bool disjoint_bases = true;   // since alloc != NULL
  generate_unchecked_arraycopy(adr_type, T_LONG, disjoint_bases,
                               sptr, NULL, dptr, NULL, countx, dest_uninitialized);

  return true;
}


// Helper function; generates code for the slow case.
// We make a call to a runtime method which emulates the native method,
// but without the native wrapper overhead.
void
LibraryCallKit::generate_slow_arraycopy(const TypePtr* adr_type,
                                        Node* src,  Node* src_offset,
                                        Node* dest, Node* dest_offset,
                                        Node* copy_length, bool dest_uninitialized) {
  assert(!dest_uninitialized, "Invariant");
  Node* call = make_runtime_call(RC_NO_LEAF | RC_UNCOMMON,
                                 OptoRuntime::slow_arraycopy_Type(),
                                 OptoRuntime::slow_arraycopy_Java(),
                                 "slow_arraycopy", adr_type,
                                 src, src_offset, dest, dest_offset,
                                 copy_length);

  // Handle exceptions thrown by this fellow:
  make_slow_call_ex(call, env()->Throwable_klass(), false);
}

// Helper function; generates code for cases requiring runtime checks.
Node*
LibraryCallKit::generate_checkcast_arraycopy(const TypePtr* adr_type,
                                             Node* dest_elem_klass,
                                             Node* src,  Node* src_offset,
                                             Node* dest, Node* dest_offset,
                                             Node* copy_length, bool dest_uninitialized) {
  if (stopped())  return NULL;

  address copyfunc_addr = StubRoutines::checkcast_arraycopy(dest_uninitialized);
  if (copyfunc_addr == NULL) { // Stub was not generated, go slow path.
    return NULL;
  }

  // Pick out the parameters required to perform a store-check
  // for the target array.  This is an optimistic check.  It will
  // look in each non-null element's class, at the desired klass's
  // super_check_offset, for the desired klass.
  int sco_offset = in_bytes(Klass::super_check_offset_offset());
  Node* p3 = basic_plus_adr(dest_elem_klass, sco_offset);
  Node* n3 = new(C) LoadINode(NULL, memory(p3), p3, _gvn.type(p3)->is_ptr(), TypeInt::INT, MemNode::unordered);
  Node* check_offset = ConvI2X(_gvn.transform(n3));
  Node* check_value  = dest_elem_klass;

  Node* src_start  = array_element_address(src,  src_offset,  T_OBJECT);
  Node* dest_start = array_element_address(dest, dest_offset, T_OBJECT);

  // (We know the arrays are never conjoint, because their types differ.)
  Node* call = make_runtime_call(RC_LEAF|RC_NO_FP,
                                 OptoRuntime::checkcast_arraycopy_Type(),
                                 copyfunc_addr, "checkcast_arraycopy", adr_type,
                                 // five arguments, of which two are
                                 // intptr_t (jlong in LP64)
                                 src_start, dest_start,
                                 copy_length XTOP,
                                 check_offset XTOP,
                                 check_value);

  return _gvn.transform(new (C) ProjNode(call, TypeFunc::Parms));
}


// Helper function; generates code for cases requiring runtime checks.
Node*
LibraryCallKit::generate_generic_arraycopy(const TypePtr* adr_type,
                                           Node* src,  Node* src_offset,
                                           Node* dest, Node* dest_offset,
                                           Node* copy_length, bool dest_uninitialized) {
  assert(!dest_uninitialized, "Invariant");
  if (stopped())  return NULL;
  address copyfunc_addr = StubRoutines::generic_arraycopy();
  if (copyfunc_addr == NULL) { // Stub was not generated, go slow path.
    return NULL;
  }

  Node* call = make_runtime_call(RC_LEAF|RC_NO_FP,
                    OptoRuntime::generic_arraycopy_Type(),
                    copyfunc_addr, "generic_arraycopy", adr_type,
                    src, src_offset, dest, dest_offset, copy_length);

  return _gvn.transform(new (C) ProjNode(call, TypeFunc::Parms));
}

// Helper function; generates the fast out-of-line call to an arraycopy stub.
void
LibraryCallKit::generate_unchecked_arraycopy(const TypePtr* adr_type,
                                             BasicType basic_elem_type,
                                             bool disjoint_bases,
                                             Node* src,  Node* src_offset,
                                             Node* dest, Node* dest_offset,
                                             Node* copy_length, bool dest_uninitialized) {
  if (stopped())  return;               // nothing to do

  Node* src_start  = src;
  Node* dest_start = dest;
  if (src_offset != NULL || dest_offset != NULL) {
    assert(src_offset != NULL && dest_offset != NULL, "");
    src_start  = array_element_address(src,  src_offset,  basic_elem_type);
    dest_start = array_element_address(dest, dest_offset, basic_elem_type);
  }

  // Figure out which arraycopy runtime method to call.
  const char* copyfunc_name = "arraycopy";
  address     copyfunc_addr =
      basictype2arraycopy(basic_elem_type, src_offset, dest_offset,
                          disjoint_bases, copyfunc_name, dest_uninitialized);

  // Call it.  Note that the count_ix value is not scaled to a byte-size.
  make_runtime_call(RC_LEAF|RC_NO_FP,
                    OptoRuntime::fast_arraycopy_Type(),
                    copyfunc_addr, copyfunc_name, adr_type,
                    src_start, dest_start, copy_length XTOP);
}

//-------------inline_encodeISOArray-----------------------------------
// encode char[] to byte[] in ISO_8859_1
bool LibraryCallKit::inline_encodeISOArray() {
  assert(callee()->signature()->size() == 5, "encodeISOArray has 5 parameters");
  // no receiver since it is static method
  Node *src         = argument(0);
  Node *src_offset  = argument(1);
  Node *dst         = argument(2);
  Node *dst_offset  = argument(3);
  Node *length      = argument(4);

  const Type* src_type = src->Value(&_gvn);
  const Type* dst_type = dst->Value(&_gvn);
  const TypeAryPtr* top_src = src_type->isa_aryptr();
  const TypeAryPtr* top_dest = dst_type->isa_aryptr();
  if (top_src  == NULL || top_src->klass()  == NULL ||
      top_dest == NULL || top_dest->klass() == NULL) {
    // failed array check
    return false;
  }

  // Figure out the size and type of the elements we will be copying.
  BasicType src_elem = src_type->isa_aryptr()->klass()->as_array_klass()->element_type()->basic_type();
  BasicType dst_elem = dst_type->isa_aryptr()->klass()->as_array_klass()->element_type()->basic_type();
  if (src_elem != T_CHAR || dst_elem != T_BYTE) {
    return false;
  }
  Node* src_start = array_element_address(src, src_offset, src_elem);
  Node* dst_start = array_element_address(dst, dst_offset, dst_elem);
  // 'src_start' points to src array + scaled offset
  // 'dst_start' points to dst array + scaled offset

  const TypeAryPtr* mtype = TypeAryPtr::BYTES;
  Node* enc = new (C) EncodeISOArrayNode(control(), memory(mtype), src_start, dst_start, length);
  enc = _gvn.transform(enc);
  Node* res_mem = _gvn.transform(new (C) SCMemProjNode(enc));
  set_memory(res_mem, mtype);
  set_result(enc);
  return true;
}

//-------------inline_multiplyToLen-----------------------------------
bool LibraryCallKit::inline_multiplyToLen() {
  assert(UseMultiplyToLenIntrinsic, "not implementated on this platform");

  address stubAddr = StubRoutines::multiplyToLen();
  if (stubAddr == NULL) {
    return false; // Intrinsic's stub is not implemented on this platform
  }
  const char* stubName = "multiplyToLen";

  assert(callee()->signature()->size() == 5, "multiplyToLen has 5 parameters");

  // no receiver because it is a static method
  Node* x    = argument(0);
  Node* xlen = argument(1);
  Node* y    = argument(2);
  Node* ylen = argument(3);
  Node* z    = argument(4);

  const Type* x_type = x->Value(&_gvn);
  const Type* y_type = y->Value(&_gvn);
  const TypeAryPtr* top_x = x_type->isa_aryptr();
  const TypeAryPtr* top_y = y_type->isa_aryptr();
  if (top_x  == NULL || top_x->klass()  == NULL ||
      top_y == NULL || top_y->klass() == NULL) {
    // failed array check
    return false;
  }

  BasicType x_elem = x_type->isa_aryptr()->klass()->as_array_klass()->element_type()->basic_type();
  BasicType y_elem = y_type->isa_aryptr()->klass()->as_array_klass()->element_type()->basic_type();
  if (x_elem != T_INT || y_elem != T_INT) {
    return false;
  }

  // Set the original stack and the reexecute bit for the interpreter to reexecute
  // the bytecode that invokes BigInteger.multiplyToLen() if deoptimization happens
  // on the return from z array allocation in runtime.
  { PreserveReexecuteState preexecs(this);
    jvms()->set_should_reexecute(true);

    Node* x_start = array_element_address(x, intcon(0), x_elem);
    Node* y_start = array_element_address(y, intcon(0), y_elem);
    // 'x_start' points to x array + scaled xlen
    // 'y_start' points to y array + scaled ylen

    // Allocate the result array
    Node* zlen = _gvn.transform(new(C) AddINode(xlen, ylen));
    ciKlass* klass = ciTypeArrayKlass::make(T_INT);
    Node* klass_node = makecon(TypeKlassPtr::make(klass));

    IdealKit ideal(this);

#define __ ideal.
     Node* one = __ ConI(1);
     Node* zero = __ ConI(0);
     IdealVariable need_alloc(ideal), z_alloc(ideal);  __ declarations_done();
     __ set(need_alloc, zero);
     __ set(z_alloc, z);
     __ if_then(z, BoolTest::eq, null()); {
       __ increment (need_alloc, one);
     } __ else_(); {
       // Update graphKit memory and control from IdealKit.
       sync_kit(ideal);
       Node* zlen_arg = load_array_length(z);
       // Update IdealKit memory and control from graphKit.
       __ sync_kit(this);
       __ if_then(zlen_arg, BoolTest::lt, zlen); {
         __ increment (need_alloc, one);
       } __ end_if();
     } __ end_if();

     __ if_then(__ value(need_alloc), BoolTest::ne, zero); {
       // Update graphKit memory and control from IdealKit.
       sync_kit(ideal);
       Node * narr = new_array(klass_node, zlen, 1);
       // Update IdealKit memory and control from graphKit.
       __ sync_kit(this);
       __ set(z_alloc, narr);
     } __ end_if();

     sync_kit(ideal);
     z = __ value(z_alloc);
     // Can't use TypeAryPtr::INTS which uses Bottom offset.
     _gvn.set_type(z, TypeOopPtr::make_from_klass(klass));
     // Final sync IdealKit and GraphKit.
     final_sync(ideal);
#undef __

    Node* z_start = array_element_address(z, intcon(0), T_INT);

    Node* call = make_runtime_call(RC_LEAF|RC_NO_FP,
                                   OptoRuntime::multiplyToLen_Type(),
                                   stubAddr, stubName, TypePtr::BOTTOM,
                                   x_start, xlen, y_start, ylen, z_start, zlen);
  } // original reexecute is set back here

  C->set_has_split_ifs(true); // Has chance for split-if optimization
  set_result(z);
  return true;
}

//-------------inline_squareToLen------------------------------------
bool LibraryCallKit::inline_squareToLen() {
  assert(UseSquareToLenIntrinsic, "not implementated on this platform");

  address stubAddr = StubRoutines::squareToLen();
  if (stubAddr == NULL) {
    return false; // Intrinsic's stub is not implemented on this platform
  }
  const char* stubName = "squareToLen";

  assert(callee()->signature()->size() == 4, "implSquareToLen has 4 parameters");

  Node* x    = argument(0);
  Node* len  = argument(1);
  Node* z    = argument(2);
  Node* zlen = argument(3);

  const Type* x_type = x->Value(&_gvn);
  const Type* z_type = z->Value(&_gvn);
  const TypeAryPtr* top_x = x_type->isa_aryptr();
  const TypeAryPtr* top_z = z_type->isa_aryptr();
  if (top_x  == NULL || top_x->klass()  == NULL ||
      top_z  == NULL || top_z->klass()  == NULL) {
    // failed array check
    return false;
  }

  BasicType x_elem = x_type->isa_aryptr()->klass()->as_array_klass()->element_type()->basic_type();
  BasicType z_elem = z_type->isa_aryptr()->klass()->as_array_klass()->element_type()->basic_type();
  if (x_elem != T_INT || z_elem != T_INT) {
    return false;
  }


  Node* x_start = array_element_address(x, intcon(0), x_elem);
  Node* z_start = array_element_address(z, intcon(0), z_elem);

  Node*  call = make_runtime_call(RC_LEAF|RC_NO_FP,
                                  OptoRuntime::squareToLen_Type(),
                                  stubAddr, stubName, TypePtr::BOTTOM,
                                  x_start, len, z_start, zlen);

  set_result(z);
  return true;
}

//-------------inline_mulAdd------------------------------------------
bool LibraryCallKit::inline_mulAdd() {
  assert(UseMulAddIntrinsic, "not implementated on this platform");

  address stubAddr = StubRoutines::mulAdd();
  if (stubAddr == NULL) {
    return false; // Intrinsic's stub is not implemented on this platform
  }
  const char* stubName = "mulAdd";

  assert(callee()->signature()->size() == 5, "mulAdd has 5 parameters");

  Node* out      = argument(0);
  Node* in       = argument(1);
  Node* offset   = argument(2);
  Node* len      = argument(3);
  Node* k        = argument(4);

  const Type* out_type = out->Value(&_gvn);
  const Type* in_type = in->Value(&_gvn);
  const TypeAryPtr* top_out = out_type->isa_aryptr();
  const TypeAryPtr* top_in = in_type->isa_aryptr();
  if (top_out  == NULL || top_out->klass()  == NULL ||
      top_in == NULL || top_in->klass() == NULL) {
    // failed array check
    return false;
  }

  BasicType out_elem = out_type->isa_aryptr()->klass()->as_array_klass()->element_type()->basic_type();
  BasicType in_elem = in_type->isa_aryptr()->klass()->as_array_klass()->element_type()->basic_type();
  if (out_elem != T_INT || in_elem != T_INT) {
    return false;
  }

  Node* outlen = load_array_length(out);
  Node* new_offset = _gvn.transform(new (C) SubINode(outlen, offset));
  Node* out_start = array_element_address(out, intcon(0), out_elem);
  Node* in_start = array_element_address(in, intcon(0), in_elem);

  Node*  call = make_runtime_call(RC_LEAF|RC_NO_FP,
                                  OptoRuntime::mulAdd_Type(),
                                  stubAddr, stubName, TypePtr::BOTTOM,
                                  out_start,in_start, new_offset, len, k);
  Node* result = _gvn.transform(new (C) ProjNode(call, TypeFunc::Parms));
  set_result(result);
  return true;
}

//-------------inline_montgomeryMultiply-----------------------------------
bool LibraryCallKit::inline_montgomeryMultiply() {
  address stubAddr = StubRoutines::montgomeryMultiply();
  if (stubAddr == NULL) {
    return false; // Intrinsic's stub is not implemented on this platform
  }

  assert(UseMontgomeryMultiplyIntrinsic, "not implemented on this platform");
  const char* stubName = "montgomery_multiply";

  assert(callee()->signature()->size() == 7, "montgomeryMultiply has 7 parameters");

  Node* a    = argument(0);
  Node* b    = argument(1);
  Node* n    = argument(2);
  Node* len  = argument(3);
  Node* inv  = argument(4);
  Node* m    = argument(6);

  const Type* a_type = a->Value(&_gvn);
  const TypeAryPtr* top_a = a_type->isa_aryptr();
  const Type* b_type = b->Value(&_gvn);
  const TypeAryPtr* top_b = b_type->isa_aryptr();
  const Type* n_type = a->Value(&_gvn);
  const TypeAryPtr* top_n = n_type->isa_aryptr();
  const Type* m_type = a->Value(&_gvn);
  const TypeAryPtr* top_m = m_type->isa_aryptr();
  if (top_a  == NULL || top_a->klass()  == NULL ||
      top_b == NULL || top_b->klass()  == NULL ||
      top_n == NULL || top_n->klass()  == NULL ||
      top_m == NULL || top_m->klass()  == NULL) {
    // failed array check
    return false;
  }

  BasicType a_elem = a_type->isa_aryptr()->klass()->as_array_klass()->element_type()->basic_type();
  BasicType b_elem = b_type->isa_aryptr()->klass()->as_array_klass()->element_type()->basic_type();
  BasicType n_elem = n_type->isa_aryptr()->klass()->as_array_klass()->element_type()->basic_type();
  BasicType m_elem = m_type->isa_aryptr()->klass()->as_array_klass()->element_type()->basic_type();
  if (a_elem != T_INT || b_elem != T_INT || n_elem != T_INT || m_elem != T_INT) {
    return false;
  }

  // Make the call
  {
    Node* a_start = array_element_address(a, intcon(0), a_elem);
    Node* b_start = array_element_address(b, intcon(0), b_elem);
    Node* n_start = array_element_address(n, intcon(0), n_elem);
    Node* m_start = array_element_address(m, intcon(0), m_elem);

    Node* call = NULL;
    if (CCallingConventionRequiresIntsAsLongs) {
      Node* len_I2L = ConvI2L(len);
      call = make_runtime_call(RC_LEAF,
                               OptoRuntime::montgomeryMultiply_Type(),
                               stubAddr, stubName, TypePtr::BOTTOM,
                               a_start, b_start, n_start, len_I2L XTOP, inv,
                               top(), m_start);
    } else {
      call = make_runtime_call(RC_LEAF,
                               OptoRuntime::montgomeryMultiply_Type(),
                               stubAddr, stubName, TypePtr::BOTTOM,
                               a_start, b_start, n_start, len, inv, top(),
                               m_start);
    }
    set_result(m);
  }

  return true;
}

bool LibraryCallKit::inline_montgomerySquare() {
  address stubAddr = StubRoutines::montgomerySquare();
  if (stubAddr == NULL) {
    return false; // Intrinsic's stub is not implemented on this platform
  }

  assert(UseMontgomerySquareIntrinsic, "not implemented on this platform");
  const char* stubName = "montgomery_square";

  assert(callee()->signature()->size() == 6, "montgomerySquare has 6 parameters");

  Node* a    = argument(0);
  Node* n    = argument(1);
  Node* len  = argument(2);
  Node* inv  = argument(3);
  Node* m    = argument(5);

  const Type* a_type = a->Value(&_gvn);
  const TypeAryPtr* top_a = a_type->isa_aryptr();
  const Type* n_type = a->Value(&_gvn);
  const TypeAryPtr* top_n = n_type->isa_aryptr();
  const Type* m_type = a->Value(&_gvn);
  const TypeAryPtr* top_m = m_type->isa_aryptr();
  if (top_a  == NULL || top_a->klass()  == NULL ||
      top_n == NULL || top_n->klass()  == NULL ||
      top_m == NULL || top_m->klass()  == NULL) {
    // failed array check
    return false;
  }

  BasicType a_elem = a_type->isa_aryptr()->klass()->as_array_klass()->element_type()->basic_type();
  BasicType n_elem = n_type->isa_aryptr()->klass()->as_array_klass()->element_type()->basic_type();
  BasicType m_elem = m_type->isa_aryptr()->klass()->as_array_klass()->element_type()->basic_type();
  if (a_elem != T_INT || n_elem != T_INT || m_elem != T_INT) {
    return false;
  }

  // Make the call
  {
    Node* a_start = array_element_address(a, intcon(0), a_elem);
    Node* n_start = array_element_address(n, intcon(0), n_elem);
    Node* m_start = array_element_address(m, intcon(0), m_elem);

    Node* call = NULL;
    if (CCallingConventionRequiresIntsAsLongs) {
      Node* len_I2L = ConvI2L(len);
      call = make_runtime_call(RC_LEAF,
                               OptoRuntime::montgomerySquare_Type(),
                               stubAddr, stubName, TypePtr::BOTTOM,
                               a_start, n_start, len_I2L XTOP, inv, top(),
                               m_start);
    } else {
      call = make_runtime_call(RC_LEAF,
                               OptoRuntime::montgomerySquare_Type(),
                               stubAddr, stubName, TypePtr::BOTTOM,
                               a_start, n_start, len, inv, top(),
                               m_start);
    }

    set_result(m);
  }

  return true;
}


/**
 * Calculate CRC32 for byte.
 * int java.util.zip.CRC32.update(int crc, int b)
 */
bool LibraryCallKit::inline_updateCRC32() {
  assert(UseCRC32Intrinsics, "need AVX and LCMUL instructions support");
  assert(callee()->signature()->size() == 2, "update has 2 parameters");
  // no receiver since it is static method
  Node* crc  = argument(0); // type: int
  Node* b    = argument(1); // type: int

  /*
   *    int c = ~ crc;
   *    b = timesXtoThe32[(b ^ c) & 0xFF];
   *    b = b ^ (c >>> 8);
   *    crc = ~b;
   */

  Node* M1 = intcon(-1);
  crc = _gvn.transform(new (C) XorINode(crc, M1));
  Node* result = _gvn.transform(new (C) XorINode(crc, b));
  result = _gvn.transform(new (C) AndINode(result, intcon(0xFF)));

  Node* base = makecon(TypeRawPtr::make(StubRoutines::crc_table_addr()));
  Node* offset = _gvn.transform(new (C) LShiftINode(result, intcon(0x2)));
  Node* adr = basic_plus_adr(top(), base, ConvI2X(offset));
  result = make_load(control(), adr, TypeInt::INT, T_INT, MemNode::unordered);

  crc = _gvn.transform(new (C) URShiftINode(crc, intcon(8)));
  result = _gvn.transform(new (C) XorINode(crc, result));
  result = _gvn.transform(new (C) XorINode(result, M1));
  set_result(result);
  return true;
}

/**
 * Calculate CRC32 for byte[] array.
 * int java.util.zip.CRC32.updateBytes(int crc, byte[] buf, int off, int len)
 */
bool LibraryCallKit::inline_updateBytesCRC32() {
  assert(UseCRC32Intrinsics, "need AVX and LCMUL instructions support");
  assert(callee()->signature()->size() == 4, "updateBytes has 4 parameters");
  // no receiver since it is static method
  Node* crc     = argument(0); // type: int
  Node* src     = argument(1); // type: oop
  Node* offset  = argument(2); // type: int
  Node* length  = argument(3); // type: int

  const Type* src_type = src->Value(&_gvn);
  const TypeAryPtr* top_src = src_type->isa_aryptr();
  if (top_src  == NULL || top_src->klass()  == NULL) {
    // failed array check
    return false;
  }

  // Figure out the size and type of the elements we will be copying.
  BasicType src_elem = src_type->isa_aryptr()->klass()->as_array_klass()->element_type()->basic_type();
  if (src_elem != T_BYTE) {
    return false;
  }

  // 'src_start' points to src array + scaled offset
  Node* src_start = array_element_address(src, offset, src_elem);

  // We assume that range check is done by caller.
  // TODO: generate range check (offset+length < src.length) in debug VM.

  // Call the stub.
  address stubAddr = StubRoutines::updateBytesCRC32();
  const char *stubName = "updateBytesCRC32";
  Node* call;
  if (CCallingConventionRequiresIntsAsLongs) {
   call =  make_runtime_call(RC_LEAF|RC_NO_FP, OptoRuntime::updateBytesCRC32_Type(),
                             stubAddr, stubName, TypePtr::BOTTOM,
                             crc XTOP, src_start, length XTOP);
  } else {
    call = make_runtime_call(RC_LEAF|RC_NO_FP, OptoRuntime::updateBytesCRC32_Type(),
                             stubAddr, stubName, TypePtr::BOTTOM,
                             crc, src_start, length);
  }
  Node* result = _gvn.transform(new (C) ProjNode(call, TypeFunc::Parms));
  set_result(result);
  return true;
}

/**
 * Calculate CRC32 for ByteBuffer.
 * int java.util.zip.CRC32.updateByteBuffer(int crc, long buf, int off, int len)
 */
bool LibraryCallKit::inline_updateByteBufferCRC32() {
  assert(UseCRC32Intrinsics, "need AVX and LCMUL instructions support");
  assert(callee()->signature()->size() == 5, "updateByteBuffer has 4 parameters and one is long");
  // no receiver since it is static method
  Node* crc     = argument(0); // type: int
  Node* src     = argument(1); // type: long
  Node* offset  = argument(3); // type: int
  Node* length  = argument(4); // type: int

  src = ConvL2X(src);  // adjust Java long to machine word
  Node* base = _gvn.transform(new (C) CastX2PNode(src));
  offset = ConvI2X(offset);

  // 'src_start' points to src array + scaled offset
  Node* src_start = basic_plus_adr(top(), base, offset);

  // Call the stub.
  address stubAddr = StubRoutines::updateBytesCRC32();
  const char *stubName = "updateBytesCRC32";
  Node* call;
  if (CCallingConventionRequiresIntsAsLongs) {
    call = make_runtime_call(RC_LEAF|RC_NO_FP, OptoRuntime::updateBytesCRC32_Type(),
                      stubAddr, stubName, TypePtr::BOTTOM,
                      crc XTOP, src_start, length XTOP);
  } else {
    call = make_runtime_call(RC_LEAF|RC_NO_FP, OptoRuntime::updateBytesCRC32_Type(),
                             stubAddr, stubName, TypePtr::BOTTOM,
                             crc, src_start, length);
  }
  Node* result = _gvn.transform(new (C) ProjNode(call, TypeFunc::Parms));
  set_result(result);
  return true;
}

//----------------------------inline_reference_get----------------------------
// public T java.lang.ref.Reference.get();
bool LibraryCallKit::inline_reference_get() {
  const int referent_offset = java_lang_ref_Reference::referent_offset;
  guarantee(referent_offset > 0, "should have already been set");

  // Get the argument:
  Node* reference_obj = null_check_receiver();
  if (stopped()) return true;

  Node* adr = basic_plus_adr(reference_obj, reference_obj, referent_offset);

  ciInstanceKlass* klass = env()->Object_klass();
  const TypeOopPtr* object_type = TypeOopPtr::make_from_klass(klass);

  Node* no_ctrl = NULL;
  Node* result = make_load(no_ctrl, adr, object_type, T_OBJECT, MemNode::unordered);

  // Use the pre-barrier to record the value in the referent field
  pre_barrier(false /* do_load */,
              control(),
              NULL /* obj */, NULL /* adr */, max_juint /* alias_idx */, NULL /* val */, NULL /* val_type */,
              result /* pre_val */,
              T_OBJECT);

  // Add memory barrier to prevent commoning reads from this field
  // across safepoint since GC can change its value.
  insert_mem_bar(Op_MemBarCPUOrder);

  set_result(result);
  return true;
}


Node * LibraryCallKit::load_field_from_object(Node * fromObj, const char * fieldName, const char * fieldTypeString,
                                              bool is_exact=true, bool is_static=false) {

  const TypeInstPtr* tinst = _gvn.type(fromObj)->isa_instptr();
  assert(tinst != NULL, "obj is null");
  assert(tinst->klass()->is_loaded(), "obj is not loaded");
  assert(!is_exact || tinst->klass_is_exact(), "klass not exact");

  ciField* field = tinst->klass()->as_instance_klass()->get_field_by_name(ciSymbol::make(fieldName),
                                                                          ciSymbol::make(fieldTypeString),
                                                                          is_static);
  if (field == NULL) return (Node *) NULL;
  assert (field != NULL, "undefined field");

  // Next code  copied from Parse::do_get_xxx():

  // Compute address and memory type.
  int offset  = field->offset_in_bytes();
  bool is_vol = field->is_volatile();
  ciType* field_klass = field->type();
  assert(field_klass->is_loaded(), "should be loaded");
  const TypePtr* adr_type = C->alias_type(field)->adr_type();
  Node *adr = basic_plus_adr(fromObj, fromObj, offset);
  BasicType bt = field->layout_type();

  // Build the resultant type of the load
  const Type *type;
  if (bt == T_OBJECT) {
    type = TypeOopPtr::make_from_klass(field_klass->as_klass());
  } else {
    type = Type::get_const_basic_type(bt);
  }

  Node* leading_membar = NULL;
  if (support_IRIW_for_not_multiple_copy_atomic_cpu && is_vol) {
    leading_membar = insert_mem_bar(Op_MemBarVolatile);   // StoreLoad barrier
  }
  // Build the load.
  MemNode::MemOrd mo = is_vol ? MemNode::acquire : MemNode::unordered;
  Node* loadedField = make_load(NULL, adr, type, bt, adr_type, mo, LoadNode::DependsOnlyOnTest, is_vol);
  // If reference is volatile, prevent following memory ops from
  // floating up past the volatile read.  Also prevents commoning
  // another volatile read.
  if (is_vol) {
    // Memory barrier includes bogus read of value to force load BEFORE membar
    Node* mb = insert_mem_bar(Op_MemBarAcquire, loadedField);
    mb->as_MemBar()->set_trailing_load();
  }
  return loadedField;
}


//------------------------------inline_aescrypt_Block-----------------------
bool LibraryCallKit::inline_aescrypt_Block(vmIntrinsics::ID id) {
  address stubAddr = NULL;
  const char *stubName;
  assert(UseAES, "need AES instruction support");

  switch(id) {
  case vmIntrinsics::_aescrypt_encryptBlock:
    stubAddr = StubRoutines::aescrypt_encryptBlock();
    stubName = "aescrypt_encryptBlock";
    break;
  case vmIntrinsics::_aescrypt_decryptBlock:
    stubAddr = StubRoutines::aescrypt_decryptBlock();
    stubName = "aescrypt_decryptBlock";
    break;
  }
  if (stubAddr == NULL) return false;

  Node* aescrypt_object = argument(0);
  Node* src             = argument(1);
  Node* src_offset      = argument(2);
  Node* dest            = argument(3);
  Node* dest_offset     = argument(4);

  // (1) src and dest are arrays.
  const Type* src_type = src->Value(&_gvn);
  const Type* dest_type = dest->Value(&_gvn);
  const TypeAryPtr* top_src = src_type->isa_aryptr();
  const TypeAryPtr* top_dest = dest_type->isa_aryptr();
  assert (top_src  != NULL && top_src->klass()  != NULL &&  top_dest != NULL && top_dest->klass() != NULL, "args are strange");

  // for the quick and dirty code we will skip all the checks.
  // we are just trying to get the call to be generated.
  Node* src_start  = src;
  Node* dest_start = dest;
  if (src_offset != NULL || dest_offset != NULL) {
    assert(src_offset != NULL && dest_offset != NULL, "");
    src_start  = array_element_address(src,  src_offset,  T_BYTE);
    dest_start = array_element_address(dest, dest_offset, T_BYTE);
  }

  // now need to get the start of its expanded key array
  // this requires a newer class file that has this array as littleEndian ints, otherwise we revert to java
  Node* k_start = get_key_start_from_aescrypt_object(aescrypt_object);
  if (k_start == NULL) return false;

  if (Matcher::pass_original_key_for_aes()) {
    // on SPARC we need to pass the original key since key expansion needs to happen in intrinsics due to
    // compatibility issues between Java key expansion and SPARC crypto instructions
    Node* original_k_start = get_original_key_start_from_aescrypt_object(aescrypt_object);
    if (original_k_start == NULL) return false;

    // Call the stub.
    make_runtime_call(RC_LEAF|RC_NO_FP, OptoRuntime::aescrypt_block_Type(),
                      stubAddr, stubName, TypePtr::BOTTOM,
                      src_start, dest_start, k_start, original_k_start);
  } else {
    // Call the stub.
    make_runtime_call(RC_LEAF|RC_NO_FP, OptoRuntime::aescrypt_block_Type(),
                      stubAddr, stubName, TypePtr::BOTTOM,
                      src_start, dest_start, k_start);
  }

  return true;
}

//------------------------------inline_cipherBlockChaining_AESCrypt-----------------------
bool LibraryCallKit::inline_cipherBlockChaining_AESCrypt(vmIntrinsics::ID id) {
  address stubAddr = NULL;
  const char *stubName = NULL;

  assert(UseAES, "need AES instruction support");

  switch(id) {
  case vmIntrinsics::_cipherBlockChaining_encryptAESCrypt:
    stubAddr = StubRoutines::cipherBlockChaining_encryptAESCrypt();
    stubName = "cipherBlockChaining_encryptAESCrypt";
    break;
  case vmIntrinsics::_cipherBlockChaining_decryptAESCrypt:
    stubAddr = StubRoutines::cipherBlockChaining_decryptAESCrypt();
    stubName = "cipherBlockChaining_decryptAESCrypt";
    break;
  }
  if (stubAddr == NULL) return false;

  Node* cipherBlockChaining_object = argument(0);
  Node* src                        = argument(1);
  Node* src_offset                 = argument(2);
  Node* len                        = argument(3);
  Node* dest                       = argument(4);
  Node* dest_offset                = argument(5);

  // (1) src and dest are arrays.
  const Type* src_type = src->Value(&_gvn);
  const Type* dest_type = dest->Value(&_gvn);
  const TypeAryPtr* top_src = src_type->isa_aryptr();
  const TypeAryPtr* top_dest = dest_type->isa_aryptr();
  assert (top_src  != NULL && top_src->klass()  != NULL
          &&  top_dest != NULL && top_dest->klass() != NULL, "args are strange");

  // checks are the responsibility of the caller
  Node* src_start  = src;
  Node* dest_start = dest;
  if (src_offset != NULL || dest_offset != NULL) {
    assert(src_offset != NULL && dest_offset != NULL, "");
    src_start  = array_element_address(src,  src_offset,  T_BYTE);
    dest_start = array_element_address(dest, dest_offset, T_BYTE);
  }

  // if we are in this set of code, we "know" the embeddedCipher is an AESCrypt object
  // (because of the predicated logic executed earlier).
  // so we cast it here safely.
  // this requires a newer class file that has this array as littleEndian ints, otherwise we revert to java

  Node* embeddedCipherObj = load_field_from_object(cipherBlockChaining_object, "embeddedCipher", "Lcom/sun/crypto/provider/SymmetricCipher;", /*is_exact*/ false);
  if (embeddedCipherObj == NULL) return false;

  // cast it to what we know it will be at runtime
  const TypeInstPtr* tinst = _gvn.type(cipherBlockChaining_object)->isa_instptr();
  assert(tinst != NULL, "CBC obj is null");
  assert(tinst->klass()->is_loaded(), "CBC obj is not loaded");
  ciKlass* klass_AESCrypt = tinst->klass()->as_instance_klass()->find_klass(ciSymbol::make("com/sun/crypto/provider/AESCrypt"));
  assert(klass_AESCrypt->is_loaded(), "predicate checks that this class is loaded");

  ciInstanceKlass* instklass_AESCrypt = klass_AESCrypt->as_instance_klass();
  const TypeKlassPtr* aklass = TypeKlassPtr::make(instklass_AESCrypt);
  const TypeOopPtr* xtype = aklass->as_instance_type();
  Node* aescrypt_object = new(C) CheckCastPPNode(control(), embeddedCipherObj, xtype);
  aescrypt_object = _gvn.transform(aescrypt_object);

  // we need to get the start of the aescrypt_object's expanded key array
  Node* k_start = get_key_start_from_aescrypt_object(aescrypt_object);
  if (k_start == NULL) return false;

  // similarly, get the start address of the r vector
  Node* objRvec = load_field_from_object(cipherBlockChaining_object, "r", "[B", /*is_exact*/ false);
  if (objRvec == NULL) return false;
  Node* r_start = array_element_address(objRvec, intcon(0), T_BYTE);

  Node* cbcCrypt;
  if (Matcher::pass_original_key_for_aes()) {
    // on SPARC we need to pass the original key since key expansion needs to happen in intrinsics due to
    // compatibility issues between Java key expansion and SPARC crypto instructions
    Node* original_k_start = get_original_key_start_from_aescrypt_object(aescrypt_object);
    if (original_k_start == NULL) return false;

    // Call the stub, passing src_start, dest_start, k_start, r_start, src_len and original_k_start
    cbcCrypt = make_runtime_call(RC_LEAF|RC_NO_FP,
                                 OptoRuntime::cipherBlockChaining_aescrypt_Type(),
                                 stubAddr, stubName, TypePtr::BOTTOM,
                                 src_start, dest_start, k_start, r_start, len, original_k_start);
  } else {
    // Call the stub, passing src_start, dest_start, k_start, r_start and src_len
    cbcCrypt = make_runtime_call(RC_LEAF|RC_NO_FP,
                                 OptoRuntime::cipherBlockChaining_aescrypt_Type(),
                                 stubAddr, stubName, TypePtr::BOTTOM,
                                 src_start, dest_start, k_start, r_start, len);
  }

  // return cipher length (int)
  Node* retvalue = _gvn.transform(new (C) ProjNode(cbcCrypt, TypeFunc::Parms));
  set_result(retvalue);
  return true;
}

//------------------------------get_key_start_from_aescrypt_object-----------------------
Node * LibraryCallKit::get_key_start_from_aescrypt_object(Node *aescrypt_object) {
#ifdef PPC64
  // MixColumns for decryption can be reduced by preprocessing MixColumns with round keys.
  // Intel's extention is based on this optimization and AESCrypt generates round keys by preprocessing MixColumns.
  // However, ppc64 vncipher processes MixColumns and requires the same round keys with encryption.
  // The ppc64 stubs of encryption and decryption use the same round keys (sessionK[0]).
  Node* objSessionK = load_field_from_object(aescrypt_object, "sessionK", "[[I", /*is_exact*/ false);
  assert (objSessionK != NULL, "wrong version of com.sun.crypto.provider.AESCrypt");
  if (objSessionK == NULL) {
    return (Node *) NULL;
  }
  Node* objAESCryptKey = load_array_element(control(), objSessionK, intcon(0), TypeAryPtr::OOPS);
#else
  Node* objAESCryptKey = load_field_from_object(aescrypt_object, "K", "[I", /*is_exact*/ false);
#endif // PPC64
  assert (objAESCryptKey != NULL, "wrong version of com.sun.crypto.provider.AESCrypt");
  if (objAESCryptKey == NULL) return (Node *) NULL;

  // now have the array, need to get the start address of the K array
  Node* k_start = array_element_address(objAESCryptKey, intcon(0), T_INT);
  return k_start;
}

//------------------------------get_original_key_start_from_aescrypt_object-----------------------
Node * LibraryCallKit::get_original_key_start_from_aescrypt_object(Node *aescrypt_object) {
  Node* objAESCryptKey = load_field_from_object(aescrypt_object, "lastKey", "[B", /*is_exact*/ false);
  assert (objAESCryptKey != NULL, "wrong version of com.sun.crypto.provider.AESCrypt");
  if (objAESCryptKey == NULL) return (Node *) NULL;

  // now have the array, need to get the start address of the lastKey array
  Node* original_k_start = array_element_address(objAESCryptKey, intcon(0), T_BYTE);
  return original_k_start;
}

//----------------------------inline_cipherBlockChaining_AESCrypt_predicate----------------------------
// Return node representing slow path of predicate check.
// the pseudo code we want to emulate with this predicate is:
// for encryption:
//    if (embeddedCipherObj instanceof AESCrypt) do_intrinsic, else do_javapath
// for decryption:
//    if ((embeddedCipherObj instanceof AESCrypt) && (cipher!=plain)) do_intrinsic, else do_javapath
//    note cipher==plain is more conservative than the original java code but that's OK
//
Node* LibraryCallKit::inline_cipherBlockChaining_AESCrypt_predicate(bool decrypting) {
  // The receiver was checked for NULL already.
  Node* objCBC = argument(0);

  // Load embeddedCipher field of CipherBlockChaining object.
  Node* embeddedCipherObj = load_field_from_object(objCBC, "embeddedCipher", "Lcom/sun/crypto/provider/SymmetricCipher;", /*is_exact*/ false);

  // get AESCrypt klass for instanceOf check
  // AESCrypt might not be loaded yet if some other SymmetricCipher got us to this compile point
  // will have same classloader as CipherBlockChaining object
  const TypeInstPtr* tinst = _gvn.type(objCBC)->isa_instptr();
  assert(tinst != NULL, "CBCobj is null");
  assert(tinst->klass()->is_loaded(), "CBCobj is not loaded");

  // we want to do an instanceof comparison against the AESCrypt class
  ciKlass* klass_AESCrypt = tinst->klass()->as_instance_klass()->find_klass(ciSymbol::make("com/sun/crypto/provider/AESCrypt"));
  if (!klass_AESCrypt->is_loaded()) {
    // if AESCrypt is not even loaded, we never take the intrinsic fast path
    Node* ctrl = control();
    set_control(top()); // no regular fast path
    return ctrl;
  }
  ciInstanceKlass* instklass_AESCrypt = klass_AESCrypt->as_instance_klass();

  Node* instof = gen_instanceof(embeddedCipherObj, makecon(TypeKlassPtr::make(instklass_AESCrypt)));
  Node* cmp_instof  = _gvn.transform(new (C) CmpINode(instof, intcon(1)));
  Node* bool_instof  = _gvn.transform(new (C) BoolNode(cmp_instof, BoolTest::ne));

  Node* instof_false = generate_guard(bool_instof, NULL, PROB_MIN);

  // for encryption, we are done
  if (!decrypting)
    return instof_false;  // even if it is NULL

  // for decryption, we need to add a further check to avoid
  // taking the intrinsic path when cipher and plain are the same
  // see the original java code for why.
  RegionNode* region = new(C) RegionNode(3);
  region->init_req(1, instof_false);
  Node* src = argument(1);
  Node* dest = argument(4);
  Node* cmp_src_dest = _gvn.transform(new (C) CmpPNode(src, dest));
  Node* bool_src_dest = _gvn.transform(new (C) BoolNode(cmp_src_dest, BoolTest::eq));
  Node* src_dest_conjoint = generate_guard(bool_src_dest, NULL, PROB_MIN);
  region->init_req(2, src_dest_conjoint);

  record_for_igvn(region);
  return _gvn.transform(region);
}

//------------------------------inline_ghash_processBlocks
bool LibraryCallKit::inline_ghash_processBlocks() {
  address stubAddr;
  const char *stubName;
  assert(UseGHASHIntrinsics, "need GHASH intrinsics support");

  stubAddr = StubRoutines::ghash_processBlocks();
  stubName = "ghash_processBlocks";

  Node* data           = argument(0);
  Node* offset         = argument(1);
  Node* len            = argument(2);
  Node* state          = argument(3);
  Node* subkeyH        = argument(4);

  Node* state_start  = array_element_address(state, intcon(0), T_LONG);
  assert(state_start, "state is NULL");
  Node* subkeyH_start  = array_element_address(subkeyH, intcon(0), T_LONG);
  assert(subkeyH_start, "subkeyH is NULL");
  Node* data_start  = array_element_address(data, offset, T_BYTE);
  assert(data_start, "data is NULL");

  Node* ghash = make_runtime_call(RC_LEAF|RC_NO_FP,
                                  OptoRuntime::ghash_processBlocks_Type(),
                                  stubAddr, stubName, TypePtr::BOTTOM,
                                  state_start, subkeyH_start, data_start, len);
  return true;
}

//------------------------------inline_sha_implCompress-----------------------
//
// Calculate SHA (i.e., SHA-1) for single-block byte[] array.
// void com.sun.security.provider.SHA.implCompress(byte[] buf, int ofs)
//
// Calculate SHA2 (i.e., SHA-244 or SHA-256) for single-block byte[] array.
// void com.sun.security.provider.SHA2.implCompress(byte[] buf, int ofs)
//
// Calculate SHA5 (i.e., SHA-384 or SHA-512) for single-block byte[] array.
// void com.sun.security.provider.SHA5.implCompress(byte[] buf, int ofs)
//
bool LibraryCallKit::inline_sha_implCompress(vmIntrinsics::ID id) {
  assert(callee()->signature()->size() == 2, "sha_implCompress has 2 parameters");

  Node* sha_obj = argument(0);
  Node* src     = argument(1); // type oop
  Node* ofs     = argument(2); // type int

  const Type* src_type = src->Value(&_gvn);
  const TypeAryPtr* top_src = src_type->isa_aryptr();
  if (top_src  == NULL || top_src->klass()  == NULL) {
    // failed array check
    return false;
  }
  // Figure out the size and type of the elements we will be copying.
  BasicType src_elem = src_type->isa_aryptr()->klass()->as_array_klass()->element_type()->basic_type();
  if (src_elem != T_BYTE) {
    return false;
  }
  // 'src_start' points to src array + offset
  Node* src_start = array_element_address(src, ofs, src_elem);
  Node* state = NULL;
  address stubAddr;
  const char *stubName;

  switch(id) {
  case vmIntrinsics::_sha_implCompress:
    assert(UseSHA1Intrinsics, "need SHA1 instruction support");
    state = get_state_from_sha_object(sha_obj);
    stubAddr = StubRoutines::sha1_implCompress();
    stubName = "sha1_implCompress";
    break;
  case vmIntrinsics::_sha2_implCompress:
    assert(UseSHA256Intrinsics, "need SHA256 instruction support");
    state = get_state_from_sha_object(sha_obj);
    stubAddr = StubRoutines::sha256_implCompress();
    stubName = "sha256_implCompress";
    break;
  case vmIntrinsics::_sha5_implCompress:
    assert(UseSHA512Intrinsics, "need SHA512 instruction support");
    state = get_state_from_sha5_object(sha_obj);
    stubAddr = StubRoutines::sha512_implCompress();
    stubName = "sha512_implCompress";
    break;
  default:
    fatal_unexpected_iid(id);
    return false;
  }
  if (state == NULL) return false;

  // Call the stub.
  Node* call = make_runtime_call(RC_LEAF|RC_NO_FP, OptoRuntime::sha_implCompress_Type(),
                                 stubAddr, stubName, TypePtr::BOTTOM,
                                 src_start, state);

  return true;
}

//------------------------------inline_digestBase_implCompressMB-----------------------
//
// Calculate SHA/SHA2/SHA5 for multi-block byte[] array.
// int com.sun.security.provider.DigestBase.implCompressMultiBlock(byte[] b, int ofs, int limit)
//
bool LibraryCallKit::inline_digestBase_implCompressMB(int predicate) {
  assert(UseSHA1Intrinsics || UseSHA256Intrinsics || UseSHA512Intrinsics,
         "need SHA1/SHA256/SHA512 instruction support");
  assert((uint)predicate < 3, "sanity");
  assert(callee()->signature()->size() == 3, "digestBase_implCompressMB has 3 parameters");

  Node* digestBase_obj = argument(0); // The receiver was checked for NULL already.
  Node* src            = argument(1); // byte[] array
  Node* ofs            = argument(2); // type int
  Node* limit          = argument(3); // type int

  const Type* src_type = src->Value(&_gvn);
  const TypeAryPtr* top_src = src_type->isa_aryptr();
  if (top_src  == NULL || top_src->klass()  == NULL) {
    // failed array check
    return false;
  }
  // Figure out the size and type of the elements we will be copying.
  BasicType src_elem = src_type->isa_aryptr()->klass()->as_array_klass()->element_type()->basic_type();
  if (src_elem != T_BYTE) {
    return false;
  }
  // 'src_start' points to src array + offset
  Node* src_start = array_element_address(src, ofs, src_elem);

  const char* klass_SHA_name = NULL;
  const char* stub_name = NULL;
  address     stub_addr = NULL;
  bool        long_state = false;

  switch (predicate) {
  case 0:
    if (UseSHA1Intrinsics) {
      klass_SHA_name = "sun/security/provider/SHA";
      stub_name = "sha1_implCompressMB";
      stub_addr = StubRoutines::sha1_implCompressMB();
    }
    break;
  case 1:
    if (UseSHA256Intrinsics) {
      klass_SHA_name = "sun/security/provider/SHA2";
      stub_name = "sha256_implCompressMB";
      stub_addr = StubRoutines::sha256_implCompressMB();
    }
    break;
  case 2:
    if (UseSHA512Intrinsics) {
      klass_SHA_name = "sun/security/provider/SHA5";
      stub_name = "sha512_implCompressMB";
      stub_addr = StubRoutines::sha512_implCompressMB();
      long_state = true;
    }
    break;
  default:
    fatal(err_msg_res("unknown SHA intrinsic predicate: %d", predicate));
  }
  if (klass_SHA_name != NULL) {
    // get DigestBase klass to lookup for SHA klass
    const TypeInstPtr* tinst = _gvn.type(digestBase_obj)->isa_instptr();
    assert(tinst != NULL, "digestBase_obj is not instance???");
    assert(tinst->klass()->is_loaded(), "DigestBase is not loaded");

    ciKlass* klass_SHA = tinst->klass()->as_instance_klass()->find_klass(ciSymbol::make(klass_SHA_name));
    assert(klass_SHA->is_loaded(), "predicate checks that this class is loaded");
    ciInstanceKlass* instklass_SHA = klass_SHA->as_instance_klass();
    return inline_sha_implCompressMB(digestBase_obj, instklass_SHA, long_state, stub_addr, stub_name, src_start, ofs, limit);
  }
  return false;
}
//------------------------------inline_sha_implCompressMB-----------------------
bool LibraryCallKit::inline_sha_implCompressMB(Node* digestBase_obj, ciInstanceKlass* instklass_SHA,
                                               bool long_state, address stubAddr, const char *stubName,
                                               Node* src_start, Node* ofs, Node* limit) {
  const TypeKlassPtr* aklass = TypeKlassPtr::make(instklass_SHA);
  const TypeOopPtr* xtype = aklass->as_instance_type();
  Node* sha_obj = new (C) CheckCastPPNode(control(), digestBase_obj, xtype);
  sha_obj = _gvn.transform(sha_obj);

  Node* state;
  if (long_state) {
    state = get_state_from_sha5_object(sha_obj);
  } else {
    state = get_state_from_sha_object(sha_obj);
  }
  if (state == NULL) return false;

  // Call the stub.
  Node *call;
  if (CCallingConventionRequiresIntsAsLongs) {
    call = make_runtime_call(RC_LEAF|RC_NO_FP,
                             OptoRuntime::digestBase_implCompressMB_Type(),
                             stubAddr, stubName, TypePtr::BOTTOM,
                             src_start, state, ofs XTOP, limit XTOP);
  } else {
    call = make_runtime_call(RC_LEAF|RC_NO_FP,
                             OptoRuntime::digestBase_implCompressMB_Type(),
                             stubAddr, stubName, TypePtr::BOTTOM,
                             src_start, state, ofs, limit);
  }
  // return ofs (int)
  Node* result = _gvn.transform(new (C) ProjNode(call, TypeFunc::Parms));
  set_result(result);

  return true;
}

//------------------------------get_state_from_sha_object-----------------------
Node * LibraryCallKit::get_state_from_sha_object(Node *sha_object) {
  Node* sha_state = load_field_from_object(sha_object, "state", "[I", /*is_exact*/ false);
  assert (sha_state != NULL, "wrong version of sun.security.provider.SHA/SHA2");
  if (sha_state == NULL) return (Node *) NULL;

  // now have the array, need to get the start address of the state array
  Node* state = array_element_address(sha_state, intcon(0), T_INT);
  return state;
}

//------------------------------get_state_from_sha5_object-----------------------
Node * LibraryCallKit::get_state_from_sha5_object(Node *sha_object) {
  Node* sha_state = load_field_from_object(sha_object, "state", "[J", /*is_exact*/ false);
  assert (sha_state != NULL, "wrong version of sun.security.provider.SHA5");
  if (sha_state == NULL) return (Node *) NULL;

  // now have the array, need to get the start address of the state array
  Node* state = array_element_address(sha_state, intcon(0), T_LONG);
  return state;
}

//----------------------------inline_digestBase_implCompressMB_predicate----------------------------
// Return node representing slow path of predicate check.
// the pseudo code we want to emulate with this predicate is:
//    if (digestBaseObj instanceof SHA/SHA2/SHA5) do_intrinsic, else do_javapath
//
Node* LibraryCallKit::inline_digestBase_implCompressMB_predicate(int predicate) {
  assert(UseSHA1Intrinsics || UseSHA256Intrinsics || UseSHA512Intrinsics,
         "need SHA1/SHA256/SHA512 instruction support");
  assert((uint)predicate < 3, "sanity");

  // The receiver was checked for NULL already.
  Node* digestBaseObj = argument(0);

  // get DigestBase klass for instanceOf check
  const TypeInstPtr* tinst = _gvn.type(digestBaseObj)->isa_instptr();
  assert(tinst != NULL, "digestBaseObj is null");
  assert(tinst->klass()->is_loaded(), "DigestBase is not loaded");

  const char* klass_SHA_name = NULL;
  switch (predicate) {
  case 0:
    if (UseSHA1Intrinsics) {
      // we want to do an instanceof comparison against the SHA class
      klass_SHA_name = "sun/security/provider/SHA";
    }
    break;
  case 1:
    if (UseSHA256Intrinsics) {
      // we want to do an instanceof comparison against the SHA2 class
      klass_SHA_name = "sun/security/provider/SHA2";
    }
    break;
  case 2:
    if (UseSHA512Intrinsics) {
      // we want to do an instanceof comparison against the SHA5 class
      klass_SHA_name = "sun/security/provider/SHA5";
    }
    break;
  default:
    fatal(err_msg_res("unknown SHA intrinsic predicate: %d", predicate));
  }

  ciKlass* klass_SHA = NULL;
  if (klass_SHA_name != NULL) {
    klass_SHA = tinst->klass()->as_instance_klass()->find_klass(ciSymbol::make(klass_SHA_name));
  }
  if ((klass_SHA == NULL) || !klass_SHA->is_loaded()) {
    // if none of SHA/SHA2/SHA5 is loaded, we never take the intrinsic fast path
    Node* ctrl = control();
    set_control(top()); // no intrinsic path
    return ctrl;
  }
  ciInstanceKlass* instklass_SHA = klass_SHA->as_instance_klass();

  Node* instofSHA = gen_instanceof(digestBaseObj, makecon(TypeKlassPtr::make(instklass_SHA)));
  Node* cmp_instof = _gvn.transform(new (C) CmpINode(instofSHA, intcon(1)));
  Node* bool_instof = _gvn.transform(new (C) BoolNode(cmp_instof, BoolTest::ne));
  Node* instof_false = generate_guard(bool_instof, NULL, PROB_MIN);

  return instof_false;  // even if it is NULL
}

bool LibraryCallKit::inline_profileBoolean() {
  Node* counts = argument(1);
  const TypeAryPtr* ary = NULL;
  ciArray* aobj = NULL;
  if (counts->is_Con()
      && (ary = counts->bottom_type()->isa_aryptr()) != NULL
      && (aobj = ary->const_oop()->as_array()) != NULL
      && (aobj->length() == 2)) {
    // Profile is int[2] where [0] and [1] correspond to false and true value occurrences respectively.
    jint false_cnt = aobj->element_value(0).as_int();
    jint  true_cnt = aobj->element_value(1).as_int();

    if (C->log() != NULL) {
      C->log()->elem("observe source='profileBoolean' false='%d' true='%d'",
                     false_cnt, true_cnt);
    }

    if (false_cnt + true_cnt == 0) {
      // According to profile, never executed.
      uncommon_trap_exact(Deoptimization::Reason_intrinsic,
                          Deoptimization::Action_reinterpret);
      return true;
    }

    // result is a boolean (0 or 1) and its profile (false_cnt & true_cnt)
    // is a number of each value occurrences.
    Node* result = argument(0);
    if (false_cnt == 0 || true_cnt == 0) {
      // According to profile, one value has been never seen.
      int expected_val = (false_cnt == 0) ? 1 : 0;

      Node* cmp  = _gvn.transform(new (C) CmpINode(result, intcon(expected_val)));
      Node* test = _gvn.transform(new (C) BoolNode(cmp, BoolTest::eq));

      IfNode* check = create_and_map_if(control(), test, PROB_ALWAYS, COUNT_UNKNOWN);
      Node* fast_path = _gvn.transform(new (C) IfTrueNode(check));
      Node* slow_path = _gvn.transform(new (C) IfFalseNode(check));

      { // Slow path: uncommon trap for never seen value and then reexecute
        // MethodHandleImpl::profileBoolean() to bump the count, so JIT knows
        // the value has been seen at least once.
        PreserveJVMState pjvms(this);
        PreserveReexecuteState preexecs(this);
        jvms()->set_should_reexecute(true);

        set_control(slow_path);
        set_i_o(i_o());

        uncommon_trap_exact(Deoptimization::Reason_intrinsic,
                            Deoptimization::Action_reinterpret);
      }
      // The guard for never seen value enables sharpening of the result and
      // returning a constant. It allows to eliminate branches on the same value
      // later on.
      set_control(fast_path);
      result = intcon(expected_val);
    }
    // Stop profiling.
    // MethodHandleImpl::profileBoolean() has profiling logic in its bytecode.
    // By replacing method body with profile data (represented as ProfileBooleanNode
    // on IR level) we effectively disable profiling.
    // It enables full speed execution once optimized code is generated.
    Node* profile = _gvn.transform(new (C) ProfileBooleanNode(result, false_cnt, true_cnt));
    C->record_for_igvn(profile);
    set_result(profile);
    return true;
  } else {
    // Continue profiling.
    // Profile data isn't available at the moment. So, execute method's bytecode version.
    // Usually, when GWT LambdaForms are profiled it means that a stand-alone nmethod
    // is compiled and counters aren't available since corresponding MethodHandle
    // isn't a compile-time constant.
    return false;
  }
}<|MERGE_RESOLUTION|>--- conflicted
+++ resolved
@@ -2793,11 +2793,7 @@
     if (type == T_OBJECT ) {
       store = store_oop_to_unknown(control(), heap_base_oop, adr, adr_type, val, type, mo, mismatched);
     } else {
-<<<<<<< HEAD
-      store_to_memory(control(), adr, val, type, adr_type, mo, is_volatile, unaligned, mismatched);
-=======
       store = store_to_memory(control(), adr, val, type, adr_type, mo, is_volatile, unaligned, mismatched);
->>>>>>> 2acc8bba
     }
   }
 
