/*
 * Copyright (c) 2000, 2019, Oracle and/or its affiliates. All rights reserved.
 * DO NOT ALTER OR REMOVE COPYRIGHT NOTICES OR THIS FILE HEADER.
 *
 * This code is free software; you can redistribute it and/or modify it
 * under the terms of the GNU General Public License version 2 only, as
 * published by the Free Software Foundation.
 *
 * This code is distributed in the hope that it will be useful, but WITHOUT
 * ANY WARRANTY; without even the implied warranty of MERCHANTABILITY or
 * FITNESS FOR A PARTICULAR PURPOSE.  See the GNU General Public License
 * version 2 for more details (a copy is included in the LICENSE file that
 * accompanied this code).
 *
 * You should have received a copy of the GNU General Public License version
 * 2 along with this work; if not, write to the Free Software Foundation,
 * Inc., 51 Franklin St, Fifth Floor, Boston, MA 02110-1301 USA.
 *
 * Please contact Oracle, 500 Oracle Parkway, Redwood Shores, CA 94065 USA
 * or visit www.oracle.com if you need additional information or have any
 * questions.
 *
 */

#include "precompiled.hpp"
#include "compiler/compileLog.hpp"
#include "memory/allocation.inline.hpp"
#include "opto/addnode.hpp"
#include "opto/callnode.hpp"
#include "opto/connode.hpp"
#include "opto/divnode.hpp"
#include "opto/loopnode.hpp"
#include "opto/mulnode.hpp"
#include "opto/rootnode.hpp"
#include "opto/runtime.hpp"
#include "opto/subnode.hpp"

//------------------------------is_loop_exit-----------------------------------
// Given an IfNode, return the loop-exiting projection or NULL if both
// arms remain in the loop.
Node *IdealLoopTree::is_loop_exit(Node *iff) const {
  if( iff->outcnt() != 2 ) return NULL; // Ignore partially dead tests
  PhaseIdealLoop *phase = _phase;
  // Test is an IfNode, has 2 projections.  If BOTH are in the loop
  // we need loop unswitching instead of peeling.
  if( !is_member(phase->get_loop( iff->raw_out(0) )) )
    return iff->raw_out(0);
  if( !is_member(phase->get_loop( iff->raw_out(1) )) )
    return iff->raw_out(1);
  return NULL;
}


//=============================================================================


//------------------------------record_for_igvn----------------------------
// Put loop body on igvn work list
void IdealLoopTree::record_for_igvn() {
  for( uint i = 0; i < _body.size(); i++ ) {
    Node *n = _body.at(i);
    _phase->_igvn._worklist.push(n);
  }
}

//------------------------------compute_exact_trip_count-----------------------
// Compute loop exact trip count if possible. Do not recalculate trip count for
// split loops (pre-main-post) which have their limits and inits behind Opaque node.
void IdealLoopTree::compute_exact_trip_count( PhaseIdealLoop *phase ) {
  if (!_head->as_Loop()->is_valid_counted_loop()) {
    return;
  }
  CountedLoopNode* cl = _head->as_CountedLoop();
  // Trip count may become nonexact for iteration split loops since
  // RCE modifies limits. Note, _trip_count value is not reset since
  // it is used to limit unrolling of main loop.
  cl->set_nonexact_trip_count();

  // Loop's test should be part of loop.
  if (!phase->is_member(this, phase->get_ctrl(cl->loopexit()->in(CountedLoopEndNode::TestValue))))
    return; // Infinite loop

#ifdef ASSERT
  BoolTest::mask bt = cl->loopexit()->test_trip();
  assert(bt == BoolTest::lt || bt == BoolTest::gt ||
         bt == BoolTest::ne, "canonical test is expected");
#endif

  Node* init_n = cl->init_trip();
  Node* limit_n = cl->limit();
  if (init_n  != NULL &&  init_n->is_Con() &&
      limit_n != NULL && limit_n->is_Con()) {
    // Use longs to avoid integer overflow.
    int stride_con  = cl->stride_con();
    jlong init_con   = cl->init_trip()->get_int();
    jlong limit_con  = cl->limit()->get_int();
    int stride_m    = stride_con - (stride_con > 0 ? 1 : -1);
    jlong trip_count = (limit_con - init_con + stride_m)/stride_con;
    if (trip_count > 0 && (julong)trip_count < (julong)max_juint) {
      // Set exact trip count.
      cl->set_exact_trip_count((uint)trip_count);
    }
  }
}

//------------------------------compute_profile_trip_cnt----------------------------
// Compute loop trip count from profile data as
//    (backedge_count + loop_exit_count) / loop_exit_count
void IdealLoopTree::compute_profile_trip_cnt( PhaseIdealLoop *phase ) {
  if (!_head->is_CountedLoop()) {
    return;
  }
  CountedLoopNode* head = _head->as_CountedLoop();
  if (head->profile_trip_cnt() != COUNT_UNKNOWN) {
    return; // Already computed
  }
  float trip_cnt = (float)max_jint; // default is big

  Node* back = head->in(LoopNode::LoopBackControl);
  while (back != head) {
    if ((back->Opcode() == Op_IfTrue || back->Opcode() == Op_IfFalse) &&
        back->in(0) &&
        back->in(0)->is_If() &&
        back->in(0)->as_If()->_fcnt != COUNT_UNKNOWN &&
        back->in(0)->as_If()->_prob != PROB_UNKNOWN) {
      break;
    }
    back = phase->idom(back);
  }
  if (back != head) {
    assert((back->Opcode() == Op_IfTrue || back->Opcode() == Op_IfFalse) &&
           back->in(0), "if-projection exists");
    IfNode* back_if = back->in(0)->as_If();
    float loop_back_cnt = back_if->_fcnt * back_if->_prob;

    // Now compute a loop exit count
    float loop_exit_cnt = 0.0f;
    for( uint i = 0; i < _body.size(); i++ ) {
      Node *n = _body[i];
      if( n->is_If() ) {
        IfNode *iff = n->as_If();
        if( iff->_fcnt != COUNT_UNKNOWN && iff->_prob != PROB_UNKNOWN ) {
          Node *exit = is_loop_exit(iff);
          if( exit ) {
            float exit_prob = iff->_prob;
            if (exit->Opcode() == Op_IfFalse) exit_prob = 1.0 - exit_prob;
            if (exit_prob > PROB_MIN) {
              float exit_cnt = iff->_fcnt * exit_prob;
              loop_exit_cnt += exit_cnt;
            }
          }
        }
      }
    }
    if (loop_exit_cnt > 0.0f) {
      trip_cnt = (loop_back_cnt + loop_exit_cnt) / loop_exit_cnt;
    } else {
      // No exit count so use
      trip_cnt = loop_back_cnt;
    }
  }
#ifndef PRODUCT
  if (TraceProfileTripCount) {
    tty->print_cr("compute_profile_trip_cnt  lp: %d cnt: %f\n", head->_idx, trip_cnt);
  }
#endif
  head->set_profile_trip_cnt(trip_cnt);
}

//---------------------is_invariant_addition-----------------------------
// Return nonzero index of invariant operand for an Add or Sub
// of (nonconstant) invariant and variant values. Helper for reassociate_invariants.
int IdealLoopTree::is_invariant_addition(Node* n, PhaseIdealLoop *phase) {
  int op = n->Opcode();
  if (op == Op_AddI || op == Op_SubI) {
    bool in1_invar = this->is_invariant(n->in(1));
    bool in2_invar = this->is_invariant(n->in(2));
    if (in1_invar && !in2_invar) return 1;
    if (!in1_invar && in2_invar) return 2;
  }
  return 0;
}

//---------------------reassociate_add_sub-----------------------------
// Reassociate invariant add and subtract expressions:
//
// inv1 + (x + inv2)  =>  ( inv1 + inv2) + x
// (x + inv2) + inv1  =>  ( inv1 + inv2) + x
// inv1 + (x - inv2)  =>  ( inv1 - inv2) + x
// inv1 - (inv2 - x)  =>  ( inv1 - inv2) + x
// (x + inv2) - inv1  =>  (-inv1 + inv2) + x
// (x - inv2) + inv1  =>  ( inv1 - inv2) + x
// (x - inv2) - inv1  =>  (-inv1 - inv2) + x
// inv1 + (inv2 - x)  =>  ( inv1 + inv2) - x
// inv1 - (x - inv2)  =>  ( inv1 + inv2) - x
// (inv2 - x) + inv1  =>  ( inv1 + inv2) - x
// (inv2 - x) - inv1  =>  (-inv1 + inv2) - x
// inv1 - (x + inv2)  =>  ( inv1 - inv2) - x
//
Node* IdealLoopTree::reassociate_add_sub(Node* n1, PhaseIdealLoop *phase) {
  if (!n1->is_Add() && !n1->is_Sub() || n1->outcnt() == 0) return NULL;
  if (is_invariant(n1)) return NULL;
  int inv1_idx = is_invariant_addition(n1, phase);
  if (!inv1_idx) return NULL;
  // Don't mess with add of constant (igvn moves them to expression tree root.)
  if (n1->is_Add() && n1->in(2)->is_Con()) return NULL;
  Node* inv1 = n1->in(inv1_idx);
  Node* n2 = n1->in(3 - inv1_idx);
  int inv2_idx = is_invariant_addition(n2, phase);
  if (!inv2_idx) return NULL;
  Node* x    = n2->in(3 - inv2_idx);
  Node* inv2 = n2->in(inv2_idx);

  bool neg_x    = n2->is_Sub() && inv2_idx == 1;
  bool neg_inv2 = n2->is_Sub() && inv2_idx == 2;
  bool neg_inv1 = n1->is_Sub() && inv1_idx == 2;
  if (n1->is_Sub() && inv1_idx == 1) {
    neg_x    = !neg_x;
    neg_inv2 = !neg_inv2;
  }
  Node* inv1_c = phase->get_ctrl(inv1);
  Node* inv2_c = phase->get_ctrl(inv2);
  Node* n_inv1;
  if (neg_inv1) {
    Node *zero = phase->_igvn.intcon(0);
    phase->set_ctrl(zero, phase->C->root());
    n_inv1 = new (phase->C) SubINode(zero, inv1);
    phase->register_new_node(n_inv1, inv1_c);
  } else {
    n_inv1 = inv1;
  }
  Node* inv;
  if (neg_inv2) {
    inv = new (phase->C) SubINode(n_inv1, inv2);
  } else {
    inv = new (phase->C) AddINode(n_inv1, inv2);
  }
  phase->register_new_node(inv, phase->get_early_ctrl(inv));

  Node* addx;
  if (neg_x) {
    addx = new (phase->C) SubINode(inv, x);
  } else {
    addx = new (phase->C) AddINode(x, inv);
  }
  phase->register_new_node(addx, phase->get_ctrl(x));
  phase->_igvn.replace_node(n1, addx);
  assert(phase->get_loop(phase->get_ctrl(n1)) == this, "");
  _body.yank(n1);
  return addx;
}

//---------------------reassociate_invariants-----------------------------
// Reassociate invariant expressions:
void IdealLoopTree::reassociate_invariants(PhaseIdealLoop *phase) {
  for (int i = _body.size() - 1; i >= 0; i--) {
    Node *n = _body.at(i);
    for (int j = 0; j < 5; j++) {
      Node* nn = reassociate_add_sub(n, phase);
      if (nn == NULL) break;
      n = nn; // again
    };
  }
}

//------------------------------policy_peeling---------------------------------
// Return TRUE or FALSE if the loop should be peeled or not.  Peel if we can
// make some loop-invariant test (usually a null-check) happen before the loop.
bool IdealLoopTree::policy_peeling( PhaseIdealLoop *phase ) const {
  Node *test = ((IdealLoopTree*)this)->tail();
  int  body_size = ((IdealLoopTree*)this)->_body.size();
  // Peeling does loop cloning which can result in O(N^2) node construction
  if( body_size > 255 /* Prevent overflow for large body_size */
      || (body_size * body_size + phase->C->live_nodes()) > phase->C->max_node_limit() ) {
    return false;           // too large to safely clone
  }
  while( test != _head ) {      // Scan till run off top of loop
    if( test->is_If() ) {       // Test?
      Node *ctrl = phase->get_ctrl(test->in(1));
      if (ctrl->is_top())
        return false;           // Found dead test on live IF?  No peeling!
      // Standard IF only has one input value to check for loop invariance
      assert( test->Opcode() == Op_If || test->Opcode() == Op_CountedLoopEnd, "Check this code when new subtype is added");
      // Condition is not a member of this loop?
      if( !is_member(phase->get_loop(ctrl)) &&
          is_loop_exit(test) )
        return true;            // Found reason to peel!
    }
    // Walk up dominators to loop _head looking for test which is
    // executed on every path thru loop.
    test = phase->idom(test);
  }
  return false;
}

//------------------------------peeled_dom_test_elim---------------------------
// If we got the effect of peeling, either by actually peeling or by making
// a pre-loop which must execute at least once, we can remove all
// loop-invariant dominated tests in the main body.
void PhaseIdealLoop::peeled_dom_test_elim( IdealLoopTree *loop, Node_List &old_new ) {
  bool progress = true;
  while( progress ) {
    progress = false;           // Reset for next iteration
    Node *prev = loop->_head->in(LoopNode::LoopBackControl);//loop->tail();
    Node *test = prev->in(0);
    while( test != loop->_head ) { // Scan till run off top of loop

      int p_op = prev->Opcode();
      if( (p_op == Op_IfFalse || p_op == Op_IfTrue) &&
          test->is_If() &&      // Test?
          !test->in(1)->is_Con() && // And not already obvious?
          // Condition is not a member of this loop?
          !loop->is_member(get_loop(get_ctrl(test->in(1))))){
        // Walk loop body looking for instances of this test
        for( uint i = 0; i < loop->_body.size(); i++ ) {
          Node *n = loop->_body.at(i);
          if( n->is_If() && n->in(1) == test->in(1) /*&& n != loop->tail()->in(0)*/ ) {
            // IfNode was dominated by version in peeled loop body
            progress = true;
            dominated_by( old_new[prev->_idx], n );
          }
        }
      }
      prev = test;
      test = idom(test);
    } // End of scan tests in loop

  } // End of while( progress )
}

//------------------------------do_peeling-------------------------------------
// Peel the first iteration of the given loop.
// Step 1: Clone the loop body.  The clone becomes the peeled iteration.
//         The pre-loop illegally has 2 control users (old & new loops).
// Step 2: Make the old-loop fall-in edges point to the peeled iteration.
//         Do this by making the old-loop fall-in edges act as if they came
//         around the loopback from the prior iteration (follow the old-loop
//         backedges) and then map to the new peeled iteration.  This leaves
//         the pre-loop with only 1 user (the new peeled iteration), but the
//         peeled-loop backedge has 2 users.
// Step 3: Cut the backedge on the clone (so its not a loop) and remove the
//         extra backedge user.
//
//                   orig
//
//                  stmt1
//                    |
//                    v
//              loop predicate
//                    |
//                    v
//                   loop<----+
//                     |      |
//                   stmt2    |
//                     |      |
//                     v      |
//                    if      ^
//                   / \      |
//                  /   \     |
//                 v     v    |
//               false true   |
//               /       \    |
//              /         ----+
//             |
//             v
//           exit
//
//
//            after clone loop
//
//                   stmt1
//                     |
//                     v
//               loop predicate
//                 /       \
//        clone   /         \   orig
//               /           \
//              /             \
//             v               v
//   +---->loop clone          loop<----+
//   |      |                    |      |
//   |    stmt2 clone          stmt2    |
//   |      |                    |      |
//   |      v                    v      |
//   ^      if clone            If      ^
//   |      / \                / \      |
//   |     /   \              /   \     |
//   |    v     v            v     v    |
//   |    true  false      false true   |
//   |    /         \      /       \    |
//   +----           \    /         ----+
//                    \  /
//                    1v v2
//                  region
//                     |
//                     v
//                   exit
//
//
//         after peel and predicate move
//
//                   stmt1
//                    /
//                   /
//        clone     /            orig
//                 /
//                /              +----------+
//               /               |          |
//              /          loop predicate   |
//             /                 |          |
//            v                  v          |
//   TOP-->loop clone          loop<----+   |
//          |                    |      |   |
//        stmt2 clone          stmt2    |   |
//          |                    |      |   ^
//          v                    v      |   |
//          if clone            If      ^   |
//          / \                / \      |   |
//         /   \              /   \     |   |
//        v     v            v     v    |   |
//      true   false      false  true   |   |
//        |         \      /       \    |   |
//        |          \    /         ----+   ^
//        |           \  /                  |
//        |           1v v2                 |
//        v         region                  |
//        |            |                    |
//        |            v                    |
//        |          exit                   |
//        |                                 |
//        +--------------->-----------------+
//
//
//              final graph
//
//                  stmt1
//                    |
//                    v
//                  stmt2 clone
//                    |
//                    v
//                   if clone
//                  / |
//                 /  |
//                v   v
//            false  true
//             |      |
//             |      v
//             | loop predicate
//             |      |
//             |      v
//             |     loop<----+
//             |      |       |
//             |    stmt2     |
//             |      |       |
//             |      v       |
//             v      if      ^
//             |     /  \     |
//             |    /    \    |
//             |   v     v    |
//             | false  true  |
//             |  |        \  |
//             v  v         --+
//            region
//              |
//              v
//             exit
//
void PhaseIdealLoop::do_peeling( IdealLoopTree *loop, Node_List &old_new ) {

  C->set_major_progress();
  // Peeling a 'main' loop in a pre/main/post situation obfuscates the
  // 'pre' loop from the main and the 'pre' can no longer have it's
  // iterations adjusted.  Therefore, we need to declare this loop as
  // no longer a 'main' loop; it will need new pre and post loops before
  // we can do further RCE.
#ifndef PRODUCT
  if (TraceLoopOpts) {
    tty->print("Peel         ");
    loop->dump_head();
  }
#endif
  Node* head = loop->_head;
  bool counted_loop = head->is_CountedLoop();
  if (counted_loop) {
    CountedLoopNode *cl = head->as_CountedLoop();
    assert(cl->trip_count() > 0, "peeling a fully unrolled loop");
    cl->set_trip_count(cl->trip_count() - 1);
    if (cl->is_main_loop()) {
      cl->set_normal_loop();
#ifndef PRODUCT
      if (PrintOpto && VerifyLoopOptimizations) {
        tty->print("Peeling a 'main' loop; resetting to 'normal' ");
        loop->dump_head();
      }
#endif
    }
  }
  Node* entry = head->in(LoopNode::EntryControl);

  // Step 1: Clone the loop body.  The clone becomes the peeled iteration.
  //         The pre-loop illegally has 2 control users (old & new loops).
  clone_loop( loop, old_new, dom_depth(head) );

  // Step 2: Make the old-loop fall-in edges point to the peeled iteration.
  //         Do this by making the old-loop fall-in edges act as if they came
  //         around the loopback from the prior iteration (follow the old-loop
  //         backedges) and then map to the new peeled iteration.  This leaves
  //         the pre-loop with only 1 user (the new peeled iteration), but the
  //         peeled-loop backedge has 2 users.
  Node* new_entry = old_new[head->in(LoopNode::LoopBackControl)->_idx];
  _igvn.hash_delete(head);
  head->set_req(LoopNode::EntryControl, new_entry);
  for (DUIterator_Fast jmax, j = head->fast_outs(jmax); j < jmax; j++) {
    Node* old = head->fast_out(j);
    if (old->in(0) == loop->_head && old->req() == 3 && old->is_Phi()) {
      Node* new_exit_value = old_new[old->in(LoopNode::LoopBackControl)->_idx];
      if (!new_exit_value )     // Backedge value is ALSO loop invariant?
        // Then loop body backedge value remains the same.
        new_exit_value = old->in(LoopNode::LoopBackControl);
      _igvn.hash_delete(old);
      old->set_req(LoopNode::EntryControl, new_exit_value);
    }
  }


  // Step 3: Cut the backedge on the clone (so its not a loop) and remove the
  //         extra backedge user.
  Node* new_head = old_new[head->_idx];
  _igvn.hash_delete(new_head);
  new_head->set_req(LoopNode::LoopBackControl, C->top());
  for (DUIterator_Fast j2max, j2 = new_head->fast_outs(j2max); j2 < j2max; j2++) {
    Node* use = new_head->fast_out(j2);
    if (use->in(0) == new_head && use->req() == 3 && use->is_Phi()) {
      _igvn.hash_delete(use);
      use->set_req(LoopNode::LoopBackControl, C->top());
    }
  }


  // Step 4: Correct dom-depth info.  Set to loop-head depth.
  int dd = dom_depth(head);
  set_idom(head, head->in(1), dd);
  for (uint j3 = 0; j3 < loop->_body.size(); j3++) {
    Node *old = loop->_body.at(j3);
    Node *nnn = old_new[old->_idx];
    if (!has_ctrl(nnn))
      set_idom(nnn, idom(nnn), dd-1);
  }

  // Now force out all loop-invariant dominating tests.  The optimizer
  // finds some, but we _know_ they are all useless.
  peeled_dom_test_elim(loop,old_new);

  loop->record_for_igvn();
}

#define EMPTY_LOOP_SIZE 7 // number of nodes in an empty loop

//------------------------------policy_maximally_unroll------------------------
// Calculate exact loop trip count and return true if loop can be maximally
// unrolled.
bool IdealLoopTree::policy_maximally_unroll( PhaseIdealLoop *phase ) const {
  CountedLoopNode *cl = _head->as_CountedLoop();
  assert(cl->is_normal_loop(), "");
  if (!cl->is_valid_counted_loop())
    return false; // Malformed counted loop

  if (!cl->has_exact_trip_count()) {
    // Trip count is not exact.
    return false;
  }

  uint trip_count = cl->trip_count();
  // Note, max_juint is used to indicate unknown trip count.
  assert(trip_count > 1, "one iteration loop should be optimized out already");
  assert(trip_count < max_juint, "exact trip_count should be less than max_uint.");

  // Real policy: if we maximally unroll, does it get too big?
  // Allow the unrolled mess to get larger than standard loop
  // size.  After all, it will no longer be a loop.
  uint body_size    = _body.size();
  uint unroll_limit = (uint)LoopUnrollLimit * 4;
  assert( (intx)unroll_limit == LoopUnrollLimit * 4, "LoopUnrollLimit must fit in 32bits");
  if (trip_count > unroll_limit || body_size > unroll_limit) {
    return false;
  }

  // Fully unroll a loop with few iterations regardless next
  // conditions since following loop optimizations will split
  // such loop anyway (pre-main-post).
  if (trip_count <= 3)
    return true;

  // Take into account that after unroll conjoined heads and tails will fold,
  // otherwise policy_unroll() may allow more unrolling than max unrolling.
  uint new_body_size = EMPTY_LOOP_SIZE + (body_size - EMPTY_LOOP_SIZE) * trip_count;
  uint tst_body_size = (new_body_size - EMPTY_LOOP_SIZE) / trip_count + EMPTY_LOOP_SIZE;
  if (body_size != tst_body_size) // Check for int overflow
    return false;
  if (new_body_size > unroll_limit ||
      // Unrolling can result in a large amount of node construction
      new_body_size >= phase->C->max_node_limit() - phase->C->live_nodes()) {
    return false;
  }

  // Do not unroll a loop with String intrinsics code.
  // String intrinsics are large and have loops.
  for (uint k = 0; k < _body.size(); k++) {
    Node* n = _body.at(k);
    switch (n->Opcode()) {
      case Op_StrComp:
      case Op_StrEquals:
      case Op_StrIndexOf:
      case Op_EncodeISOArray:
      case Op_AryEq: {
        return false;
      }
#if INCLUDE_RTM_OPT
      case Op_FastLock:
      case Op_FastUnlock: {
        // Don't unroll RTM locking code because it is large.
        if (UseRTMLocking) {
          return false;
        }
      }
#endif
    } // switch
  }

  return true; // Do maximally unroll
}


//------------------------------policy_unroll----------------------------------
// Return TRUE or FALSE if the loop should be unrolled or not.  Unroll if
// the loop is a CountedLoop and the body is small enough.
bool IdealLoopTree::policy_unroll( PhaseIdealLoop *phase ) const {

  CountedLoopNode *cl = _head->as_CountedLoop();
  assert(cl->is_normal_loop() || cl->is_main_loop(), "");

  if (!cl->is_valid_counted_loop())
    return false; // Malformed counted loop

  // Protect against over-unrolling.
  // After split at least one iteration will be executed in pre-loop.
  if (cl->trip_count() <= (uint)(cl->is_normal_loop() ? 2 : 1)) return false;

  int future_unroll_ct = cl->unrolled_count() * 2;
  if (future_unroll_ct > LoopMaxUnroll) return false;

  // Check for initial stride being a small enough constant
  if (abs(cl->stride_con()) > (1<<2)*future_unroll_ct) return false;

  // Don't unroll if the next round of unrolling would push us
  // over the expected trip count of the loop.  One is subtracted
  // from the expected trip count because the pre-loop normally
  // executes 1 iteration.
  if (UnrollLimitForProfileCheck > 0 &&
      cl->profile_trip_cnt() != COUNT_UNKNOWN &&
      future_unroll_ct        > UnrollLimitForProfileCheck &&
      (float)future_unroll_ct > cl->profile_trip_cnt() - 1.0) {
    return false;
  }

  // When unroll count is greater than LoopUnrollMin, don't unroll if:
  //   the residual iterations are more than 10% of the trip count
  //   and rounds of "unroll,optimize" are not making significant progress
  //   Progress defined as current size less than 20% larger than previous size.
  if (UseSuperWord && cl->node_count_before_unroll() > 0 &&
      future_unroll_ct > LoopUnrollMin &&
      (future_unroll_ct - 1) * 10.0 > cl->profile_trip_cnt() &&
      1.2 * cl->node_count_before_unroll() < (double)_body.size()) {
    return false;
  }

  Node *init_n = cl->init_trip();
  Node *limit_n = cl->limit();
  int stride_con = cl->stride_con();
  // Non-constant bounds.
  // Protect against over-unrolling when init or/and limit are not constant
  // (so that trip_count's init value is maxint) but iv range is known.
  if (init_n   == NULL || !init_n->is_Con()  ||
      limit_n  == NULL || !limit_n->is_Con()) {
    Node* phi = cl->phi();
    if (phi != NULL) {
      assert(phi->is_Phi() && phi->in(0) == _head, "Counted loop should have iv phi.");
      const TypeInt* iv_type = phase->_igvn.type(phi)->is_int();
      int next_stride = stride_con * 2; // stride after this unroll
      if (next_stride > 0) {
        if (iv_type->_lo + next_stride <= iv_type->_lo || // overflow
            iv_type->_lo + next_stride >  iv_type->_hi) {
          return false;  // over-unrolling
        }
      } else if (next_stride < 0) {
        if (iv_type->_hi + next_stride >= iv_type->_hi || // overflow
            iv_type->_hi + next_stride <  iv_type->_lo) {
          return false;  // over-unrolling
        }
      }
    }
  }

  // After unroll limit will be adjusted: new_limit = limit-stride.
  // Bailout if adjustment overflow.
  const TypeInt* limit_type = phase->_igvn.type(limit_n)->is_int();
  if (stride_con > 0 && ((limit_type->_hi - stride_con) >= limit_type->_hi) ||
      stride_con < 0 && ((limit_type->_lo - stride_con) <= limit_type->_lo))
    return false;  // overflow

  // Adjust body_size to determine if we unroll or not
  uint body_size = _body.size();
  // Key test to unroll loop in CRC32 java code
  int xors_in_loop = 0;
  // Also count ModL, DivL and MulL which expand mightly
  for (uint k = 0; k < _body.size(); k++) {
    Node* n = _body.at(k);
    switch (n->Opcode()) {
      case Op_XorI: xors_in_loop++; break; // CRC32 java code
      case Op_ModL: body_size += 30; break;
      case Op_DivL: body_size += 30; break;
      case Op_MulL: body_size += 10; break;
      case Op_StrComp:
      case Op_StrEquals:
      case Op_StrIndexOf:
      case Op_EncodeISOArray:
      case Op_AryEq: {
        // Do not unroll a loop with String intrinsics code.
        // String intrinsics are large and have loops.
        return false;
      }
#if INCLUDE_RTM_OPT
      case Op_FastLock:
      case Op_FastUnlock: {
        // Don't unroll RTM locking code because it is large.
        if (UseRTMLocking) {
          return false;
        }
      }
#endif
    } // switch
  }

  // Check for being too big
  if (body_size > (uint)LoopUnrollLimit) {
    if (xors_in_loop >= 4 && body_size < (uint)LoopUnrollLimit*4) return true;
    // Normal case: loop too big
    return false;
  }

  // Unroll once!  (Each trip will soon do double iterations)
  return true;
}

//------------------------------policy_align-----------------------------------
// Return TRUE or FALSE if the loop should be cache-line aligned.  Gather the
// expression that does the alignment.  Note that only one array base can be
// aligned in a loop (unless the VM guarantees mutual alignment).  Note that
// if we vectorize short memory ops into longer memory ops, we may want to
// increase alignment.
bool IdealLoopTree::policy_align( PhaseIdealLoop *phase ) const {
  return false;
}

//------------------------------policy_range_check-----------------------------
// Return TRUE or FALSE if the loop should be range-check-eliminated.
// Actually we do iteration-splitting, a more powerful form of RCE.
bool IdealLoopTree::policy_range_check( PhaseIdealLoop *phase ) const {
  if (!RangeCheckElimination) return false;

  CountedLoopNode *cl = _head->as_CountedLoop();
  // If we unrolled with no intention of doing RCE and we later
  // changed our minds, we got no pre-loop.  Either we need to
  // make a new pre-loop, or we gotta disallow RCE.
  if (cl->is_main_no_pre_loop()) return false; // Disallowed for now.
  Node *trip_counter = cl->phi();

  // Check loop body for tests of trip-counter plus loop-invariant vs
  // loop-invariant.
  for (uint i = 0; i < _body.size(); i++) {
    Node *iff = _body[i];
    if (iff->Opcode() == Op_If) { // Test?

      // Comparing trip+off vs limit
      Node *bol = iff->in(1);
      if (bol->req() != 2) continue; // dead constant test
      if (!bol->is_Bool()) {
        assert(UseLoopPredicate && bol->Opcode() == Op_Conv2B, "predicate check only");
        continue;
      }
      if (bol->as_Bool()->_test._test == BoolTest::ne)
        continue; // not RC

      Node *cmp = bol->in(1);
      Node *rc_exp = cmp->in(1);
      Node *limit = cmp->in(2);

      Node *limit_c = phase->get_ctrl(limit);
      if( limit_c == phase->C->top() )
        return false;           // Found dead test on live IF?  No RCE!
      if( is_member(phase->get_loop(limit_c) ) ) {
        // Compare might have operands swapped; commute them
        rc_exp = cmp->in(2);
        limit  = cmp->in(1);
        limit_c = phase->get_ctrl(limit);
        if( is_member(phase->get_loop(limit_c) ) )
          continue;             // Both inputs are loop varying; cannot RCE
      }

      if (!phase->is_scaled_iv_plus_offset(rc_exp, trip_counter, NULL, NULL)) {
        continue;
      }
      // Yeah!  Found a test like 'trip+off vs limit'
      // Test is an IfNode, has 2 projections.  If BOTH are in the loop
      // we need loop unswitching instead of iteration splitting.
      if( is_loop_exit(iff) )
        return true;            // Found reason to split iterations
    } // End of is IF
  }

  return false;
}

//------------------------------policy_peel_only-------------------------------
// Return TRUE or FALSE if the loop should NEVER be RCE'd or aligned.  Useful
// for unrolling loops with NO array accesses.
bool IdealLoopTree::policy_peel_only( PhaseIdealLoop *phase ) const {

  for( uint i = 0; i < _body.size(); i++ )
    if( _body[i]->is_Mem() )
      return false;

  // No memory accesses at all!
  return true;
}

//------------------------------clone_up_backedge_goo--------------------------
// If Node n lives in the back_ctrl block and cannot float, we clone a private
// version of n in preheader_ctrl block and return that, otherwise return n.
Node *PhaseIdealLoop::clone_up_backedge_goo( Node *back_ctrl, Node *preheader_ctrl, Node *n, VectorSet &visited, Node_Stack &clones ) {
  if( get_ctrl(n) != back_ctrl ) return n;

  // Only visit once
  if (visited.test_set(n->_idx)) {
    Node *x = clones.find(n->_idx);
    if (x != NULL)
      return x;
    return n;
  }

  Node *x = NULL;               // If required, a clone of 'n'
  // Check for 'n' being pinned in the backedge.
  if( n->in(0) && n->in(0) == back_ctrl ) {
    assert(clones.find(n->_idx) == NULL, "dead loop");
    x = n->clone();             // Clone a copy of 'n' to preheader
    clones.push(x, n->_idx);
    x->set_req( 0, preheader_ctrl ); // Fix x's control input to preheader
  }

  // Recursive fixup any other input edges into x.
  // If there are no changes we can just return 'n', otherwise
  // we need to clone a private copy and change it.
  for( uint i = 1; i < n->req(); i++ ) {
    Node *g = clone_up_backedge_goo( back_ctrl, preheader_ctrl, n->in(i), visited, clones );
    if( g != n->in(i) ) {
      if( !x ) {
        assert(clones.find(n->_idx) == NULL, "dead loop");
        x = n->clone();
        clones.push(x, n->_idx);
      }
      x->set_req(i, g);
    }
  }
  if( x ) {                     // x can legally float to pre-header location
    register_new_node( x, preheader_ctrl );
    return x;
  } else {                      // raise n to cover LCA of uses
    set_ctrl( n, find_non_split_ctrl(back_ctrl->in(0)) );
  }
  return n;
}

bool PhaseIdealLoop::cast_incr_before_loop(Node* incr, Node* ctrl, Node* loop) {
  Node* castii = new (C) CastIINode(incr, TypeInt::INT, true);
  castii->set_req(0, ctrl);
  register_new_node(castii, ctrl);
  for (DUIterator_Fast imax, i = incr->fast_outs(imax); i < imax; i++) {
    Node* n = incr->fast_out(i);
    if (n->is_Phi() && n->in(0) == loop) {
      int nrep = n->replace_edge(incr, castii);
      return true;
    }
  }
  return false;
}

//------------------------------insert_pre_post_loops--------------------------
// Insert pre and post loops.  If peel_only is set, the pre-loop can not have
// more iterations added.  It acts as a 'peel' only, no lower-bound RCE, no
// alignment.  Useful to unroll loops that do no array accesses.
void PhaseIdealLoop::insert_pre_post_loops( IdealLoopTree *loop, Node_List &old_new, bool peel_only ) {

#ifndef PRODUCT
  if (TraceLoopOpts) {
    if (peel_only)
      tty->print("PeelMainPost ");
    else
      tty->print("PreMainPost  ");
    loop->dump_head();
  }
#endif
  C->set_major_progress();

  // Find common pieces of the loop being guarded with pre & post loops
  CountedLoopNode *main_head = loop->_head->as_CountedLoop();
  assert( main_head->is_normal_loop(), "" );
  CountedLoopEndNode *main_end = main_head->loopexit();
  guarantee(main_end != NULL, "no loop exit node");
  assert( main_end->outcnt() == 2, "1 true, 1 false path only" );
  uint dd_main_head = dom_depth(main_head);
  uint max = main_head->outcnt();

  Node *pre_header= main_head->in(LoopNode::EntryControl);
  Node *init      = main_head->init_trip();
  Node *incr      = main_end ->incr();
  Node *limit     = main_end ->limit();
  Node *stride    = main_end ->stride();
  Node *cmp       = main_end ->cmp_node();
  BoolTest::mask b_test = main_end->test_trip();

  // Need only 1 user of 'bol' because I will be hacking the loop bounds.
  Node *bol = main_end->in(CountedLoopEndNode::TestValue);
  if( bol->outcnt() != 1 ) {
    bol = bol->clone();
    register_new_node(bol,main_end->in(CountedLoopEndNode::TestControl));
    _igvn.hash_delete(main_end);
    main_end->set_req(CountedLoopEndNode::TestValue, bol);
  }
  // Need only 1 user of 'cmp' because I will be hacking the loop bounds.
  if( cmp->outcnt() != 1 ) {
    cmp = cmp->clone();
    register_new_node(cmp,main_end->in(CountedLoopEndNode::TestControl));
    _igvn.hash_delete(bol);
    bol->set_req(1, cmp);
  }

  //------------------------------
  // Step A: Create Post-Loop.
  Node* main_exit = main_end->proj_out(false);
  assert( main_exit->Opcode() == Op_IfFalse, "" );
  int dd_main_exit = dom_depth(main_exit);

  // Step A1: Clone the loop body.  The clone becomes the post-loop.  The main
  // loop pre-header illegally has 2 control users (old & new loops).
  clone_loop( loop, old_new, dd_main_exit );
  assert( old_new[main_end ->_idx]->Opcode() == Op_CountedLoopEnd, "" );
  CountedLoopNode *post_head = old_new[main_head->_idx]->as_CountedLoop();
  post_head->set_post_loop(main_head);

  // Reduce the post-loop trip count.
  CountedLoopEndNode* post_end = old_new[main_end ->_idx]->as_CountedLoopEnd();
  post_end->_prob = PROB_FAIR;

  // Build the main-loop normal exit.
  IfFalseNode *new_main_exit = new (C) IfFalseNode(main_end);
  _igvn.register_new_node_with_optimizer( new_main_exit );
  set_idom(new_main_exit, main_end, dd_main_exit );
  set_loop(new_main_exit, loop->_parent);

  // Step A2: Build a zero-trip guard for the post-loop.  After leaving the
  // main-loop, the post-loop may not execute at all.  We 'opaque' the incr
  // (the main-loop trip-counter exit value) because we will be changing
  // the exit value (via unrolling) so we cannot constant-fold away the zero
  // trip guard until all unrolling is done.
  Node *zer_opaq = new (C) Opaque1Node(C, incr);
  Node *zer_cmp  = new (C) CmpINode( zer_opaq, limit );
  Node *zer_bol  = new (C) BoolNode( zer_cmp, b_test );
  register_new_node( zer_opaq, new_main_exit );
  register_new_node( zer_cmp , new_main_exit );
  register_new_node( zer_bol , new_main_exit );

  // Build the IfNode
  IfNode *zer_iff = new (C) IfNode( new_main_exit, zer_bol, PROB_FAIR, COUNT_UNKNOWN );
  _igvn.register_new_node_with_optimizer( zer_iff );
  set_idom(zer_iff, new_main_exit, dd_main_exit);
  set_loop(zer_iff, loop->_parent);

  // Plug in the false-path, taken if we need to skip post-loop
  _igvn.replace_input_of(main_exit, 0, zer_iff);
  set_idom(main_exit, zer_iff, dd_main_exit);
  set_idom(main_exit->unique_out(), zer_iff, dd_main_exit);
  // Make the true-path, must enter the post loop
  Node *zer_taken = new (C) IfTrueNode( zer_iff );
  _igvn.register_new_node_with_optimizer( zer_taken );
  set_idom(zer_taken, zer_iff, dd_main_exit);
  set_loop(zer_taken, loop->_parent);
  // Plug in the true path
  _igvn.hash_delete( post_head );
  post_head->set_req(LoopNode::EntryControl, zer_taken);
  set_idom(post_head, zer_taken, dd_main_exit);

  Arena *a = Thread::current()->resource_area();
  VectorSet visited(a);
  Node_Stack clones(a, main_head->back_control()->outcnt());
  // Step A3: Make the fall-in values to the post-loop come from the
  // fall-out values of the main-loop.
  for (DUIterator_Fast imax, i = main_head->fast_outs(imax); i < imax; i++) {
    Node* main_phi = main_head->fast_out(i);
    if( main_phi->is_Phi() && main_phi->in(0) == main_head && main_phi->outcnt() >0 ) {
      Node *post_phi = old_new[main_phi->_idx];
      Node *fallmain  = clone_up_backedge_goo(main_head->back_control(),
                                              post_head->init_control(),
                                              main_phi->in(LoopNode::LoopBackControl),
                                              visited, clones);
      _igvn.hash_delete(post_phi);
      post_phi->set_req( LoopNode::EntryControl, fallmain );
    }
  }

  // Update local caches for next stanza
  main_exit = new_main_exit;


  //------------------------------
  // Step B: Create Pre-Loop.

  // Step B1: Clone the loop body.  The clone becomes the pre-loop.  The main
  // loop pre-header illegally has 2 control users (old & new loops).
  clone_loop( loop, old_new, dd_main_head );
  CountedLoopNode*    pre_head = old_new[main_head->_idx]->as_CountedLoop();
  CountedLoopEndNode* pre_end  = old_new[main_end ->_idx]->as_CountedLoopEnd();
  pre_head->set_pre_loop(main_head);
  Node *pre_incr = old_new[incr->_idx];

  // Reduce the pre-loop trip count.
  pre_end->_prob = PROB_FAIR;

  // Find the pre-loop normal exit.
  Node* pre_exit = pre_end->proj_out(false);
  assert( pre_exit->Opcode() == Op_IfFalse, "" );
  IfFalseNode *new_pre_exit = new (C) IfFalseNode(pre_end);
  _igvn.register_new_node_with_optimizer( new_pre_exit );
  set_idom(new_pre_exit, pre_end, dd_main_head);
  set_loop(new_pre_exit, loop->_parent);

  // Step B2: Build a zero-trip guard for the main-loop.  After leaving the
  // pre-loop, the main-loop may not execute at all.  Later in life this
  // zero-trip guard will become the minimum-trip guard when we unroll
  // the main-loop.
  Node *min_opaq = new (C) Opaque1Node(C, limit);
  Node *min_cmp  = new (C) CmpINode( pre_incr, min_opaq );
  Node *min_bol  = new (C) BoolNode( min_cmp, b_test );
  register_new_node( min_opaq, new_pre_exit );
  register_new_node( min_cmp , new_pre_exit );
  register_new_node( min_bol , new_pre_exit );

  // Build the IfNode (assume the main-loop is executed always).
  IfNode *min_iff = new (C) IfNode( new_pre_exit, min_bol, PROB_ALWAYS, COUNT_UNKNOWN );
  _igvn.register_new_node_with_optimizer( min_iff );
  set_idom(min_iff, new_pre_exit, dd_main_head);
  set_loop(min_iff, loop->_parent);

  // Plug in the false-path, taken if we need to skip main-loop
  _igvn.hash_delete( pre_exit );
  pre_exit->set_req(0, min_iff);
  set_idom(pre_exit, min_iff, dd_main_head);
  set_idom(pre_exit->unique_out(), min_iff, dd_main_head);
  // Make the true-path, must enter the main loop
  Node *min_taken = new (C) IfTrueNode( min_iff );
  _igvn.register_new_node_with_optimizer( min_taken );
  set_idom(min_taken, min_iff, dd_main_head);
  set_loop(min_taken, loop->_parent);
  // Plug in the true path
  _igvn.hash_delete( main_head );
  main_head->set_req(LoopNode::EntryControl, min_taken);
  set_idom(main_head, min_taken, dd_main_head);

  visited.Clear();
  clones.clear();
  // Step B3: Make the fall-in values to the main-loop come from the
  // fall-out values of the pre-loop.
  for (DUIterator_Fast i2max, i2 = main_head->fast_outs(i2max); i2 < i2max; i2++) {
    Node* main_phi = main_head->fast_out(i2);
    if( main_phi->is_Phi() && main_phi->in(0) == main_head && main_phi->outcnt() > 0 ) {
      Node *pre_phi = old_new[main_phi->_idx];
      Node *fallpre  = clone_up_backedge_goo(pre_head->back_control(),
                                             main_head->init_control(),
                                             pre_phi->in(LoopNode::LoopBackControl),
                                             visited, clones);
      _igvn.hash_delete(main_phi);
      main_phi->set_req( LoopNode::EntryControl, fallpre );
    }
  }

  // Nodes inside the loop may be control dependent on a predicate
  // that was moved before the preloop. If the back branch of the main
  // or post loops becomes dead, those nodes won't be dependent on the
  // test that guards that loop nest anymore which could lead to an
  // incorrect array access because it executes independently of the
  // test that was guarding the loop nest. We add a special CastII on
  // the if branch that enters the loop, between the input induction
  // variable value and the induction variable Phi to preserve correct
  // dependencies.

  // CastII for the post loop:
  bool inserted = cast_incr_before_loop(zer_opaq->in(1), zer_taken, post_head);
  assert(inserted, "no castII inserted");

  // CastII for the main loop:
  inserted = cast_incr_before_loop(pre_incr, min_taken, main_head);
  assert(inserted, "no castII inserted");

  // Step B4: Shorten the pre-loop to run only 1 iteration (for now).
  // RCE and alignment may change this later.
  Node *cmp_end = pre_end->cmp_node();
  assert( cmp_end->in(2) == limit, "" );
  Node *pre_limit = new (C) AddINode( init, stride );

  // Save the original loop limit in this Opaque1 node for
  // use by range check elimination.
  Node *pre_opaq  = new (C) Opaque1Node(C, pre_limit, limit);

  register_new_node( pre_limit, pre_head->in(0) );
  register_new_node( pre_opaq , pre_head->in(0) );

  // Since no other users of pre-loop compare, I can hack limit directly
  assert( cmp_end->outcnt() == 1, "no other users" );
  _igvn.hash_delete(cmp_end);
  cmp_end->set_req(2, peel_only ? pre_limit : pre_opaq);

  // Special case for not-equal loop bounds:
  // Change pre loop test, main loop test, and the
  // main loop guard test to use lt or gt depending on stride
  // direction:
  // positive stride use <
  // negative stride use >
  //
  // not-equal test is kept for post loop to handle case
  // when init > limit when stride > 0 (and reverse).

  if (pre_end->in(CountedLoopEndNode::TestValue)->as_Bool()->_test._test == BoolTest::ne) {

    BoolTest::mask new_test = (main_end->stride_con() > 0) ? BoolTest::lt : BoolTest::gt;
    // Modify pre loop end condition
    Node* pre_bol = pre_end->in(CountedLoopEndNode::TestValue)->as_Bool();
    BoolNode* new_bol0 = new (C) BoolNode(pre_bol->in(1), new_test);
    register_new_node( new_bol0, pre_head->in(0) );
    _igvn.hash_delete(pre_end);
    pre_end->set_req(CountedLoopEndNode::TestValue, new_bol0);
    // Modify main loop guard condition
    assert(min_iff->in(CountedLoopEndNode::TestValue) == min_bol, "guard okay");
    BoolNode* new_bol1 = new (C) BoolNode(min_bol->in(1), new_test);
    register_new_node( new_bol1, new_pre_exit );
    _igvn.hash_delete(min_iff);
    min_iff->set_req(CountedLoopEndNode::TestValue, new_bol1);
    // Modify main loop end condition
    BoolNode* main_bol = main_end->in(CountedLoopEndNode::TestValue)->as_Bool();
    BoolNode* new_bol2 = new (C) BoolNode(main_bol->in(1), new_test);
    register_new_node( new_bol2, main_end->in(CountedLoopEndNode::TestControl) );
    _igvn.hash_delete(main_end);
    main_end->set_req(CountedLoopEndNode::TestValue, new_bol2);
  }

  // Flag main loop
  main_head->set_main_loop();
  if( peel_only ) main_head->set_main_no_pre_loop();

  // Subtract a trip count for the pre-loop.
  main_head->set_trip_count(main_head->trip_count() - 1);

  // It's difficult to be precise about the trip-counts
  // for the pre/post loops.  They are usually very short,
  // so guess that 4 trips is a reasonable value.
  post_head->set_profile_trip_cnt(4.0);
  pre_head->set_profile_trip_cnt(4.0);

  // Now force out all loop-invariant dominating tests.  The optimizer
  // finds some, but we _know_ they are all useless.
  peeled_dom_test_elim(loop,old_new);
  loop->record_for_igvn();
}

//------------------------------is_invariant-----------------------------
// Return true if n is invariant
bool IdealLoopTree::is_invariant(Node* n) const {
  Node *n_c = _phase->has_ctrl(n) ? _phase->get_ctrl(n) : n;
  if (n_c->is_top()) return false;
  return !is_member(_phase->get_loop(n_c));
}


//------------------------------do_unroll--------------------------------------
// Unroll the loop body one step - make each trip do 2 iterations.
void PhaseIdealLoop::do_unroll( IdealLoopTree *loop, Node_List &old_new, bool adjust_min_trip ) {
  assert(LoopUnrollLimit, "");
  CountedLoopNode *loop_head = loop->_head->as_CountedLoop();
  CountedLoopEndNode *loop_end = loop_head->loopexit();
  assert(loop_end, "");
#ifndef PRODUCT
  if (PrintOpto && VerifyLoopOptimizations) {
    tty->print("Unrolling ");
    loop->dump_head();
  } else if (TraceLoopOpts) {
    if (loop_head->trip_count() < (uint)LoopUnrollLimit) {
      tty->print("Unroll %d(%2d) ", loop_head->unrolled_count()*2, loop_head->trip_count());
    } else {
      tty->print("Unroll %d     ", loop_head->unrolled_count()*2);
    }
    loop->dump_head();
  }
#endif

  // Remember loop node count before unrolling to detect
  // if rounds of unroll,optimize are making progress
  loop_head->set_node_count_before_unroll(loop->_body.size());

  Node *ctrl  = loop_head->in(LoopNode::EntryControl);
  Node *limit = loop_head->limit();
  Node *init  = loop_head->init_trip();
  Node *stride = loop_head->stride();

  Node *opaq = NULL;
  if (adjust_min_trip) {       // If not maximally unrolling, need adjustment
    // Search for zero-trip guard.

    // Check the shape of the graph at the loop entry. If an inappropriate
    // graph shape is encountered, the compiler bails out loop unrolling;
    // compilation of the method will still succeed.
    if (!is_canonical_main_loop_entry(loop_head)) {
      return;
    }
    opaq = ctrl->in(0)->in(1)->in(1)->in(2);
    // Zero-trip test uses an 'opaque' node which is not shared.
    assert(opaq->outcnt() == 1 && opaq->in(1) == limit, "");
  }

  C->set_major_progress();

  Node* new_limit = NULL;
  if (UnrollLimitCheck) {
    int stride_con = stride->get_int();
    int stride_p = (stride_con > 0) ? stride_con : -stride_con;
    uint old_trip_count = loop_head->trip_count();
    // Verify that unroll policy result is still valid.
    assert(old_trip_count > 1 &&
           (!adjust_min_trip || stride_p <= (1<<3)*loop_head->unrolled_count()), "sanity");

    // Adjust loop limit to keep valid iterations number after unroll.
    // Use (limit - stride) instead of (((limit - init)/stride) & (-2))*stride
    // which may overflow.
    if (!adjust_min_trip) {
      assert(old_trip_count > 1 && (old_trip_count & 1) == 0,
             "odd trip count for maximally unroll");
      // Don't need to adjust limit for maximally unroll since trip count is even.
    } else if (loop_head->has_exact_trip_count() && init->is_Con()) {
      // Loop's limit is constant. Loop's init could be constant when pre-loop
      // become peeled iteration.
      jlong init_con = init->get_int();
      // We can keep old loop limit if iterations count stays the same:
      //   old_trip_count == new_trip_count * 2
      // Note: since old_trip_count >= 2 then new_trip_count >= 1
      // so we also don't need to adjust zero trip test.
      jlong limit_con  = limit->get_int();
      // (stride_con*2) not overflow since stride_con <= 8.
      int new_stride_con = stride_con * 2;
      int stride_m    = new_stride_con - (stride_con > 0 ? 1 : -1);
      jlong trip_count = (limit_con - init_con + stride_m)/new_stride_con;
      // New trip count should satisfy next conditions.
      assert(trip_count > 0 && (julong)trip_count < (julong)max_juint/2, "sanity");
      uint new_trip_count = (uint)trip_count;
      adjust_min_trip = (old_trip_count != new_trip_count*2);
    }

    if (adjust_min_trip) {
      // Step 2: Adjust the trip limit if it is called for.
      // The adjustment amount is -stride. Need to make sure if the
      // adjustment underflows or overflows, then the main loop is skipped.
      Node* cmp = loop_end->cmp_node();
      assert(cmp->in(2) == limit, "sanity");
      assert(opaq != NULL && opaq->in(1) == limit, "sanity");

      // Verify that policy_unroll result is still valid.
      const TypeInt* limit_type = _igvn.type(limit)->is_int();
      assert(stride_con > 0 && ((limit_type->_hi - stride_con) < limit_type->_hi) ||
             stride_con < 0 && ((limit_type->_lo - stride_con) > limit_type->_lo), "sanity");

      if (limit->is_Con()) {
        // The check in policy_unroll and the assert above guarantee
        // no underflow if limit is constant.
        new_limit = _igvn.intcon(limit->get_int() - stride_con);
        set_ctrl(new_limit, C->root());
      } else {
        // Limit is not constant.
        if (loop_head->unrolled_count() == 1) { // only for first unroll
          // Separate limit by Opaque node in case it is an incremented
          // variable from previous loop to avoid using pre-incremented
          // value which could increase register pressure.
          // Otherwise reorg_offsets() optimization will create a separate
          // Opaque node for each use of trip-counter and as result
          // zero trip guard limit will be different from loop limit.
          assert(has_ctrl(opaq), "should have it");
          Node* opaq_ctrl = get_ctrl(opaq);
          limit = new (C) Opaque2Node( C, limit );
          register_new_node( limit, opaq_ctrl );
        }
        if (stride_con > 0 && (java_subtract(limit_type->_lo, stride_con) < limit_type->_lo) ||
            stride_con < 0 && (java_subtract(limit_type->_hi, stride_con) > limit_type->_hi)) {
          // No underflow.
          new_limit = new (C) SubINode(limit, stride);
        } else {
          // (limit - stride) may underflow.
          // Clamp the adjustment value with MININT or MAXINT:
          //
          //   new_limit = limit-stride
          //   if (stride > 0)
          //     new_limit = (limit < new_limit) ? MININT : new_limit;
          //   else
          //     new_limit = (limit > new_limit) ? MAXINT : new_limit;
          //
          BoolTest::mask bt = loop_end->test_trip();
          assert(bt == BoolTest::lt || bt == BoolTest::gt, "canonical test is expected");
          Node* adj_max = _igvn.intcon((stride_con > 0) ? min_jint : max_jint);
          set_ctrl(adj_max, C->root());
          Node* old_limit = NULL;
          Node* adj_limit = NULL;
          Node* bol = limit->is_CMove() ? limit->in(CMoveNode::Condition) : NULL;
          if (loop_head->unrolled_count() > 1 &&
              limit->is_CMove() && limit->Opcode() == Op_CMoveI &&
              limit->in(CMoveNode::IfTrue) == adj_max &&
              bol->as_Bool()->_test._test == bt &&
              bol->in(1)->Opcode() == Op_CmpI &&
              bol->in(1)->in(2) == limit->in(CMoveNode::IfFalse)) {
            // Loop was unrolled before.
            // Optimize the limit to avoid nested CMove:
            // use original limit as old limit.
            old_limit = bol->in(1)->in(1);
            // Adjust previous adjusted limit.
            adj_limit = limit->in(CMoveNode::IfFalse);
            adj_limit = new (C) SubINode(adj_limit, stride);
          } else {
            old_limit = limit;
            adj_limit = new (C) SubINode(limit, stride);
          }
          assert(old_limit != NULL && adj_limit != NULL, "");
          register_new_node( adj_limit, ctrl ); // adjust amount
          Node* adj_cmp = new (C) CmpINode(old_limit, adj_limit);
          register_new_node( adj_cmp, ctrl );
          Node* adj_bool = new (C) BoolNode(adj_cmp, bt);
          register_new_node( adj_bool, ctrl );
          new_limit = new (C) CMoveINode(adj_bool, adj_limit, adj_max, TypeInt::INT);
        }
        register_new_node(new_limit, ctrl);
      }
      assert(new_limit != NULL, "");
      // Replace in loop test.
      assert(loop_end->in(1)->in(1) == cmp, "sanity");
      if (cmp->outcnt() == 1 && loop_end->in(1)->outcnt() == 1) {
        // Don't need to create new test since only one user.
        _igvn.hash_delete(cmp);
        cmp->set_req(2, new_limit);
      } else {
        // Create new test since it is shared.
        Node* ctrl2 = loop_end->in(0);
        Node* cmp2  = cmp->clone();
        cmp2->set_req(2, new_limit);
        register_new_node(cmp2, ctrl2);
        Node* bol2 = loop_end->in(1)->clone();
        bol2->set_req(1, cmp2);
        register_new_node(bol2, ctrl2);
        _igvn.hash_delete(loop_end);
        loop_end->set_req(1, bol2);
      }
      // Step 3: Find the min-trip test guaranteed before a 'main' loop.
      // Make it a 1-trip test (means at least 2 trips).

      // Guard test uses an 'opaque' node which is not shared.  Hence I
      // can edit it's inputs directly.  Hammer in the new limit for the
      // minimum-trip guard.
      assert(opaq->outcnt() == 1, "");
      _igvn.hash_delete(opaq);
      opaq->set_req(1, new_limit);
    }

    // Adjust max trip count. The trip count is intentionally rounded
    // down here (e.g. 15-> 7-> 3-> 1) because if we unwittingly over-unroll,
    // the main, unrolled, part of the loop will never execute as it is protected
    // by the min-trip test.  See bug 4834191 for a case where we over-unrolled
    // and later determined that part of the unrolled loop was dead.
    loop_head->set_trip_count(old_trip_count / 2);

    // Double the count of original iterations in the unrolled loop body.
    loop_head->double_unrolled_count();

  } else { // LoopLimitCheck

    // Adjust max trip count. The trip count is intentionally rounded
    // down here (e.g. 15-> 7-> 3-> 1) because if we unwittingly over-unroll,
    // the main, unrolled, part of the loop will never execute as it is protected
    // by the min-trip test.  See bug 4834191 for a case where we over-unrolled
    // and later determined that part of the unrolled loop was dead.
    loop_head->set_trip_count(loop_head->trip_count() / 2);

    // Double the count of original iterations in the unrolled loop body.
    loop_head->double_unrolled_count();

    // -----------
    // Step 2: Cut back the trip counter for an unroll amount of 2.
    // Loop will normally trip (limit - init)/stride_con.  Since it's a
    // CountedLoop this is exact (stride divides limit-init exactly).
    // We are going to double the loop body, so we want to knock off any
    // odd iteration: (trip_cnt & ~1).  Then back compute a new limit.
    Node *span = new (C) SubINode( limit, init );
    register_new_node( span, ctrl );
    Node *trip = new (C) DivINode( 0, span, stride );
    register_new_node( trip, ctrl );
    Node *mtwo = _igvn.intcon(-2);
    set_ctrl(mtwo, C->root());
    Node *rond = new (C) AndINode( trip, mtwo );
    register_new_node( rond, ctrl );
    Node *spn2 = new (C) MulINode( rond, stride );
    register_new_node( spn2, ctrl );
    new_limit = new (C) AddINode( spn2, init );
    register_new_node( new_limit, ctrl );

    // Hammer in the new limit
    Node *ctrl2 = loop_end->in(0);
    Node *cmp2 = new (C) CmpINode( loop_head->incr(), new_limit );
    register_new_node( cmp2, ctrl2 );
    Node *bol2 = new (C) BoolNode( cmp2, loop_end->test_trip() );
    register_new_node( bol2, ctrl2 );
    _igvn.hash_delete(loop_end);
    loop_end->set_req(CountedLoopEndNode::TestValue, bol2);

    // Step 3: Find the min-trip test guaranteed before a 'main' loop.
    // Make it a 1-trip test (means at least 2 trips).
    if( adjust_min_trip ) {
      assert( new_limit != NULL, "" );
      // Guard test uses an 'opaque' node which is not shared.  Hence I
      // can edit it's inputs directly.  Hammer in the new limit for the
      // minimum-trip guard.
      assert( opaq->outcnt() == 1, "" );
      _igvn.hash_delete(opaq);
      opaq->set_req(1, new_limit);
    }
  } // LoopLimitCheck

  // ---------
  // Step 4: Clone the loop body.  Move it inside the loop.  This loop body
  // represents the odd iterations; since the loop trips an even number of
  // times its backedge is never taken.  Kill the backedge.
  uint dd = dom_depth(loop_head);
  clone_loop( loop, old_new, dd );

  // Make backedges of the clone equal to backedges of the original.
  // Make the fall-in from the original come from the fall-out of the clone.
  for (DUIterator_Fast jmax, j = loop_head->fast_outs(jmax); j < jmax; j++) {
    Node* phi = loop_head->fast_out(j);
    if( phi->is_Phi() && phi->in(0) == loop_head && phi->outcnt() > 0 ) {
      Node *newphi = old_new[phi->_idx];
      _igvn.hash_delete( phi );
      _igvn.hash_delete( newphi );

      phi   ->set_req(LoopNode::   EntryControl, newphi->in(LoopNode::LoopBackControl));
      newphi->set_req(LoopNode::LoopBackControl, phi   ->in(LoopNode::LoopBackControl));
      phi   ->set_req(LoopNode::LoopBackControl, C->top());
    }
  }
  Node *clone_head = old_new[loop_head->_idx];
  _igvn.hash_delete( clone_head );
  loop_head ->set_req(LoopNode::   EntryControl, clone_head->in(LoopNode::LoopBackControl));
  clone_head->set_req(LoopNode::LoopBackControl, loop_head ->in(LoopNode::LoopBackControl));
  loop_head ->set_req(LoopNode::LoopBackControl, C->top());
  loop->_head = clone_head;     // New loop header

  set_idom(loop_head,  loop_head ->in(LoopNode::EntryControl), dd);
  set_idom(clone_head, clone_head->in(LoopNode::EntryControl), dd);

  // Kill the clone's backedge
  Node *newcle = old_new[loop_end->_idx];
  _igvn.hash_delete( newcle );
  Node *one = _igvn.intcon(1);
  set_ctrl(one, C->root());
  newcle->set_req(1, one);
  // Force clone into same loop body
  uint max = loop->_body.size();
  for( uint k = 0; k < max; k++ ) {
    Node *old = loop->_body.at(k);
    Node *nnn = old_new[old->_idx];
    loop->_body.push(nnn);
    if (!has_ctrl(old))
      set_loop(nnn, loop);
  }

  loop->record_for_igvn();
}

//------------------------------do_maximally_unroll----------------------------

void PhaseIdealLoop::do_maximally_unroll( IdealLoopTree *loop, Node_List &old_new ) {
  CountedLoopNode *cl = loop->_head->as_CountedLoop();
  assert(cl->has_exact_trip_count(), "trip count is not exact");
  assert(cl->trip_count() > 0, "");
#ifndef PRODUCT
  if (TraceLoopOpts) {
    tty->print("MaxUnroll  %d ", cl->trip_count());
    loop->dump_head();
  }
#endif

  // If loop is tripping an odd number of times, peel odd iteration
  if ((cl->trip_count() & 1) == 1) {
    do_peeling(loop, old_new);
  }

  // Now its tripping an even number of times remaining.  Double loop body.
  // Do not adjust pre-guards; they are not needed and do not exist.
  if (cl->trip_count() > 0) {
    assert((cl->trip_count() & 1) == 0, "missed peeling");
    do_unroll(loop, old_new, false);
  }
}

//------------------------------dominates_backedge---------------------------------
// Returns true if ctrl is executed on every complete iteration
bool IdealLoopTree::dominates_backedge(Node* ctrl) {
  assert(ctrl->is_CFG(), "must be control");
  Node* backedge = _head->as_Loop()->in(LoopNode::LoopBackControl);
  return _phase->dom_lca_internal(ctrl, backedge) == ctrl;
}

//------------------------------adjust_limit-----------------------------------
<<<<<<< HEAD
// Helper function for add_constraint().
Node* PhaseIdealLoop::adjust_limit(int stride_con, Node * scale, Node *offset, Node *rc_limit, Node *loop_limit, Node *pre_ctrl, bool round_up) {
  // Compute "I :: (limit-offset)/scale"
  Node *con = new (C) SubINode(rc_limit, offset);
  register_new_node(con, pre_ctrl);
  Node *X = new (C) DivINode(0, con, scale);
  register_new_node(X, pre_ctrl);

  // When the absolute value of scale is greater than one, the integer
  // division may round limit down so add one to the limit.
  if (round_up) {
    X = new (C) AddINode(X, _igvn.intcon(1));
    register_new_node(X, pre_ctrl);
  }

  // Adjust loop limit
  loop_limit = (stride_con > 0)
               ? (Node*)(new (C) MinINode(loop_limit, X))
               : (Node*)(new (C) MaxINode(loop_limit, X));
  register_new_node(loop_limit, pre_ctrl);
  return loop_limit;
=======
// Helper function that computes new loop limit as (rc_limit-offset)/scale
Node* PhaseIdealLoop::adjust_limit(bool is_positive_stride, Node* scale, Node* offset, Node* rc_limit, Node* old_limit, Node* pre_ctrl, bool round) {
  Node* sub = new (C) SubLNode(rc_limit, offset);
  register_new_node(sub, pre_ctrl);
  Node* limit = new (C) DivLNode(NULL, sub, scale);
  register_new_node(limit, pre_ctrl);

  // When the absolute value of scale is greater than one, the division
  // may round limit down/up, so add/sub one to/from the limit.
  if (round) {
    limit = new (C) AddLNode(limit, _igvn.longcon(is_positive_stride ? -1 : 1));
    register_new_node(limit, pre_ctrl);
  }

  // Clamp the limit to handle integer under-/overflows.
  // When reducing the limit, clamp to [min_jint, old_limit]:
  //   MIN(old_limit, MAX(limit, min_jint))
  // When increasing the limit, clamp to [old_limit, max_jint]:
  //   MAX(old_limit, MIN(limit, max_jint))
  Node* cmp = new (C) CmpLNode(limit, _igvn.longcon(is_positive_stride ? min_jint : max_jint));
  register_new_node(cmp, pre_ctrl);
  Node* bol = new (C) BoolNode(cmp, is_positive_stride ? BoolTest::lt : BoolTest::gt);
  register_new_node(bol, pre_ctrl);
  limit = new (C) ConvL2INode(limit);
  register_new_node(limit, pre_ctrl);
  limit = new (C) CMoveINode(bol, limit, _igvn.intcon(is_positive_stride ? min_jint : max_jint), TypeInt::INT);
  register_new_node(limit, pre_ctrl);

  limit = is_positive_stride ? (Node*)(new (C) MinINode(old_limit, limit))
                             : (Node*)(new (C) MaxINode(old_limit, limit));
  register_new_node(limit, pre_ctrl);
  return limit;
>>>>>>> 3e46f1f3
}

//------------------------------add_constraint---------------------------------
// Constrain the main loop iterations so the conditions:
//    low_limit <= scale_con*I + offset < upper_limit
// always hold true. That is, either increase the number of iterations in the
// pre-loop or reduce the number of iterations in the main-loop until the condition
// holds true in the main-loop. Stride, scale, offset and limit are all loop
// invariant. Further, stride and scale are constants (offset and limit often are).
void PhaseIdealLoop::add_constraint(jlong stride_con, jlong scale_con, Node* offset, Node* low_limit, Node* upper_limit, Node* pre_ctrl, Node** pre_limit, Node** main_limit) {
  assert(_igvn.type(offset)->isa_long() != NULL && _igvn.type(low_limit)->isa_long() != NULL &&
         _igvn.type(upper_limit)->isa_long() != NULL, "arguments should be long values");

  // For a positive stride, we need to reduce the main-loop limit and
  // increase the pre-loop limit. This is reversed for a negative stride.
  bool is_positive_stride = (stride_con > 0);

  // If the absolute scale value is greater one, division in 'adjust_limit' may require
  // rounding. Make sure the ABS method correctly handles min_jint.
  // Only do this for the pre-loop, one less iteration of the main loop doesn't hurt.
  bool round = ABS(scale_con) > 1;

  Node* scale = _igvn.longcon(scale_con);
  set_ctrl(scale, C->root());

  if ((stride_con^scale_con) >= 0) { // Use XOR to avoid overflow
    // Positive stride*scale: the affine function is increasing,
    // the pre-loop checks for underflow and the post-loop for overflow.

    // The overflow limit: scale*I+offset < upper_limit
    // For the main-loop limit compute:
    //   ( if (scale > 0) /* and stride > 0 */
    //       I < (upper_limit-offset)/scale
    //     else /* scale < 0 and stride < 0 */
    //       I > (upper_limit-offset)/scale
    //   )
<<<<<<< HEAD
    //
    // (upper_limit-offset) may overflow or underflow.
    // But it is fine since main loop will either have
    // less iterations or will be skipped in such case.
    *main_limit = adjust_limit(stride_con, scale, offset, upper_limit, *main_limit, pre_ctrl, false);

    // The underflow limit: low_limit <= scale*I+offset.
    // For pre-loop compute
=======
    *main_limit = adjust_limit(is_positive_stride, scale, offset, upper_limit, *main_limit, pre_ctrl, false);

    // The underflow limit: low_limit <= scale*I+offset
    // For the pre-loop limit compute:
>>>>>>> 3e46f1f3
    //   NOT(scale*I+offset >= low_limit)
    //   scale*I+offset < low_limit
    //   ( if (scale > 0) /* and stride > 0 */
    //       I < (low_limit-offset)/scale
    //     else /* scale < 0 and stride < 0 */
    //       I > (low_limit-offset)/scale
    //   )
    *pre_limit = adjust_limit(!is_positive_stride, scale, offset, low_limit, *pre_limit, pre_ctrl, round);
  } else {
    // Negative stride*scale: the affine function is decreasing,
    // the pre-loop checks for overflow and the post-loop for underflow.

<<<<<<< HEAD
    if (low_limit->get_int() == -max_jint) {
      if (!RangeLimitCheck) return;
      // We need this guard when scale*pre_limit+offset >= limit
      // due to underflow. So we need execute pre-loop until
      // scale*I+offset >= min_int. But (min_int-offset) will
      // underflow when offset > 0 and X will be > original_limit
      // when stride > 0. To avoid it we replace positive offset with 0.
      //
      // Also (min_int+1 == -max_int) is used instead of min_int here
      // to avoid problem with scale == -1 (min_int/(-1) == min_int).
      Node* shift = _igvn.intcon(31);
      set_ctrl(shift, C->root());
      Node* sign = new (C) RShiftINode(offset, shift);
      register_new_node(sign, pre_ctrl);
      offset = new (C) AndINode(offset, sign);
      register_new_node(offset, pre_ctrl);
    } else {
      assert(low_limit->get_int() == 0, "wrong low limit for range check");
      // The only problem we have here when offset == min_int
      // since (0-min_int) == min_int. It may be fine for stride > 0
      // but for stride < 0 X will be < original_limit. To avoid it
      // max(pre_limit, original_limit) is used in do_range_check().
    }
    // Pass (-stride) to indicate pre_loop_cond = NOT(main_loop_cond);
    *pre_limit = adjust_limit((-stride_con), scale, offset, low_limit, *pre_limit, pre_ctrl,
                              scale_con > 1 && stride_con > 0);

  } else { // stride_con*scale_con < 0
    // For negative stride*scale pre-loop checks for overflow and
    // post-loop for underflow.
    //
=======
>>>>>>> 3e46f1f3
    // The overflow limit: scale*I+offset < upper_limit
    // For the pre-loop limit compute:
    //   NOT(scale*I+offset < upper_limit)
    //   scale*I+offset >= upper_limit
    //   scale*I+offset+1 > upper_limit
    //   ( if (scale < 0) /* and stride > 0 */
    //       I < (upper_limit-(offset+1))/scale
    //     else /* scale > 0 and stride < 0 */
    //       I > (upper_limit-(offset+1))/scale
    //   )
    Node* one = _igvn.longcon(1);
    set_ctrl(one, C->root());
    Node* plus_one = new (C) AddLNode(offset, one);
    register_new_node( plus_one, pre_ctrl );
<<<<<<< HEAD
    // Pass (-stride) to indicate pre_loop_cond = NOT(main_loop_cond);
    *pre_limit = adjust_limit((-stride_con), scale, plus_one, upper_limit, *pre_limit, pre_ctrl,
                              scale_con < -1 && stride_con > 0);

    if (low_limit->get_int() == -max_jint) {
      if (!RangeLimitCheck) return;
      // We need this guard when scale*main_limit+offset >= limit
      // due to underflow. So we need execute main-loop while
      // scale*I+offset+1 > min_int. But (min_int-offset-1) will
      // underflow when (offset+1) > 0 and X will be < main_limit
      // when scale < 0 (and stride > 0). To avoid it we replace
      // positive (offset+1) with 0.
      //
      // Also (min_int+1 == -max_int) is used instead of min_int here
      // to avoid problem with scale == -1 (min_int/(-1) == min_int).
      Node* shift = _igvn.intcon(31);
      set_ctrl(shift, C->root());
      Node* sign = new (C) RShiftINode(plus_one, shift);
      register_new_node(sign, pre_ctrl);
      plus_one = new (C) AndINode(plus_one, sign);
      register_new_node(plus_one, pre_ctrl);
    } else {
      assert(low_limit->get_int() == 0, "wrong low limit for range check");
      // The only problem we have here when offset == max_int
      // since (max_int+1) == min_int and (0-min_int) == min_int.
      // But it is fine since main loop will either have
      // less iterations or will be skipped in such case.
    }
    // The underflow limit: low_limit <= scale*I+offset.
    // For main-loop compute
=======
    *pre_limit = adjust_limit(!is_positive_stride, scale, plus_one, upper_limit, *pre_limit, pre_ctrl, round);

    // The underflow limit: low_limit <= scale*I+offset
    // For the main-loop limit compute:
>>>>>>> 3e46f1f3
    //   scale*I+offset+1 > low_limit
    //   ( if (scale < 0) /* and stride > 0 */
    //       I < (low_limit-(offset+1))/scale
    //     else /* scale > 0 and stride < 0 */
    //       I > (low_limit-(offset+1))/scale
    //   )
<<<<<<< HEAD

    *main_limit = adjust_limit(stride_con, scale, plus_one, low_limit, *main_limit, pre_ctrl,
                               false);
=======
    *main_limit = adjust_limit(is_positive_stride, scale, plus_one, low_limit, *main_limit, pre_ctrl, false);
>>>>>>> 3e46f1f3
  }
}

//------------------------------is_scaled_iv---------------------------------
// Return true if exp is a constant times an induction var
bool PhaseIdealLoop::is_scaled_iv(Node* exp, Node* iv, int* p_scale) {
  if (exp == iv) {
    if (p_scale != NULL) {
      *p_scale = 1;
    }
    return true;
  }
  int opc = exp->Opcode();
  if (opc == Op_MulI) {
    if (exp->in(1) == iv && exp->in(2)->is_Con()) {
      if (p_scale != NULL) {
        *p_scale = exp->in(2)->get_int();
      }
      return true;
    }
    if (exp->in(2) == iv && exp->in(1)->is_Con()) {
      if (p_scale != NULL) {
        *p_scale = exp->in(1)->get_int();
      }
      return true;
    }
  } else if (opc == Op_LShiftI) {
    if (exp->in(1) == iv && exp->in(2)->is_Con()) {
      if (p_scale != NULL) {
        *p_scale = 1 << exp->in(2)->get_int();
      }
      return true;
    }
  }
  return false;
}

//-----------------------------is_scaled_iv_plus_offset------------------------------
// Return true if exp is a simple induction variable expression: k1*iv + (invar + k2)
bool PhaseIdealLoop::is_scaled_iv_plus_offset(Node* exp, Node* iv, int* p_scale, Node** p_offset, int depth) {
  if (is_scaled_iv(exp, iv, p_scale)) {
    if (p_offset != NULL) {
      Node *zero = _igvn.intcon(0);
      set_ctrl(zero, C->root());
      *p_offset = zero;
    }
    return true;
  }
  int opc = exp->Opcode();
  if (opc == Op_AddI) {
    if (is_scaled_iv(exp->in(1), iv, p_scale)) {
      if (p_offset != NULL) {
        *p_offset = exp->in(2);
      }
      return true;
    }
    if (is_scaled_iv(exp->in(2), iv, p_scale)) {
      if (p_offset != NULL) {
        *p_offset = exp->in(1);
      }
      return true;
    }
    if (exp->in(2)->is_Con()) {
      Node* offset2 = NULL;
      if (depth < 2 &&
          is_scaled_iv_plus_offset(exp->in(1), iv, p_scale,
                                   p_offset != NULL ? &offset2 : NULL, depth+1)) {
        if (p_offset != NULL) {
          Node *ctrl_off2 = get_ctrl(offset2);
          Node* offset = new (C) AddINode(offset2, exp->in(2));
          register_new_node(offset, ctrl_off2);
          *p_offset = offset;
        }
        return true;
      }
    }
  } else if (opc == Op_SubI) {
    if (is_scaled_iv(exp->in(1), iv, p_scale)) {
      if (p_offset != NULL) {
        Node *zero = _igvn.intcon(0);
        set_ctrl(zero, C->root());
        Node *ctrl_off = get_ctrl(exp->in(2));
        Node* offset = new (C) SubINode(zero, exp->in(2));
        register_new_node(offset, ctrl_off);
        *p_offset = offset;
      }
      return true;
    }
    if (is_scaled_iv(exp->in(2), iv, p_scale)) {
      if (p_offset != NULL) {
        *p_scale *= -1;
        *p_offset = exp->in(1);
      }
      return true;
    }
  }
  return false;
}

//------------------------------do_range_check---------------------------------
// Eliminate range-checks and other trip-counter vs loop-invariant tests.
void PhaseIdealLoop::do_range_check( IdealLoopTree *loop, Node_List &old_new ) {
#ifndef PRODUCT
  if (PrintOpto && VerifyLoopOptimizations) {
    tty->print("Range Check Elimination ");
    loop->dump_head();
  } else if (TraceLoopOpts) {
    tty->print("RangeCheck   ");
    loop->dump_head();
  }
#endif
  assert(RangeCheckElimination, "");
  CountedLoopNode *cl = loop->_head->as_CountedLoop();

  // protect against stride not being a constant
  if (!cl->stride_is_con())
    return;

  // Find the trip counter; we are iteration splitting based on it
  Node *trip_counter = cl->phi();
  // Find the main loop limit; we will trim it's iterations
  // to not ever trip end tests
  Node *main_limit = cl->limit();

  // Check graph shape. Cannot optimize a loop if zero-trip
  // Opaque1 node is optimized away and then another round
  // of loop opts attempted.
  if (!is_canonical_main_loop_entry(cl)) {
    return;
  }

  // Need to find the main-loop zero-trip guard
  Node *ctrl  = cl->in(LoopNode::EntryControl);
  Node *iffm = ctrl->in(0);
  Node *opqzm = iffm->in(1)->in(1)->in(2);
  assert(opqzm->in(1) == main_limit, "do not understand situation");

  // Find the pre-loop limit; we will expand it's iterations to
  // not ever trip low tests.
  Node *p_f = iffm->in(0);
  // pre loop may have been optimized out
  if (p_f->Opcode() != Op_IfFalse) {
    return;
  }
  CountedLoopEndNode *pre_end = p_f->in(0)->as_CountedLoopEnd();
  assert(pre_end->loopnode()->is_pre_loop(), "");
  Node *pre_opaq1 = pre_end->limit();
  // Occasionally it's possible for a pre-loop Opaque1 node to be
  // optimized away and then another round of loop opts attempted.
  // We can not optimize this particular loop in that case.
  if (pre_opaq1->Opcode() != Op_Opaque1)
    return;
  Opaque1Node *pre_opaq = (Opaque1Node*)pre_opaq1;
  Node *pre_limit = pre_opaq->in(1);

  // Where do we put new limit calculations
  Node *pre_ctrl = pre_end->loopnode()->in(LoopNode::EntryControl);

  // Ensure the original loop limit is available from the
  // pre-loop Opaque1 node.
  Node *orig_limit = pre_opaq->original_loop_limit();
  if (orig_limit == NULL || _igvn.type(orig_limit) == Type::TOP)
    return;

  // Must know if its a count-up or count-down loop

  int stride_con = cl->stride_con();
  Node* zero = _igvn.longcon(0);
  Node* one  = _igvn.longcon(1);
  // Use symmetrical int range [-max_jint,max_jint]
  Node* mini = _igvn.longcon(-max_jint);
  set_ctrl(zero, C->root());
  set_ctrl(one,  C->root());
  set_ctrl(mini, C->root());

  // Check loop body for tests of trip-counter plus loop-invariant vs
  // loop-invariant.
  for( uint i = 0; i < loop->_body.size(); i++ ) {
    Node *iff = loop->_body[i];
    if( iff->Opcode() == Op_If ) { // Test?

      // Test is an IfNode, has 2 projections.  If BOTH are in the loop
      // we need loop unswitching instead of iteration splitting.
      Node *exit = loop->is_loop_exit(iff);
      if( !exit ) continue;
      int flip = (exit->Opcode() == Op_IfTrue) ? 1 : 0;

      // Get boolean condition to test
      Node *i1 = iff->in(1);
      if( !i1->is_Bool() ) continue;
      BoolNode *bol = i1->as_Bool();
      BoolTest b_test = bol->_test;
      // Flip sense of test if exit condition is flipped
      if( flip )
        b_test = b_test.negate();

      // Get compare
      Node *cmp = bol->in(1);

      // Look for trip_counter + offset vs limit
      Node *rc_exp = cmp->in(1);
      Node *limit  = cmp->in(2);
      jint scale_con= 1;        // Assume trip counter not scaled

      Node *limit_c = get_ctrl(limit);
      if( loop->is_member(get_loop(limit_c) ) ) {
        // Compare might have operands swapped; commute them
        b_test = b_test.commute();
        rc_exp = cmp->in(2);
        limit  = cmp->in(1);
        limit_c = get_ctrl(limit);
        if( loop->is_member(get_loop(limit_c) ) )
          continue;             // Both inputs are loop varying; cannot RCE
      }
      // Here we know 'limit' is loop invariant

      // 'limit' maybe pinned below the zero trip test (probably from a
      // previous round of rce), in which case, it can't be used in the
      // zero trip test expression which must occur before the zero test's if.
      if( limit_c == ctrl ) {
        continue;  // Don't rce this check but continue looking for other candidates.
      }

      // Check for scaled induction variable plus an offset
      Node *offset = NULL;

      if (!is_scaled_iv_plus_offset(rc_exp, trip_counter, &scale_con, &offset)) {
        continue;
      }

      Node *offset_c = get_ctrl(offset);
      if( loop->is_member( get_loop(offset_c) ) )
        continue;               // Offset is not really loop invariant
      // Here we know 'offset' is loop invariant.

      // As above for the 'limit', the 'offset' maybe pinned below the
      // zero trip test.
      if( offset_c == ctrl ) {
        continue; // Don't rce this check but continue looking for other candidates.
      }
#ifdef ASSERT
      if (TraceRangeLimitCheck) {
        tty->print_cr("RC bool node%s", flip ? " flipped:" : ":");
        bol->dump(2);
      }
#endif
      // At this point we have the expression as:
      //   scale_con * trip_counter + offset :: limit
      // where scale_con, offset and limit are loop invariant.  Trip_counter
      // monotonically increases by stride_con, a constant.  Both (or either)
      // stride_con and scale_con can be negative which will flip about the
      // sense of the test.

      // Perform the limit computations in jlong to avoid overflow
      jlong lscale_con = scale_con;
      Node* int_offset = offset;
      offset = new (C) ConvI2LNode(offset);
      register_new_node(offset, pre_ctrl);
      Node* int_limit = limit;
      limit = new (C) ConvI2LNode(limit);
      register_new_node(limit, pre_ctrl);

      // Adjust pre and main loop limits to guard the correct iteration set
      if( cmp->Opcode() == Op_CmpU ) {// Unsigned compare is really 2 tests
        if( b_test._test == BoolTest::lt ) { // Range checks always use lt
          // The underflow and overflow limits: 0 <= scale*I+offset < limit
          add_constraint(stride_con, lscale_con, offset, zero, limit, pre_ctrl, &pre_limit, &main_limit);
        } else {
#ifndef PRODUCT
          if( PrintOpto )
            tty->print_cr("missed RCE opportunity");
#endif
          continue;             // In release mode, ignore it
        }
      } else {                  // Otherwise work on normal compares
        switch( b_test._test ) {
        case BoolTest::gt:
          // Fall into GE case
        case BoolTest::ge:
          // Convert (I*scale+offset) >= Limit to (I*(-scale)+(-offset)) <= -Limit
          lscale_con = -lscale_con;
          offset = new (C) SubLNode(zero, offset);
          register_new_node( offset, pre_ctrl );
          limit  = new (C) SubLNode(zero, limit);
          register_new_node( limit, pre_ctrl );
          // Fall into LE case
        case BoolTest::le:
          if (b_test._test != BoolTest::gt) {
            // Convert X <= Y to X < Y+1
            limit = new (C) AddLNode(limit, one);
            register_new_node( limit, pre_ctrl );
          }
          // Fall into LT case
        case BoolTest::lt:
          // The underflow and overflow limits: MIN_INT <= scale*I+offset < limit
          // Note: (MIN_INT+1 == -MAX_INT) is used instead of MIN_INT here
          // to avoid problem with scale == -1: MIN_INT/(-1) == MIN_INT.
          add_constraint(stride_con, lscale_con, offset, mini, limit, pre_ctrl, &pre_limit, &main_limit);
          break;
        default:
#ifndef PRODUCT
          if( PrintOpto )
            tty->print_cr("missed RCE opportunity");
#endif
          continue;             // Unhandled case
        }
      }

      // Kill the eliminated test
      C->set_major_progress();
      Node *kill_con = _igvn.intcon( 1-flip );
      set_ctrl(kill_con, C->root());
      _igvn.replace_input_of(iff, 1, kill_con);
      // Find surviving projection
      assert(iff->is_If(), "");
      ProjNode* dp = ((IfNode*)iff)->proj_out(1-flip);
      // Find loads off the surviving projection; remove their control edge
      for (DUIterator_Fast imax, i = dp->fast_outs(imax); i < imax; i++) {
        Node* cd = dp->fast_out(i); // Control-dependent node
        if (cd->is_Load() && cd->depends_only_on_test()) {   // Loads can now float around in the loop
          // Allow the load to float around in the loop, or before it
          // but NOT before the pre-loop.
          _igvn.replace_input_of(cd, 0, ctrl); // ctrl, not NULL
          --i;
          --imax;
        }
      }

    } // End of is IF

  }

  // Update loop limits
  if (pre_limit != orig_limit) {
    // Computed pre-loop limit can be outside of loop iterations range.
    pre_limit = (stride_con > 0) ? (Node*)new (C) MinINode(pre_limit, orig_limit)
                                 : (Node*)new (C) MaxINode(pre_limit, orig_limit);
    register_new_node(pre_limit, pre_ctrl);
  }
  _igvn.hash_delete(pre_opaq);
  pre_opaq->set_req(1, pre_limit);

  // Note:: we are making the main loop limit no longer precise;
  // need to round up based on stride.
  cl->set_nonexact_trip_count();
  if (!LoopLimitCheck && stride_con != 1 && stride_con != -1) { // Cutout for common case
    // "Standard" round-up logic:  ([main_limit-init+(y-1)]/y)*y+init
    // Hopefully, compiler will optimize for powers of 2.
    Node *ctrl = get_ctrl(main_limit);
    Node *stride = cl->stride();
    Node *init = cl->init_trip();
    Node *span = new (C) SubINode(main_limit,init);
    register_new_node(span,ctrl);
    Node *rndup = _igvn.intcon(stride_con + ((stride_con>0)?-1:1));
    Node *add = new (C) AddINode(span,rndup);
    register_new_node(add,ctrl);
    Node *div = new (C) DivINode(0,add,stride);
    register_new_node(div,ctrl);
    Node *mul = new (C) MulINode(div,stride);
    register_new_node(mul,ctrl);
    Node *newlim = new (C) AddINode(mul,init);
    register_new_node(newlim,ctrl);
    main_limit = newlim;
  }

  Node *main_cle = cl->loopexit();
  Node *main_bol = main_cle->in(1);
  // Hacking loop bounds; need private copies of exit test
  if( main_bol->outcnt() > 1 ) {// BoolNode shared?
    _igvn.hash_delete(main_cle);
    main_bol = main_bol->clone();// Clone a private BoolNode
    register_new_node( main_bol, main_cle->in(0) );
    main_cle->set_req(1,main_bol);
  }
  Node *main_cmp = main_bol->in(1);
  if( main_cmp->outcnt() > 1 ) { // CmpNode shared?
    _igvn.hash_delete(main_bol);
    main_cmp = main_cmp->clone();// Clone a private CmpNode
    register_new_node( main_cmp, main_cle->in(0) );
    main_bol->set_req(1,main_cmp);
  }
  // Hack the now-private loop bounds
  _igvn.replace_input_of(main_cmp, 2, main_limit);
  // The OpaqueNode is unshared by design
  assert( opqzm->outcnt() == 1, "cannot hack shared node" );
  _igvn.replace_input_of(opqzm, 1, main_limit);
}

//------------------------------DCE_loop_body----------------------------------
// Remove simplistic dead code from loop body
void IdealLoopTree::DCE_loop_body() {
  for( uint i = 0; i < _body.size(); i++ )
    if( _body.at(i)->outcnt() == 0 )
      _body.map( i--, _body.pop() );
}


//------------------------------adjust_loop_exit_prob--------------------------
// Look for loop-exit tests with the 50/50 (or worse) guesses from the parsing stage.
// Replace with a 1-in-10 exit guess.
void IdealLoopTree::adjust_loop_exit_prob( PhaseIdealLoop *phase ) {
  Node *test = tail();
  while( test != _head ) {
    uint top = test->Opcode();
    if( top == Op_IfTrue || top == Op_IfFalse ) {
      int test_con = ((ProjNode*)test)->_con;
      assert(top == (uint)(test_con? Op_IfTrue: Op_IfFalse), "sanity");
      IfNode *iff = test->in(0)->as_If();
      if( iff->outcnt() == 2 ) {        // Ignore dead tests
        Node *bol = iff->in(1);
        if( bol && bol->req() > 1 && bol->in(1) &&
            ((bol->in(1)->Opcode() == Op_StorePConditional ) ||
             (bol->in(1)->Opcode() == Op_StoreIConditional ) ||
             (bol->in(1)->Opcode() == Op_StoreLConditional ) ||
             (bol->in(1)->Opcode() == Op_CompareAndSwapI ) ||
             (bol->in(1)->Opcode() == Op_CompareAndSwapL ) ||
             (bol->in(1)->Opcode() == Op_CompareAndSwapP ) ||
             (bol->in(1)->Opcode() == Op_CompareAndSwapN )))
          return;               // Allocation loops RARELY take backedge
        // Find the OTHER exit path from the IF
        Node* ex = iff->proj_out(1-test_con);
        float p = iff->_prob;
        if( !phase->is_member( this, ex ) && iff->_fcnt == COUNT_UNKNOWN ) {
          if( top == Op_IfTrue ) {
            if( p < (PROB_FAIR + PROB_UNLIKELY_MAG(3))) {
              iff->_prob = PROB_STATIC_FREQUENT;
            }
          } else {
            if( p > (PROB_FAIR - PROB_UNLIKELY_MAG(3))) {
              iff->_prob = PROB_STATIC_INFREQUENT;
            }
          }
        }
      }
    }
    test = phase->idom(test);
  }
}


//------------------------------policy_do_remove_empty_loop--------------------
// Micro-benchmark spamming.  Policy is to always remove empty loops.
// The 'DO' part is to replace the trip counter with the value it will
// have on the last iteration.  This will break the loop.
bool IdealLoopTree::policy_do_remove_empty_loop( PhaseIdealLoop *phase ) {
  // Minimum size must be empty loop
  if (_body.size() > EMPTY_LOOP_SIZE)
    return false;

  if (!_head->is_CountedLoop())
    return false;     // Dead loop
  CountedLoopNode *cl = _head->as_CountedLoop();
  if (!cl->is_valid_counted_loop())
    return false; // Malformed loop
  if (!phase->is_member(this, phase->get_ctrl(cl->loopexit()->in(CountedLoopEndNode::TestValue))))
    return false;             // Infinite loop

#ifdef ASSERT
  // Ensure only one phi which is the iv.
  Node* iv = NULL;
  for (DUIterator_Fast imax, i = cl->fast_outs(imax); i < imax; i++) {
    Node* n = cl->fast_out(i);
    if (n->Opcode() == Op_Phi) {
      assert(iv == NULL, "Too many phis" );
      iv = n;
    }
  }
  assert(iv == cl->phi(), "Wrong phi" );
#endif

  // main and post loops have explicitly created zero trip guard
  bool needs_guard = !cl->is_main_loop() && !cl->is_post_loop();
  if (needs_guard) {
    // Skip guard if values not overlap.
    const TypeInt* init_t = phase->_igvn.type(cl->init_trip())->is_int();
    const TypeInt* limit_t = phase->_igvn.type(cl->limit())->is_int();
    int  stride_con = cl->stride_con();
    if (stride_con > 0) {
      needs_guard = (init_t->_hi >= limit_t->_lo);
    } else {
      needs_guard = (init_t->_lo <= limit_t->_hi);
    }
  }
  if (needs_guard) {
    // Check for an obvious zero trip guard.
    Node* inctrl = PhaseIdealLoop::skip_loop_predicates(cl->in(LoopNode::EntryControl));
    if (inctrl->Opcode() == Op_IfTrue) {
      // The test should look like just the backedge of a CountedLoop
      Node* iff = inctrl->in(0);
      if (iff->is_If()) {
        Node* bol = iff->in(1);
        if (bol->is_Bool() && bol->as_Bool()->_test._test == cl->loopexit()->test_trip()) {
          Node* cmp = bol->in(1);
          if (cmp->is_Cmp() && cmp->in(1) == cl->init_trip() && cmp->in(2) == cl->limit()) {
            needs_guard = false;
          }
        }
      }
    }
  }

#ifndef PRODUCT
  if (PrintOpto) {
    tty->print("Removing empty loop with%s zero trip guard", needs_guard ? "out" : "");
    this->dump_head();
  } else if (TraceLoopOpts) {
    tty->print("Empty with%s zero trip guard   ", needs_guard ? "out" : "");
    this->dump_head();
  }
#endif

  if (needs_guard) {
    // Peel the loop to ensure there's a zero trip guard
    Node_List old_new;
    phase->do_peeling(this, old_new);
  }

  // Replace the phi at loop head with the final value of the last
  // iteration.  Then the CountedLoopEnd will collapse (backedge never
  // taken) and all loop-invariant uses of the exit values will be correct.
  Node *phi = cl->phi();
  Node *exact_limit = phase->exact_limit(this);
  if (exact_limit != cl->limit()) {
    // We also need to replace the original limit to collapse loop exit.
    Node* cmp = cl->loopexit()->cmp_node();
    assert(cl->limit() == cmp->in(2), "sanity");
    // Duplicate cmp node if it has other users
    if (cmp->outcnt() > 1) {
      cmp = cmp->clone();
      cmp = phase->_igvn.register_new_node_with_optimizer(cmp);
      BoolNode *bol = cl->loopexit()->in(CountedLoopEndNode::TestValue)->as_Bool();
      phase->_igvn.replace_input_of(bol, 1, cmp); // put bol on worklist
    }
    phase->_igvn._worklist.push(cmp->in(2)); // put limit on worklist
    phase->_igvn.replace_input_of(cmp, 2, exact_limit); // put cmp on worklist
  }
  // Note: the final value after increment should not overflow since
  // counted loop has limit check predicate.
  Node *final = new (phase->C) SubINode( exact_limit, cl->stride() );
  phase->register_new_node(final,cl->in(LoopNode::EntryControl));
  phase->_igvn.replace_node(phi,final);
  phase->C->set_major_progress();
  return true;
}

//------------------------------policy_do_one_iteration_loop-------------------
// Convert one iteration loop into normal code.
bool IdealLoopTree::policy_do_one_iteration_loop( PhaseIdealLoop *phase ) {
  if (!_head->as_Loop()->is_valid_counted_loop())
    return false; // Only for counted loop

  CountedLoopNode *cl = _head->as_CountedLoop();
  if (!cl->has_exact_trip_count() || cl->trip_count() != 1) {
    return false;
  }

#ifndef PRODUCT
  if(TraceLoopOpts) {
    tty->print("OneIteration ");
    this->dump_head();
  }
#endif

  Node *init_n = cl->init_trip();
#ifdef ASSERT
  // Loop boundaries should be constant since trip count is exact.
  assert(init_n->get_int() + cl->stride_con() >= cl->limit()->get_int(), "should be one iteration");
#endif
  // Replace the phi at loop head with the value of the init_trip.
  // Then the CountedLoopEnd will collapse (backedge will not be taken)
  // and all loop-invariant uses of the exit values will be correct.
  phase->_igvn.replace_node(cl->phi(), cl->init_trip());
  phase->C->set_major_progress();
  return true;
}

//=============================================================================
//------------------------------iteration_split_impl---------------------------
bool IdealLoopTree::iteration_split_impl( PhaseIdealLoop *phase, Node_List &old_new ) {
  // Compute exact loop trip count if possible.
  compute_exact_trip_count(phase);

  // Convert one iteration loop into normal code.
  if (policy_do_one_iteration_loop(phase))
    return true;

  // Check and remove empty loops (spam micro-benchmarks)
  if (policy_do_remove_empty_loop(phase))
    return true;  // Here we removed an empty loop

  bool should_peel = policy_peeling(phase); // Should we peel?

  bool should_unswitch = policy_unswitching(phase);

  // Non-counted loops may be peeled; exactly 1 iteration is peeled.
  // This removes loop-invariant tests (usually null checks).
  if (!_head->is_CountedLoop()) { // Non-counted loop
    if (PartialPeelLoop && phase->partial_peel(this, old_new)) {
      // Partial peel succeeded so terminate this round of loop opts
      return false;
    }
    if (should_peel) {            // Should we peel?
#ifndef PRODUCT
      if (PrintOpto) tty->print_cr("should_peel");
#endif
      phase->do_peeling(this,old_new);
    } else if (should_unswitch) {
      phase->do_unswitching(this, old_new);
    }
    return true;
  }
  CountedLoopNode *cl = _head->as_CountedLoop();

  if (!cl->is_valid_counted_loop()) return true; // Ignore various kinds of broken loops

  // Do nothing special to pre- and post- loops
  if (cl->is_pre_loop() || cl->is_post_loop()) return true;

  // Compute loop trip count from profile data
  compute_profile_trip_cnt(phase);

  // Before attempting fancy unrolling, RCE or alignment, see if we want
  // to completely unroll this loop or do loop unswitching.
  if (cl->is_normal_loop()) {
    if (should_unswitch) {
      phase->do_unswitching(this, old_new);
      return true;
    }
    bool should_maximally_unroll =  policy_maximally_unroll(phase);
    if (should_maximally_unroll) {
      // Here we did some unrolling and peeling.  Eventually we will
      // completely unroll this loop and it will no longer be a loop.
      phase->do_maximally_unroll(this,old_new);
      return true;
    }
  }

  // Skip next optimizations if running low on nodes. Note that
  // policy_unswitching and policy_maximally_unroll have this check.
  int nodes_left = phase->C->max_node_limit() - phase->C->live_nodes();
  if ((int)(2 * _body.size()) > nodes_left) {
    return true;
  }

  // Counted loops may be peeled, may need some iterations run up
  // front for RCE, and may want to align loop refs to a cache
  // line.  Thus we clone a full loop up front whose trip count is
  // at least 1 (if peeling), but may be several more.

  // The main loop will start cache-line aligned with at least 1
  // iteration of the unrolled body (zero-trip test required) and
  // will have some range checks removed.

  // A post-loop will finish any odd iterations (leftover after
  // unrolling), plus any needed for RCE purposes.

  bool should_unroll = policy_unroll(phase);

  bool should_rce = policy_range_check(phase);

  bool should_align = policy_align(phase);

  // If not RCE'ing (iteration splitting) or Aligning, then we do not
  // need a pre-loop.  We may still need to peel an initial iteration but
  // we will not be needing an unknown number of pre-iterations.
  //
  // Basically, if may_rce_align reports FALSE first time through,
  // we will not be able to later do RCE or Aligning on this loop.
  bool may_rce_align = !policy_peel_only(phase) || should_rce || should_align;

  // If we have any of these conditions (RCE, alignment, unrolling) met, then
  // we switch to the pre-/main-/post-loop model.  This model also covers
  // peeling.
  if (should_rce || should_align || should_unroll) {
    if (cl->is_normal_loop())  // Convert to 'pre/main/post' loops
      phase->insert_pre_post_loops(this,old_new, !may_rce_align);

    // Adjust the pre- and main-loop limits to let the pre and post loops run
    // with full checks, but the main-loop with no checks.  Remove said
    // checks from the main body.
    if (should_rce)
      phase->do_range_check(this,old_new);

    // Double loop body for unrolling.  Adjust the minimum-trip test (will do
    // twice as many iterations as before) and the main body limit (only do
    // an even number of trips).  If we are peeling, we might enable some RCE
    // and we'd rather unroll the post-RCE'd loop SO... do not unroll if
    // peeling.
    if (should_unroll && !should_peel)
      phase->do_unroll(this,old_new, true);

    // Adjust the pre-loop limits to align the main body
    // iterations.
    if (should_align)
      Unimplemented();

  } else {                      // Else we have an unchanged counted loop
    if (should_peel)           // Might want to peel but do nothing else
      phase->do_peeling(this,old_new);
  }
  return true;
}


//=============================================================================
//------------------------------iteration_split--------------------------------
bool IdealLoopTree::iteration_split( PhaseIdealLoop *phase, Node_List &old_new ) {
  // Recursively iteration split nested loops
  if (_child && !_child->iteration_split(phase, old_new))
    return false;

  // Clean out prior deadwood
  DCE_loop_body();


  // Look for loop-exit tests with my 50/50 guesses from the Parsing stage.
  // Replace with a 1-in-10 exit guess.
  if (_parent /*not the root loop*/ &&
      !_irreducible &&
      // Also ignore the occasional dead backedge
      !tail()->is_top()) {
    adjust_loop_exit_prob(phase);
  }

  // Gate unrolling, RCE and peeling efforts.
  if (!_child &&                // If not an inner loop, do not split
      !_irreducible &&
      _allow_optimizations &&
      !tail()->is_top()) {     // Also ignore the occasional dead backedge
    if (!_has_call) {
        if (!iteration_split_impl(phase, old_new)) {
          return false;
        }
    } else if (policy_unswitching(phase)) {
      phase->do_unswitching(this, old_new);
    }
  }

  // Minor offset re-organization to remove loop-fallout uses of
  // trip counter when there was no major reshaping.
  phase->reorg_offsets(this);

  if (_next && !_next->iteration_split(phase, old_new))
    return false;
  return true;
}


//=============================================================================
// Process all the loops in the loop tree and replace any fill
// patterns with an intrinsic version.
bool PhaseIdealLoop::do_intrinsify_fill() {
  bool changed = false;
  for (LoopTreeIterator iter(_ltree_root); !iter.done(); iter.next()) {
    IdealLoopTree* lpt = iter.current();
    changed |= intrinsify_fill(lpt);
  }
  return changed;
}


// Examine an inner loop looking for a a single store of an invariant
// value in a unit stride loop,
bool PhaseIdealLoop::match_fill_loop(IdealLoopTree* lpt, Node*& store, Node*& store_value,
                                     Node*& shift, Node*& con) {
  const char* msg = NULL;
  Node* msg_node = NULL;

  store_value = NULL;
  con = NULL;
  shift = NULL;

  // Process the loop looking for stores.  If there are multiple
  // stores or extra control flow give at this point.
  CountedLoopNode* head = lpt->_head->as_CountedLoop();
  for (uint i = 0; msg == NULL && i < lpt->_body.size(); i++) {
    Node* n = lpt->_body.at(i);
    if (n->outcnt() == 0) continue; // Ignore dead
    if (n->is_Store()) {
      if (store != NULL) {
        msg = "multiple stores";
        break;
      }
      int opc = n->Opcode();
      if (opc == Op_StoreP || opc == Op_StoreN || opc == Op_StoreNKlass || opc == Op_StoreCM) {
        msg = "oop fills not handled";
        break;
      }
      Node* value = n->in(MemNode::ValueIn);
      if (!lpt->is_invariant(value)) {
        msg  = "variant store value";
      } else if (!_igvn.type(n->in(MemNode::Address))->isa_aryptr()) {
        msg = "not array address";
      }
      store = n;
      store_value = value;
    } else if (n->is_If() && n != head->loopexit()) {
      msg = "extra control flow";
      msg_node = n;
    }
  }

  if (store == NULL) {
    // No store in loop
    return false;
  }

  if (msg == NULL && head->stride_con() != 1) {
    // could handle negative strides too
    if (head->stride_con() < 0) {
      msg = "negative stride";
    } else {
      msg = "non-unit stride";
    }
  }

  if (msg == NULL && !store->in(MemNode::Address)->is_AddP()) {
    msg = "can't handle store address";
    msg_node = store->in(MemNode::Address);
  }

  if (msg == NULL &&
      (!store->in(MemNode::Memory)->is_Phi() ||
       store->in(MemNode::Memory)->in(LoopNode::LoopBackControl) != store)) {
    msg = "store memory isn't proper phi";
    msg_node = store->in(MemNode::Memory);
  }

  // Make sure there is an appropriate fill routine
  BasicType t = store->as_Mem()->memory_type();
  const char* fill_name;
  if (msg == NULL &&
      StubRoutines::select_fill_function(t, false, fill_name) == NULL) {
    msg = "unsupported store";
    msg_node = store;
  }

  if (msg != NULL) {
#ifndef PRODUCT
    if (TraceOptimizeFill) {
      tty->print_cr("not fill intrinsic candidate: %s", msg);
      if (msg_node != NULL) msg_node->dump();
    }
#endif
    return false;
  }

  // Make sure the address expression can be handled.  It should be
  // head->phi * elsize + con.  head->phi might have a ConvI2L(CastII()).
  Node* elements[4];
  Node* cast = NULL;
  Node* conv = NULL;
  bool found_index = false;
  int count = store->in(MemNode::Address)->as_AddP()->unpack_offsets(elements, ARRAY_SIZE(elements));
  for (int e = 0; e < count; e++) {
    Node* n = elements[e];
    if (n->is_Con() && con == NULL) {
      con = n;
    } else if (n->Opcode() == Op_LShiftX && shift == NULL) {
      Node* value = n->in(1);
#ifdef _LP64
      if (value->Opcode() == Op_ConvI2L) {
        conv = value;
        value = value->in(1);
      }
      if (value->Opcode() == Op_CastII &&
          value->as_CastII()->has_range_check()) {
        // Skip range check dependent CastII nodes
        cast = value;
        value = value->in(1);
      }
#endif
      if (value != head->phi()) {
        msg = "unhandled shift in address";
      } else {
        if (type2aelembytes(store->as_Mem()->memory_type(), true) != (1 << n->in(2)->get_int())) {
          msg = "scale doesn't match";
        } else {
          found_index = true;
          shift = n;
        }
      }
    } else if (n->Opcode() == Op_ConvI2L && conv == NULL) {
      conv = n;
      n = n->in(1);
      if (n->Opcode() == Op_CastII &&
          n->as_CastII()->has_range_check()) {
        // Skip range check dependent CastII nodes
        cast = n;
        n = n->in(1);
      }
      if (n == head->phi()) {
        found_index = true;
      } else {
        msg = "unhandled input to ConvI2L";
      }
    } else if (n == head->phi()) {
      // no shift, check below for allowed cases
      found_index = true;
    } else {
      msg = "unhandled node in address";
      msg_node = n;
    }
  }

  if (count == -1) {
    msg = "malformed address expression";
    msg_node = store;
  }

  if (!found_index) {
    msg = "missing use of index";
  }

  // byte sized items won't have a shift
  if (msg == NULL && shift == NULL && t != T_BYTE && t != T_BOOLEAN) {
    msg = "can't find shift";
    msg_node = store;
  }

  if (msg != NULL) {
#ifndef PRODUCT
    if (TraceOptimizeFill) {
      tty->print_cr("not fill intrinsic: %s", msg);
      if (msg_node != NULL) msg_node->dump();
    }
#endif
    return false;
  }

  // No make sure all the other nodes in the loop can be handled
  VectorSet ok(Thread::current()->resource_area());

  // store related values are ok
  ok.set(store->_idx);
  ok.set(store->in(MemNode::Memory)->_idx);

  CountedLoopEndNode* loop_exit = head->loopexit();
  guarantee(loop_exit != NULL, "no loop exit node");

  // Loop structure is ok
  ok.set(head->_idx);
  ok.set(loop_exit->_idx);
  ok.set(head->phi()->_idx);
  ok.set(head->incr()->_idx);
  ok.set(loop_exit->cmp_node()->_idx);
  ok.set(loop_exit->in(1)->_idx);

  // Address elements are ok
  if (con)   ok.set(con->_idx);
  if (shift) ok.set(shift->_idx);
  if (cast)  ok.set(cast->_idx);
  if (conv)  ok.set(conv->_idx);

  for (uint i = 0; msg == NULL && i < lpt->_body.size(); i++) {
    Node* n = lpt->_body.at(i);
    if (n->outcnt() == 0) continue; // Ignore dead
    if (ok.test(n->_idx)) continue;
    // Backedge projection is ok
    if (n->is_IfTrue() && n->in(0) == loop_exit) continue;
    if (!n->is_AddP()) {
      msg = "unhandled node";
      msg_node = n;
      break;
    }
  }

  // Make sure no unexpected values are used outside the loop
  for (uint i = 0; msg == NULL && i < lpt->_body.size(); i++) {
    Node* n = lpt->_body.at(i);
    // These values can be replaced with other nodes if they are used
    // outside the loop.
    if (n == store || n == loop_exit || n == head->incr() || n == store->in(MemNode::Memory)) continue;
    for (SimpleDUIterator iter(n); iter.has_next(); iter.next()) {
      Node* use = iter.get();
      if (!lpt->_body.contains(use)) {
        msg = "node is used outside loop";
        // lpt->_body.dump();
        msg_node = n;
        break;
      }
    }
  }

#ifdef ASSERT
  if (TraceOptimizeFill) {
    if (msg != NULL) {
      tty->print_cr("no fill intrinsic: %s", msg);
      if (msg_node != NULL) msg_node->dump();
    } else {
      tty->print_cr("fill intrinsic for:");
    }
    store->dump();
    if (Verbose) {
      lpt->_body.dump();
    }
  }
#endif

  return msg == NULL;
}



bool PhaseIdealLoop::intrinsify_fill(IdealLoopTree* lpt) {
  // Only for counted inner loops
  if (!lpt->is_counted() || !lpt->is_inner()) {
    return false;
  }

  // Must have constant stride
  CountedLoopNode* head = lpt->_head->as_CountedLoop();
  if (!head->is_valid_counted_loop() || !head->is_normal_loop()) {
    return false;
  }

  // Check that the body only contains a store of a loop invariant
  // value that is indexed by the loop phi.
  Node* store = NULL;
  Node* store_value = NULL;
  Node* shift = NULL;
  Node* offset = NULL;
  if (!match_fill_loop(lpt, store, store_value, shift, offset)) {
    return false;
  }

  Node* exit = head->loopexit()->proj_out(0);
  if (exit == NULL) {
    return false;
  }

#ifndef PRODUCT
  if (TraceLoopOpts) {
    tty->print("ArrayFill    ");
    lpt->dump_head();
  }
#endif

  // Now replace the whole loop body by a call to a fill routine that
  // covers the same region as the loop.
  Node* base = store->in(MemNode::Address)->as_AddP()->in(AddPNode::Base);

  // Build an expression for the beginning of the copy region
  Node* index = head->init_trip();
#ifdef _LP64
  index = new (C) ConvI2LNode(index);
  _igvn.register_new_node_with_optimizer(index);
#endif
  if (shift != NULL) {
    // byte arrays don't require a shift but others do.
    index = new (C) LShiftXNode(index, shift->in(2));
    _igvn.register_new_node_with_optimizer(index);
  }
  index = new (C) AddPNode(base, base, index);
  _igvn.register_new_node_with_optimizer(index);
  Node* from = new (C) AddPNode(base, index, offset);
  _igvn.register_new_node_with_optimizer(from);
  // Compute the number of elements to copy
  Node* len = new (C) SubINode(head->limit(), head->init_trip());
  _igvn.register_new_node_with_optimizer(len);

  BasicType t = store->as_Mem()->memory_type();
  bool aligned = false;
  if (offset != NULL && head->init_trip()->is_Con()) {
    int element_size = type2aelembytes(t);
    aligned = (offset->find_intptr_t_type()->get_con() + head->init_trip()->get_int() * element_size) % HeapWordSize == 0;
  }

  // Build a call to the fill routine
  const char* fill_name;
  address fill = StubRoutines::select_fill_function(t, aligned, fill_name);
  assert(fill != NULL, "what?");

  // Convert float/double to int/long for fill routines
  if (t == T_FLOAT) {
    store_value = new (C) MoveF2INode(store_value);
    _igvn.register_new_node_with_optimizer(store_value);
  } else if (t == T_DOUBLE) {
    store_value = new (C) MoveD2LNode(store_value);
    _igvn.register_new_node_with_optimizer(store_value);
  }

  if (CCallingConventionRequiresIntsAsLongs &&
      // See StubRoutines::select_fill_function for types. FLOAT has been converted to INT.
      (t == T_FLOAT || t == T_INT ||  is_subword_type(t))) {
    store_value = new (C) ConvI2LNode(store_value);
    _igvn.register_new_node_with_optimizer(store_value);
  }

  Node* mem_phi = store->in(MemNode::Memory);
  Node* result_ctrl;
  Node* result_mem;
  const TypeFunc* call_type = OptoRuntime::array_fill_Type();
  CallLeafNode *call = new (C) CallLeafNoFPNode(call_type, fill,
                                                fill_name, TypeAryPtr::get_array_body_type(t));
  uint cnt = 0;
  call->init_req(TypeFunc::Parms + cnt++, from);
  call->init_req(TypeFunc::Parms + cnt++, store_value);
  if (CCallingConventionRequiresIntsAsLongs) {
    call->init_req(TypeFunc::Parms + cnt++, C->top());
  }
#ifdef _LP64
  len = new (C) ConvI2LNode(len);
  _igvn.register_new_node_with_optimizer(len);
#endif
  call->init_req(TypeFunc::Parms + cnt++, len);
#ifdef _LP64
  call->init_req(TypeFunc::Parms + cnt++, C->top());
#endif
  call->init_req(TypeFunc::Control,   head->init_control());
  call->init_req(TypeFunc::I_O,       C->top());       // Does no I/O.
  call->init_req(TypeFunc::Memory,    mem_phi->in(LoopNode::EntryControl));
  call->init_req(TypeFunc::ReturnAdr, C->start()->proj_out(TypeFunc::ReturnAdr));
  call->init_req(TypeFunc::FramePtr,  C->start()->proj_out(TypeFunc::FramePtr));
  _igvn.register_new_node_with_optimizer(call);
  result_ctrl = new (C) ProjNode(call,TypeFunc::Control);
  _igvn.register_new_node_with_optimizer(result_ctrl);
  result_mem = new (C) ProjNode(call,TypeFunc::Memory);
  _igvn.register_new_node_with_optimizer(result_mem);

/* Disable following optimization until proper fix (add missing checks).

  // If this fill is tightly coupled to an allocation and overwrites
  // the whole body, allow it to take over the zeroing.
  AllocateNode* alloc = AllocateNode::Ideal_allocation(base, this);
  if (alloc != NULL && alloc->is_AllocateArray()) {
    Node* length = alloc->as_AllocateArray()->Ideal_length();
    if (head->limit() == length &&
        head->init_trip() == _igvn.intcon(0)) {
      if (TraceOptimizeFill) {
        tty->print_cr("Eliminated zeroing in allocation");
      }
      alloc->maybe_set_complete(&_igvn);
    } else {
#ifdef ASSERT
      if (TraceOptimizeFill) {
        tty->print_cr("filling array but bounds don't match");
        alloc->dump();
        head->init_trip()->dump();
        head->limit()->dump();
        length->dump();
      }
#endif
    }
  }
*/

  // Redirect the old control and memory edges that are outside the loop.
  // Sometimes the memory phi of the head is used as the outgoing
  // state of the loop.  It's safe in this case to replace it with the
  // result_mem.
  _igvn.replace_node(store->in(MemNode::Memory), result_mem);
  lazy_replace(exit, result_ctrl);
  _igvn.replace_node(store, result_mem);
  // Any uses the increment outside of the loop become the loop limit.
  _igvn.replace_node(head->incr(), head->limit());

  // Disconnect the head from the loop.
  for (uint i = 0; i < lpt->_body.size(); i++) {
    Node* n = lpt->_body.at(i);
    _igvn.replace_node(n, C->top());
  }

  return true;
}<|MERGE_RESOLUTION|>--- conflicted
+++ resolved
@@ -1530,29 +1530,6 @@
 }
 
 //------------------------------adjust_limit-----------------------------------
-<<<<<<< HEAD
-// Helper function for add_constraint().
-Node* PhaseIdealLoop::adjust_limit(int stride_con, Node * scale, Node *offset, Node *rc_limit, Node *loop_limit, Node *pre_ctrl, bool round_up) {
-  // Compute "I :: (limit-offset)/scale"
-  Node *con = new (C) SubINode(rc_limit, offset);
-  register_new_node(con, pre_ctrl);
-  Node *X = new (C) DivINode(0, con, scale);
-  register_new_node(X, pre_ctrl);
-
-  // When the absolute value of scale is greater than one, the integer
-  // division may round limit down so add one to the limit.
-  if (round_up) {
-    X = new (C) AddINode(X, _igvn.intcon(1));
-    register_new_node(X, pre_ctrl);
-  }
-
-  // Adjust loop limit
-  loop_limit = (stride_con > 0)
-               ? (Node*)(new (C) MinINode(loop_limit, X))
-               : (Node*)(new (C) MaxINode(loop_limit, X));
-  register_new_node(loop_limit, pre_ctrl);
-  return loop_limit;
-=======
 // Helper function that computes new loop limit as (rc_limit-offset)/scale
 Node* PhaseIdealLoop::adjust_limit(bool is_positive_stride, Node* scale, Node* offset, Node* rc_limit, Node* old_limit, Node* pre_ctrl, bool round) {
   Node* sub = new (C) SubLNode(rc_limit, offset);
@@ -1585,7 +1562,6 @@
                              : (Node*)(new (C) MaxINode(old_limit, limit));
   register_new_node(limit, pre_ctrl);
   return limit;
->>>>>>> 3e46f1f3
 }
 
 //------------------------------add_constraint---------------------------------
@@ -1622,21 +1598,10 @@
     //     else /* scale < 0 and stride < 0 */
     //       I > (upper_limit-offset)/scale
     //   )
-<<<<<<< HEAD
-    //
-    // (upper_limit-offset) may overflow or underflow.
-    // But it is fine since main loop will either have
-    // less iterations or will be skipped in such case.
-    *main_limit = adjust_limit(stride_con, scale, offset, upper_limit, *main_limit, pre_ctrl, false);
-
-    // The underflow limit: low_limit <= scale*I+offset.
-    // For pre-loop compute
-=======
     *main_limit = adjust_limit(is_positive_stride, scale, offset, upper_limit, *main_limit, pre_ctrl, false);
 
     // The underflow limit: low_limit <= scale*I+offset
     // For the pre-loop limit compute:
->>>>>>> 3e46f1f3
     //   NOT(scale*I+offset >= low_limit)
     //   scale*I+offset < low_limit
     //   ( if (scale > 0) /* and stride > 0 */
@@ -1649,40 +1614,6 @@
     // Negative stride*scale: the affine function is decreasing,
     // the pre-loop checks for overflow and the post-loop for underflow.
 
-<<<<<<< HEAD
-    if (low_limit->get_int() == -max_jint) {
-      if (!RangeLimitCheck) return;
-      // We need this guard when scale*pre_limit+offset >= limit
-      // due to underflow. So we need execute pre-loop until
-      // scale*I+offset >= min_int. But (min_int-offset) will
-      // underflow when offset > 0 and X will be > original_limit
-      // when stride > 0. To avoid it we replace positive offset with 0.
-      //
-      // Also (min_int+1 == -max_int) is used instead of min_int here
-      // to avoid problem with scale == -1 (min_int/(-1) == min_int).
-      Node* shift = _igvn.intcon(31);
-      set_ctrl(shift, C->root());
-      Node* sign = new (C) RShiftINode(offset, shift);
-      register_new_node(sign, pre_ctrl);
-      offset = new (C) AndINode(offset, sign);
-      register_new_node(offset, pre_ctrl);
-    } else {
-      assert(low_limit->get_int() == 0, "wrong low limit for range check");
-      // The only problem we have here when offset == min_int
-      // since (0-min_int) == min_int. It may be fine for stride > 0
-      // but for stride < 0 X will be < original_limit. To avoid it
-      // max(pre_limit, original_limit) is used in do_range_check().
-    }
-    // Pass (-stride) to indicate pre_loop_cond = NOT(main_loop_cond);
-    *pre_limit = adjust_limit((-stride_con), scale, offset, low_limit, *pre_limit, pre_ctrl,
-                              scale_con > 1 && stride_con > 0);
-
-  } else { // stride_con*scale_con < 0
-    // For negative stride*scale pre-loop checks for overflow and
-    // post-loop for underflow.
-    //
-=======
->>>>>>> 3e46f1f3
     // The overflow limit: scale*I+offset < upper_limit
     // For the pre-loop limit compute:
     //   NOT(scale*I+offset < upper_limit)
@@ -1697,56 +1628,17 @@
     set_ctrl(one, C->root());
     Node* plus_one = new (C) AddLNode(offset, one);
     register_new_node( plus_one, pre_ctrl );
-<<<<<<< HEAD
-    // Pass (-stride) to indicate pre_loop_cond = NOT(main_loop_cond);
-    *pre_limit = adjust_limit((-stride_con), scale, plus_one, upper_limit, *pre_limit, pre_ctrl,
-                              scale_con < -1 && stride_con > 0);
-
-    if (low_limit->get_int() == -max_jint) {
-      if (!RangeLimitCheck) return;
-      // We need this guard when scale*main_limit+offset >= limit
-      // due to underflow. So we need execute main-loop while
-      // scale*I+offset+1 > min_int. But (min_int-offset-1) will
-      // underflow when (offset+1) > 0 and X will be < main_limit
-      // when scale < 0 (and stride > 0). To avoid it we replace
-      // positive (offset+1) with 0.
-      //
-      // Also (min_int+1 == -max_int) is used instead of min_int here
-      // to avoid problem with scale == -1 (min_int/(-1) == min_int).
-      Node* shift = _igvn.intcon(31);
-      set_ctrl(shift, C->root());
-      Node* sign = new (C) RShiftINode(plus_one, shift);
-      register_new_node(sign, pre_ctrl);
-      plus_one = new (C) AndINode(plus_one, sign);
-      register_new_node(plus_one, pre_ctrl);
-    } else {
-      assert(low_limit->get_int() == 0, "wrong low limit for range check");
-      // The only problem we have here when offset == max_int
-      // since (max_int+1) == min_int and (0-min_int) == min_int.
-      // But it is fine since main loop will either have
-      // less iterations or will be skipped in such case.
-    }
-    // The underflow limit: low_limit <= scale*I+offset.
-    // For main-loop compute
-=======
     *pre_limit = adjust_limit(!is_positive_stride, scale, plus_one, upper_limit, *pre_limit, pre_ctrl, round);
 
     // The underflow limit: low_limit <= scale*I+offset
     // For the main-loop limit compute:
->>>>>>> 3e46f1f3
     //   scale*I+offset+1 > low_limit
     //   ( if (scale < 0) /* and stride > 0 */
     //       I < (low_limit-(offset+1))/scale
     //     else /* scale > 0 and stride < 0 */
     //       I > (low_limit-(offset+1))/scale
     //   )
-<<<<<<< HEAD
-
-    *main_limit = adjust_limit(stride_con, scale, plus_one, low_limit, *main_limit, pre_ctrl,
-                               false);
-=======
     *main_limit = adjust_limit(is_positive_stride, scale, plus_one, low_limit, *main_limit, pre_ctrl, false);
->>>>>>> 3e46f1f3
   }
 }
 
