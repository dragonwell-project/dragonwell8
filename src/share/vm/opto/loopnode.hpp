/*
 * Copyright (c) 1998, 2017, Oracle and/or its affiliates. All rights reserved.
 * DO NOT ALTER OR REMOVE COPYRIGHT NOTICES OR THIS FILE HEADER.
 *
 * This code is free software; you can redistribute it and/or modify it
 * under the terms of the GNU General Public License version 2 only, as
 * published by the Free Software Foundation.
 *
 * This code is distributed in the hope that it will be useful, but WITHOUT
 * ANY WARRANTY; without even the implied warranty of MERCHANTABILITY or
 * FITNESS FOR A PARTICULAR PURPOSE.  See the GNU General Public License
 * version 2 for more details (a copy is included in the LICENSE file that
 * accompanied this code).
 *
 * You should have received a copy of the GNU General Public License version
 * 2 along with this work; if not, write to the Free Software Foundation,
 * Inc., 51 Franklin St, Fifth Floor, Boston, MA 02110-1301 USA.
 *
 * Please contact Oracle, 500 Oracle Parkway, Redwood Shores, CA 94065 USA
 * or visit www.oracle.com if you need additional information or have any
 * questions.
 *
 */

#ifndef SHARE_VM_OPTO_LOOPNODE_HPP
#define SHARE_VM_OPTO_LOOPNODE_HPP

#include "opto/cfgnode.hpp"
#include "opto/multnode.hpp"
#include "opto/phaseX.hpp"
#include "opto/subnode.hpp"
#include "opto/type.hpp"

class CmpNode;
class CountedLoopEndNode;
class CountedLoopNode;
class IdealLoopTree;
class LoopNode;
class Node;
class PhaseIdealLoop;
class VectorSet;
class Invariance;
struct small_cache;

//
//                  I D E A L I Z E D   L O O P S
//
// Idealized loops are the set of loops I perform more interesting
// transformations on, beyond simple hoisting.

//------------------------------LoopNode---------------------------------------
// Simple loop header.  Fall in path on left, loop-back path on right.
class LoopNode : public RegionNode {
  // Size is bigger to hold the flags.  However, the flags do not change
  // the semantics so it does not appear in the hash & cmp functions.
  virtual uint size_of() const { return sizeof(*this); }
protected:
  short _loop_flags;
  // Names for flag bitfields
  enum { Normal=0, Pre=1, Main=2, Post=3, PreMainPostFlagsMask=3,
         MainHasNoPreLoop=4,
         HasExactTripCount=8,
         InnerLoop=16,
         PartialPeelLoop=32,
         PartialPeelFailed=64 };
  char _unswitch_count;
  enum { _unswitch_max=3 };

public:
  // Names for edge indices
  enum { Self=0, EntryControl, LoopBackControl };

  int is_inner_loop() const { return _loop_flags & InnerLoop; }
  void set_inner_loop() { _loop_flags |= InnerLoop; }

  int is_partial_peel_loop() const { return _loop_flags & PartialPeelLoop; }
  void set_partial_peel_loop() { _loop_flags |= PartialPeelLoop; }
  int partial_peel_has_failed() const { return _loop_flags & PartialPeelFailed; }
  void mark_partial_peel_failed() { _loop_flags |= PartialPeelFailed; }

  int unswitch_max() { return _unswitch_max; }
  int unswitch_count() { return _unswitch_count; }
  void set_unswitch_count(int val) {
    assert (val <= unswitch_max(), "too many unswitches");
    _unswitch_count = val;
  }

  LoopNode( Node *entry, Node *backedge ) : RegionNode(3), _loop_flags(0), _unswitch_count(0) {
    init_class_id(Class_Loop);
    init_req(EntryControl, entry);
    init_req(LoopBackControl, backedge);
  }

  virtual Node *Ideal(PhaseGVN *phase, bool can_reshape);
  virtual int Opcode() const;
  bool can_be_counted_loop(PhaseTransform* phase) const {
    return req() == 3 && in(0) != NULL &&
      in(1) != NULL && phase->type(in(1)) != Type::TOP &&
      in(2) != NULL && phase->type(in(2)) != Type::TOP;
  }
  bool is_valid_counted_loop() const;
#ifndef PRODUCT
  virtual void dump_spec(outputStream *st) const;
#endif
};

//------------------------------Counted Loops----------------------------------
// Counted loops are all trip-counted loops, with exactly 1 trip-counter exit
// path (and maybe some other exit paths).  The trip-counter exit is always
// last in the loop.  The trip-counter have to stride by a constant;
// the exit value is also loop invariant.

// CountedLoopNodes and CountedLoopEndNodes come in matched pairs.  The
// CountedLoopNode has the incoming loop control and the loop-back-control
// which is always the IfTrue before the matching CountedLoopEndNode.  The
// CountedLoopEndNode has an incoming control (possibly not the
// CountedLoopNode if there is control flow in the loop), the post-increment
// trip-counter value, and the limit.  The trip-counter value is always of
// the form (Op old-trip-counter stride).  The old-trip-counter is produced
// by a Phi connected to the CountedLoopNode.  The stride is constant.
// The Op is any commutable opcode, including Add, Mul, Xor.  The
// CountedLoopEndNode also takes in the loop-invariant limit value.

// From a CountedLoopNode I can reach the matching CountedLoopEndNode via the
// loop-back control.  From CountedLoopEndNodes I can reach CountedLoopNodes
// via the old-trip-counter from the Op node.

//------------------------------CountedLoopNode--------------------------------
// CountedLoopNodes head simple counted loops.  CountedLoopNodes have as
// inputs the incoming loop-start control and the loop-back control, so they
// act like RegionNodes.  They also take in the initial trip counter, the
// loop-invariant stride and the loop-invariant limit value.  CountedLoopNodes
// produce a loop-body control and the trip counter value.  Since
// CountedLoopNodes behave like RegionNodes I still have a standard CFG model.

class CountedLoopNode : public LoopNode {
  // Size is bigger to hold _main_idx.  However, _main_idx does not change
  // the semantics so it does not appear in the hash & cmp functions.
  virtual uint size_of() const { return sizeof(*this); }

  // For Pre- and Post-loops during debugging ONLY, this holds the index of
  // the Main CountedLoop.  Used to assert that we understand the graph shape.
  node_idx_t _main_idx;

  // Known trip count calculated by compute_exact_trip_count()
  uint  _trip_count;

  // Expected trip count from profile data
  float _profile_trip_cnt;

  // Log2 of original loop bodies in unrolled loop
  int _unrolled_count_log2;

  // Node count prior to last unrolling - used to decide if
  // unroll,optimize,unroll,optimize,... is making progress
  int _node_count_before_unroll;

public:
  CountedLoopNode( Node *entry, Node *backedge )
    : LoopNode(entry, backedge), _main_idx(0), _trip_count(max_juint),
      _profile_trip_cnt(COUNT_UNKNOWN), _unrolled_count_log2(0),
      _node_count_before_unroll(0) {
    init_class_id(Class_CountedLoop);
    // Initialize _trip_count to the largest possible value.
    // Will be reset (lower) if the loop's trip count is known.
  }

  virtual int Opcode() const;
  virtual Node *Ideal(PhaseGVN *phase, bool can_reshape);

  Node *init_control() const { return in(EntryControl); }
  Node *back_control() const { return in(LoopBackControl); }
  CountedLoopEndNode *loopexit() const;
  Node *init_trip() const;
  Node *stride() const;
  int   stride_con() const;
  bool  stride_is_con() const;
  Node *limit() const;
  Node *incr() const;
  Node *phi() const;

  // Match increment with optional truncation
  static Node* match_incr_with_optional_truncation(Node* expr, Node** trunc1, Node** trunc2, const TypeInt** trunc_type);

  // A 'main' loop has a pre-loop and a post-loop.  The 'main' loop
  // can run short a few iterations and may start a few iterations in.
  // It will be RCE'd and unrolled and aligned.

  // A following 'post' loop will run any remaining iterations.  Used
  // during Range Check Elimination, the 'post' loop will do any final
  // iterations with full checks.  Also used by Loop Unrolling, where
  // the 'post' loop will do any epilog iterations needed.  Basically,
  // a 'post' loop can not profitably be further unrolled or RCE'd.

  // A preceding 'pre' loop will run at least 1 iteration (to do peeling),
  // it may do under-flow checks for RCE and may do alignment iterations
  // so the following main loop 'knows' that it is striding down cache
  // lines.

  // A 'main' loop that is ONLY unrolled or peeled, never RCE'd or
  // Aligned, may be missing it's pre-loop.
  int is_normal_loop() const { return (_loop_flags&PreMainPostFlagsMask) == Normal; }
  int is_pre_loop   () const { return (_loop_flags&PreMainPostFlagsMask) == Pre;    }
  int is_main_loop  () const { return (_loop_flags&PreMainPostFlagsMask) == Main;   }
  int is_post_loop  () const { return (_loop_flags&PreMainPostFlagsMask) == Post;   }
  int is_main_no_pre_loop() const { return _loop_flags & MainHasNoPreLoop; }
  void set_main_no_pre_loop() { _loop_flags |= MainHasNoPreLoop; }

  int main_idx() const { return _main_idx; }


  void set_pre_loop  (CountedLoopNode *main) { assert(is_normal_loop(),""); _loop_flags |= Pre ; _main_idx = main->_idx; }
  void set_main_loop (                     ) { assert(is_normal_loop(),""); _loop_flags |= Main;                         }
  void set_post_loop (CountedLoopNode *main) { assert(is_normal_loop(),""); _loop_flags |= Post; _main_idx = main->_idx; }
  void set_normal_loop(                    ) { _loop_flags &= ~PreMainPostFlagsMask; }

  void set_trip_count(uint tc) { _trip_count = tc; }
  uint trip_count()            { return _trip_count; }

  bool has_exact_trip_count() const { return (_loop_flags & HasExactTripCount) != 0; }
  void set_exact_trip_count(uint tc) {
    _trip_count = tc;
    _loop_flags |= HasExactTripCount;
  }
  void set_nonexact_trip_count() {
    _loop_flags &= ~HasExactTripCount;
  }

  void set_profile_trip_cnt(float ptc) { _profile_trip_cnt = ptc; }
  float profile_trip_cnt()             { return _profile_trip_cnt; }

  void double_unrolled_count() { _unrolled_count_log2++; }
  int  unrolled_count()        { return 1 << MIN2(_unrolled_count_log2, BitsPerInt-3); }

  void set_node_count_before_unroll(int ct) { _node_count_before_unroll = ct; }
  int  node_count_before_unroll()           { return _node_count_before_unroll; }

#ifndef PRODUCT
  virtual void dump_spec(outputStream *st) const;
#endif
};

//------------------------------CountedLoopEndNode-----------------------------
// CountedLoopEndNodes end simple trip counted loops.  They act much like
// IfNodes.
class CountedLoopEndNode : public IfNode {
public:
  enum { TestControl, TestValue };

  CountedLoopEndNode( Node *control, Node *test, float prob, float cnt )
    : IfNode( control, test, prob, cnt) {
    init_class_id(Class_CountedLoopEnd);
  }
  virtual int Opcode() const;

  Node *cmp_node() const            { return (in(TestValue)->req() >=2) ? in(TestValue)->in(1) : NULL; }
  Node *incr() const                { Node *tmp = cmp_node(); return (tmp && tmp->req()==3) ? tmp->in(1) : NULL; }
  Node *limit() const               { Node *tmp = cmp_node(); return (tmp && tmp->req()==3) ? tmp->in(2) : NULL; }
  Node *stride() const              { Node *tmp = incr    (); return (tmp && tmp->req()==3) ? tmp->in(2) : NULL; }
  Node *init_trip() const           { Node *tmp = phi     (); return (tmp && tmp->req()==3) ? tmp->in(1) : NULL; }
  int stride_con() const;
  bool stride_is_con() const        { Node *tmp = stride  (); return (tmp != NULL && tmp->is_Con()); }
  BoolTest::mask test_trip() const  { return in(TestValue)->as_Bool()->_test._test; }
  PhiNode *phi() const {
    Node *tmp = incr();
    if (tmp && tmp->req() == 3) {
      Node* phi = tmp->in(1);
      if (phi->is_Phi()) {
        return phi->as_Phi();
      }
    }
    return NULL;
  }
  CountedLoopNode *loopnode() const {
    // The CountedLoopNode that goes with this CountedLoopEndNode may
    // have been optimized out by the IGVN so be cautious with the
    // pattern matching on the graph
    PhiNode* iv_phi = phi();
    if (iv_phi == NULL) {
      return NULL;
    }
    assert(iv_phi->is_Phi(), "should be PhiNode");
    Node *ln = iv_phi->in(0);
    if (ln->is_CountedLoop() && ln->as_CountedLoop()->loopexit() == this) {
      return (CountedLoopNode*)ln;
    }
    return NULL;
  }

#ifndef PRODUCT
  virtual void dump_spec(outputStream *st) const;
#endif
};


inline CountedLoopEndNode *CountedLoopNode::loopexit() const {
  Node *bc = back_control();
  if( bc == NULL ) return NULL;
  Node *le = bc->in(0);
  if( le->Opcode() != Op_CountedLoopEnd )
    return NULL;
  return (CountedLoopEndNode*)le;
}
inline Node *CountedLoopNode::init_trip() const { return loopexit() ? loopexit()->init_trip() : NULL; }
inline Node *CountedLoopNode::stride() const { return loopexit() ? loopexit()->stride() : NULL; }
inline int CountedLoopNode::stride_con() const { return loopexit() ? loopexit()->stride_con() : 0; }
inline bool CountedLoopNode::stride_is_con() const { return loopexit() && loopexit()->stride_is_con(); }
inline Node *CountedLoopNode::limit() const { return loopexit() ? loopexit()->limit() : NULL; }
inline Node *CountedLoopNode::incr() const { return loopexit() ? loopexit()->incr() : NULL; }
inline Node *CountedLoopNode::phi() const { return loopexit() ? loopexit()->phi() : NULL; }

//------------------------------LoopLimitNode-----------------------------
// Counted Loop limit node which represents exact final iterator value:
// trip_count = (limit - init_trip + stride - 1)/stride
// final_value= trip_count * stride + init_trip.
// Use HW instructions to calculate it when it can overflow in integer.
// Note, final_value should fit into integer since counted loop has
// limit check: limit <= max_int-stride.
class LoopLimitNode : public Node {
  enum { Init=1, Limit=2, Stride=3 };
 public:
  LoopLimitNode( Compile* C, Node *init, Node *limit, Node *stride ) : Node(0,init,limit,stride) {
    // Put it on the Macro nodes list to optimize during macro nodes expansion.
    init_flags(Flag_is_macro);
    C->add_macro_node(this);
  }
  virtual int Opcode() const;
  virtual const Type *bottom_type() const { return TypeInt::INT; }
  virtual uint ideal_reg() const { return Op_RegI; }
  virtual const Type *Value( PhaseTransform *phase ) const;
  virtual Node *Ideal(PhaseGVN *phase, bool can_reshape);
  virtual Node *Identity( PhaseTransform *phase );
};

// -----------------------------IdealLoopTree----------------------------------
class IdealLoopTree : public ResourceObj {
public:
  IdealLoopTree *_parent;       // Parent in loop tree
  IdealLoopTree *_next;         // Next sibling in loop tree
  IdealLoopTree *_child;        // First child in loop tree

  // The head-tail backedge defines the loop.
  // If tail is NULL then this loop has multiple backedges as part of the
  // same loop.  During cleanup I'll peel off the multiple backedges; merge
  // them at the loop bottom and flow 1 real backedge into the loop.
  Node *_head;                  // Head of loop
  Node *_tail;                  // Tail of loop
  inline Node *tail();          // Handle lazy update of _tail field
  PhaseIdealLoop* _phase;

  Node_List _body;              // Loop body for inner loops

  uint8 _nest;                  // Nesting depth
  uint8 _irreducible:1,         // True if irreducible
        _has_call:1,            // True if has call safepoint
        _has_sfpt:1,            // True if has non-call safepoint
        _rce_candidate:1;       // True if candidate for range check elimination

  Node_List* _safepts;          // List of safepoints in this loop
  Node_List* _required_safept;  // A inner loop cannot delete these safepts;
  bool  _allow_optimizations;   // Allow loop optimizations

  IdealLoopTree( PhaseIdealLoop* phase, Node *head, Node *tail )
    : _parent(0), _next(0), _child(0),
      _head(head), _tail(tail),
      _phase(phase),
      _safepts(NULL),
      _required_safept(NULL),
      _allow_optimizations(true),
      _nest(0), _irreducible(0), _has_call(0), _has_sfpt(0), _rce_candidate(0)
  { }

  // Is 'l' a member of 'this'?
  int is_member( const IdealLoopTree *l ) const; // Test for nested membership

  // Set loop nesting depth.  Accumulate has_call bits.
  int set_nest( uint depth );

  // Split out multiple fall-in edges from the loop header.  Move them to a
  // private RegionNode before the loop.  This becomes the loop landing pad.
  void split_fall_in( PhaseIdealLoop *phase, int fall_in_cnt );

  // Split out the outermost loop from this shared header.
  void split_outer_loop( PhaseIdealLoop *phase );

  // Merge all the backedges from the shared header into a private Region.
  // Feed that region as the one backedge to this loop.
  void merge_many_backedges( PhaseIdealLoop *phase );

  // Split shared headers and insert loop landing pads.
  // Insert a LoopNode to replace the RegionNode.
  // Returns TRUE if loop tree is structurally changed.
  bool beautify_loops( PhaseIdealLoop *phase );

  // Perform optimization to use the loop predicates for null checks and range checks.
  // Applies to any loop level (not just the innermost one)
  bool loop_predication( PhaseIdealLoop *phase);

  // Perform iteration-splitting on inner loops.  Split iterations to
  // avoid range checks or one-shot null checks.  Returns false if the
  // current round of loop opts should stop.
  bool iteration_split( PhaseIdealLoop *phase, Node_List &old_new );

  // Driver for various flavors of iteration splitting.  Returns false
  // if the current round of loop opts should stop.
  bool iteration_split_impl( PhaseIdealLoop *phase, Node_List &old_new );

  // Given dominators, try to find loops with calls that must always be
  // executed (call dominates loop tail).  These loops do not need non-call
  // safepoints (ncsfpt).
  void check_safepts(VectorSet &visited, Node_List &stack);

  // Allpaths backwards scan from loop tail, terminating each path at first safepoint
  // encountered.
  void allpaths_check_safepts(VectorSet &visited, Node_List &stack);

  // Remove safepoints from loop. Optionally keeping one.
  void remove_safepoints(PhaseIdealLoop* phase, bool keep_one);

  // Convert to counted loops where possible
  void counted_loop( PhaseIdealLoop *phase );

  // Check for Node being a loop-breaking test
  Node *is_loop_exit(Node *iff) const;

  // Returns true if ctrl is executed on every complete iteration
  bool dominates_backedge(Node* ctrl);

  // Remove simplistic dead code from loop body
  void DCE_loop_body();

  // Look for loop-exit tests with my 50/50 guesses from the Parsing stage.
  // Replace with a 1-in-10 exit guess.
  void adjust_loop_exit_prob( PhaseIdealLoop *phase );

  // Return TRUE or FALSE if the loop should never be RCE'd or aligned.
  // Useful for unrolling loops with NO array accesses.
  bool policy_peel_only( PhaseIdealLoop *phase ) const;

  // Return TRUE or FALSE if the loop should be unswitched -- clone
  // loop with an invariant test
  bool policy_unswitching( PhaseIdealLoop *phase ) const;

  // Micro-benchmark spamming.  Remove empty loops.
  bool policy_do_remove_empty_loop( PhaseIdealLoop *phase );

  // Convert one iteration loop into normal code.
  bool policy_do_one_iteration_loop( PhaseIdealLoop *phase );

  // Return TRUE or FALSE if the loop should be peeled or not.  Peel if we can
  // make some loop-invariant test (usually a null-check) happen before the
  // loop.
  bool policy_peeling( PhaseIdealLoop *phase ) const;

  // Return TRUE or FALSE if the loop should be maximally unrolled. Stash any
  // known trip count in the counted loop node.
  bool policy_maximally_unroll( PhaseIdealLoop *phase ) const;

  // Return TRUE or FALSE if the loop should be unrolled or not.  Unroll if
  // the loop is a CountedLoop and the body is small enough.
  bool policy_unroll( PhaseIdealLoop *phase ) const;

  // Return TRUE or FALSE if the loop should be range-check-eliminated.
  // Gather a list of IF tests that are dominated by iteration splitting;
  // also gather the end of the first split and the start of the 2nd split.
  bool policy_range_check( PhaseIdealLoop *phase ) const;

  // Return TRUE or FALSE if the loop should be cache-line aligned.
  // Gather the expression that does the alignment.  Note that only
  // one array base can be aligned in a loop (unless the VM guarantees
  // mutual alignment).  Note that if we vectorize short memory ops
  // into longer memory ops, we may want to increase alignment.
  bool policy_align( PhaseIdealLoop *phase ) const;

  // Return TRUE if "iff" is a range check.
  bool is_range_check_if(IfNode *iff, PhaseIdealLoop *phase, Invariance& invar) const;

  // Compute loop exact trip count if possible
  void compute_exact_trip_count( PhaseIdealLoop *phase );

  // Compute loop trip count from profile data
  void compute_profile_trip_cnt( PhaseIdealLoop *phase );

  // Reassociate invariant expressions.
  void reassociate_invariants(PhaseIdealLoop *phase);
  // Reassociate invariant add and subtract expressions.
  Node* reassociate_add_sub(Node* n1, PhaseIdealLoop *phase);
  // Return nonzero index of invariant operand if invariant and variant
  // are combined with an Add or Sub. Helper for reassociate_invariants.
  int is_invariant_addition(Node* n, PhaseIdealLoop *phase);

  // Return true if n is invariant
  bool is_invariant(Node* n) const;

  // Put loop body on igvn work list
  void record_for_igvn();

  bool is_loop()    { return !_irreducible && _tail && !_tail->is_top(); }
  bool is_inner()   { return is_loop() && _child == NULL; }
  bool is_counted() { return is_loop() && _head != NULL && _head->is_CountedLoop(); }

#ifndef PRODUCT
  void dump_head( ) const;      // Dump loop head only
  void dump() const;            // Dump this loop recursively
  void verify_tree(IdealLoopTree *loop, const IdealLoopTree *parent) const;
#endif

};

// -----------------------------PhaseIdealLoop---------------------------------
// Computes the mapping from Nodes to IdealLoopTrees.  Organizes IdealLoopTrees into a
// loop tree.  Drives the loop-based transformations on the ideal graph.
class PhaseIdealLoop : public PhaseTransform {
  friend class IdealLoopTree;
  friend class SuperWord;
  // Pre-computed def-use info
  PhaseIterGVN &_igvn;

  // Head of loop tree
  IdealLoopTree *_ltree_root;

  // Array of pre-order numbers, plus post-visited bit.
  // ZERO for not pre-visited.  EVEN for pre-visited but not post-visited.
  // ODD for post-visited.  Other bits are the pre-order number.
  uint *_preorders;
  uint _max_preorder;

  const PhaseIdealLoop* _verify_me;
  bool _verify_only;

  // Allocate _preorders[] array
  void allocate_preorders() {
    _max_preorder = C->unique()+8;
    _preorders = NEW_RESOURCE_ARRAY(uint, _max_preorder);
    memset(_preorders, 0, sizeof(uint) * _max_preorder);
  }

  // Allocate _preorders[] array
  void reallocate_preorders() {
    if ( _max_preorder < C->unique() ) {
      _preorders = REALLOC_RESOURCE_ARRAY(uint, _preorders, _max_preorder, C->unique());
      _max_preorder = C->unique();
    }
    memset(_preorders, 0, sizeof(uint) * _max_preorder);
  }

  // Check to grow _preorders[] array for the case when build_loop_tree_impl()
  // adds new nodes.
  void check_grow_preorders( ) {
    if ( _max_preorder < C->unique() ) {
      uint newsize = _max_preorder<<1;  // double size of array
      _preorders = REALLOC_RESOURCE_ARRAY(uint, _preorders, _max_preorder, newsize);
      memset(&_preorders[_max_preorder],0,sizeof(uint)*(newsize-_max_preorder));
      _max_preorder = newsize;
    }
  }
  // Check for pre-visited.  Zero for NOT visited; non-zero for visited.
  int is_visited( Node *n ) const { return _preorders[n->_idx]; }
  // Pre-order numbers are written to the Nodes array as low-bit-set values.
  void set_preorder_visited( Node *n, int pre_order ) {
    assert( !is_visited( n ), "already set" );
    _preorders[n->_idx] = (pre_order<<1);
  };
  // Return pre-order number.
  int get_preorder( Node *n ) const { assert( is_visited(n), "" ); return _preorders[n->_idx]>>1; }

  // Check for being post-visited.
  // Should be previsited already (checked with assert(is_visited(n))).
  int is_postvisited( Node *n ) const { assert( is_visited(n), "" ); return _preorders[n->_idx]&1; }

  // Mark as post visited
  void set_postvisited( Node *n ) { assert( !is_postvisited( n ), "" ); _preorders[n->_idx] |= 1; }

  // Set/get control node out.  Set lower bit to distinguish from IdealLoopTree
  // Returns true if "n" is a data node, false if it's a control node.
  bool has_ctrl( Node *n ) const { return ((intptr_t)_nodes[n->_idx]) & 1; }

  // clear out dead code after build_loop_late
  Node_List _deadlist;

  // Support for faster execution of get_late_ctrl()/dom_lca()
  // when a node has many uses and dominator depth is deep.
  Node_Array _dom_lca_tags;
  void   init_dom_lca_tags();
  void   clear_dom_lca_tags();

  // Helper for debugging bad dominance relationships
  bool verify_dominance(Node* n, Node* use, Node* LCA, Node* early);

  Node* compute_lca_of_uses(Node* n, Node* early, bool verify = false);

  // Inline wrapper for frequent cases:
  // 1) only one use
  // 2) a use is the same as the current LCA passed as 'n1'
  Node *dom_lca_for_get_late_ctrl( Node *lca, Node *n, Node *tag ) {
    assert( n->is_CFG(), "" );
    // Fast-path NULL lca
    if( lca != NULL && lca != n ) {
      assert( lca->is_CFG(), "" );
      // find LCA of all uses
      n = dom_lca_for_get_late_ctrl_internal( lca, n, tag );
    }
    return find_non_split_ctrl(n);
  }
  Node *dom_lca_for_get_late_ctrl_internal( Node *lca, Node *n, Node *tag );

  // Helper function for directing control inputs away from CFG split
  // points.
  Node *find_non_split_ctrl( Node *ctrl ) const {
    if (ctrl != NULL) {
      if (ctrl->is_MultiBranch()) {
        ctrl = ctrl->in(0);
      }
      assert(ctrl->is_CFG(), "CFG");
    }
    return ctrl;
  }

  bool cast_incr_before_loop(Node* incr, Node* ctrl, Node* loop);

public:

  static bool is_canonical_main_loop_entry(CountedLoopNode* cl);

  bool has_node( Node* n ) const {
    guarantee(n != NULL, "No Node.");
    return _nodes[n->_idx] != NULL;
  }
  // check if transform created new nodes that need _ctrl recorded
  Node *get_late_ctrl( Node *n, Node *early );
  Node *get_early_ctrl( Node *n );
  Node *get_early_ctrl_for_expensive(Node *n, Node* earliest);
  void set_early_ctrl( Node *n );
  void set_subtree_ctrl( Node *root );
  void set_ctrl( Node *n, Node *ctrl ) {
    assert( !has_node(n) || has_ctrl(n), "" );
    assert( ctrl->in(0), "cannot set dead control node" );
    assert( ctrl == find_non_split_ctrl(ctrl), "must set legal crtl" );
    _nodes.map( n->_idx, (Node*)((intptr_t)ctrl + 1) );
  }
  // Set control and update loop membership
  void set_ctrl_and_loop(Node* n, Node* ctrl) {
    IdealLoopTree* old_loop = get_loop(get_ctrl(n));
    IdealLoopTree* new_loop = get_loop(ctrl);
    if (old_loop != new_loop) {
      if (old_loop->_child == NULL) old_loop->_body.yank(n);
      if (new_loop->_child == NULL) new_loop->_body.push(n);
    }
    set_ctrl(n, ctrl);
  }
  // Control nodes can be replaced or subsumed.  During this pass they
  // get their replacement Node in slot 1.  Instead of updating the block
  // location of all Nodes in the subsumed block, we lazily do it.  As we
  // pull such a subsumed block out of the array, we write back the final
  // correct block.
  Node *get_ctrl( Node *i ) {
    assert(has_node(i), "");
    Node *n = get_ctrl_no_update(i);
    _nodes.map( i->_idx, (Node*)((intptr_t)n + 1) );
    assert(has_node(i) && has_ctrl(i), "");
    assert(n == find_non_split_ctrl(n), "must return legal ctrl" );
    return n;
  }
  // true if CFG node d dominates CFG node n
  bool is_dominator(Node *d, Node *n);
  // return get_ctrl for a data node and self(n) for a CFG node
  Node* ctrl_or_self(Node* n) {
    if (has_ctrl(n))
      return get_ctrl(n);
    else {
      assert (n->is_CFG(), "must be a CFG node");
      return n;
    }
  }

private:
  Node *get_ctrl_no_update_helper(Node *i) const {
    assert(has_ctrl(i), "should be control, not loop");
    return (Node*)(((intptr_t)_nodes[i->_idx]) & ~1);
  }

  Node *get_ctrl_no_update(Node *i) const {
    assert( has_ctrl(i), "" );
    Node *n = get_ctrl_no_update_helper(i);
    if (!n->in(0)) {
      // Skip dead CFG nodes
      do {
        n = get_ctrl_no_update_helper(n);
      } while (!n->in(0));
      n = find_non_split_ctrl(n);
    }
    return n;
  }

  // Check for loop being set
  // "n" must be a control node. Returns true if "n" is known to be in a loop.
  bool has_loop( Node *n ) const {
    assert(!has_node(n) || !has_ctrl(n), "");
    return has_node(n);
  }
  // Set loop
  void set_loop( Node *n, IdealLoopTree *loop ) {
    _nodes.map(n->_idx, (Node*)loop);
  }
  // Lazy-dazy update of 'get_ctrl' and 'idom_at' mechanisms.  Replace
  // the 'old_node' with 'new_node'.  Kill old-node.  Add a reference
  // from old_node to new_node to support the lazy update.  Reference
  // replaces loop reference, since that is not needed for dead node.
public:
  void lazy_update(Node *old_node, Node *new_node) {
    assert(old_node != new_node, "no cycles please");
    // Re-use the side array slot for this node to provide the
    // forwarding pointer.
    _nodes.map(old_node->_idx, (Node*)((intptr_t)new_node + 1));
  }
  void lazy_replace(Node *old_node, Node *new_node) {
    _igvn.replace_node(old_node, new_node);
    lazy_update(old_node, new_node);
  }

private:

  // Place 'n' in some loop nest, where 'n' is a CFG node
  void build_loop_tree();
  int build_loop_tree_impl( Node *n, int pre_order );
  // Insert loop into the existing loop tree.  'innermost' is a leaf of the
  // loop tree, not the root.
  IdealLoopTree *sort( IdealLoopTree *loop, IdealLoopTree *innermost );

  // Place Data nodes in some loop nest
  void build_loop_early( VectorSet &visited, Node_List &worklist, Node_Stack &nstack );
  void build_loop_late ( VectorSet &visited, Node_List &worklist, Node_Stack &nstack );
  void build_loop_late_post ( Node* n );

  // Array of immediate dominance info for each CFG node indexed by node idx
private:
  uint _idom_size;
  Node **_idom;                 // Array of immediate dominators
  uint *_dom_depth;           // Used for fast LCA test
  GrowableArray<uint>* _dom_stk; // For recomputation of dom depth

  Node* idom_no_update(Node* d) const {
    assert(d->_idx < _idom_size, "oob");
    Node* n = _idom[d->_idx];
    assert(n != NULL,"Bad immediate dominator info.");
    while (n->in(0) == NULL) {  // Skip dead CFG nodes
      //n = n->in(1);
      n = (Node*)(((intptr_t)_nodes[n->_idx]) & ~1);
      assert(n != NULL,"Bad immediate dominator info.");
    }
    return n;
  }
  Node *idom(Node* d) const {
    uint didx = d->_idx;
    Node *n = idom_no_update(d);
    _idom[didx] = n;            // Lazily remove dead CFG nodes from table.
    return n;
  }
  uint dom_depth(Node* d) const {
    guarantee(d != NULL, "Null dominator info.");
    guarantee(d->_idx < _idom_size, "");
    return _dom_depth[d->_idx];
  }
  void set_idom(Node* d, Node* n, uint dom_depth);
  // Locally compute IDOM using dom_lca call
  Node *compute_idom( Node *region ) const;
  // Recompute dom_depth
  void recompute_dom_depth();

  // Is safept not required by an outer loop?
  bool is_deleteable_safept(Node* sfpt);

  // Replace parallel induction variable (parallel to trip counter)
  void replace_parallel_iv(IdealLoopTree *loop);

  // Perform verification that the graph is valid.
  PhaseIdealLoop( PhaseIterGVN &igvn) :
    PhaseTransform(Ideal_Loop),
    _igvn(igvn),
    _dom_lca_tags(arena()), // Thread::resource_area
    _verify_me(NULL),
    _verify_only(true) {
    build_and_optimize(false, false);
  }

  // build the loop tree and perform any requested optimizations
  void build_and_optimize(bool do_split_if, bool skip_loop_opts);

public:
  // Dominators for the sea of nodes
  void Dominators();
  Node *dom_lca( Node *n1, Node *n2 ) const {
    return find_non_split_ctrl(dom_lca_internal(n1, n2));
  }
  Node *dom_lca_internal( Node *n1, Node *n2 ) const;

  // Compute the Ideal Node to Loop mapping
  PhaseIdealLoop( PhaseIterGVN &igvn, bool do_split_ifs, bool skip_loop_opts = false) :
    PhaseTransform(Ideal_Loop),
    _igvn(igvn),
    _dom_lca_tags(arena()), // Thread::resource_area
    _verify_me(NULL),
    _verify_only(false) {
    build_and_optimize(do_split_ifs, skip_loop_opts);
  }

  // Verify that verify_me made the same decisions as a fresh run.
  PhaseIdealLoop( PhaseIterGVN &igvn, const PhaseIdealLoop *verify_me) :
    PhaseTransform(Ideal_Loop),
    _igvn(igvn),
    _dom_lca_tags(arena()), // Thread::resource_area
    _verify_me(verify_me),
    _verify_only(false) {
    build_and_optimize(false, false);
  }

  // Build and verify the loop tree without modifying the graph.  This
  // is useful to verify that all inputs properly dominate their uses.
  static void verify(PhaseIterGVN& igvn) {
#ifdef ASSERT
    PhaseIdealLoop v(igvn);
#endif
  }

  // True if the method has at least 1 irreducible loop
  bool _has_irreducible_loops;

  // Per-Node transform
  virtual Node *transform( Node *a_node ) { return 0; }

  bool is_counted_loop( Node *x, IdealLoopTree *loop );

  Node* exact_limit( IdealLoopTree *loop );

  // Return a post-walked LoopNode
  IdealLoopTree *get_loop( Node *n ) const {
    // Dead nodes have no loop, so return the top level loop instead
    if (!has_node(n))  return _ltree_root;
    assert(!has_ctrl(n), "");
    return (IdealLoopTree*)_nodes[n->_idx];
  }

  // Is 'n' a (nested) member of 'loop'?
  int is_member( const IdealLoopTree *loop, Node *n ) const {
    return loop->is_member(get_loop(n)); }

  // This is the basic building block of the loop optimizations.  It clones an
  // entire loop body.  It makes an old_new loop body mapping; with this
  // mapping you can find the new-loop equivalent to an old-loop node.  All
  // new-loop nodes are exactly equal to their old-loop counterparts, all
  // edges are the same.  All exits from the old-loop now have a RegionNode
  // that merges the equivalent new-loop path.  This is true even for the
  // normal "loop-exit" condition.  All uses of loop-invariant old-loop values
  // now come from (one or more) Phis that merge their new-loop equivalents.
  // Parameter side_by_side_idom:
  //   When side_by_size_idom is NULL, the dominator tree is constructed for
  //      the clone loop to dominate the original.  Used in construction of
  //      pre-main-post loop sequence.
  //   When nonnull, the clone and original are side-by-side, both are
  //      dominated by the passed in side_by_side_idom node.  Used in
  //      construction of unswitched loops.
  void clone_loop( IdealLoopTree *loop, Node_List &old_new, int dom_depth,
                   Node* side_by_side_idom = NULL);

  // If we got the effect of peeling, either by actually peeling or by
  // making a pre-loop which must execute at least once, we can remove
  // all loop-invariant dominated tests in the main body.
  void peeled_dom_test_elim( IdealLoopTree *loop, Node_List &old_new );

  // Generate code to do a loop peel for the given loop (and body).
  // old_new is a temp array.
  void do_peeling( IdealLoopTree *loop, Node_List &old_new );

  // Add pre and post loops around the given loop.  These loops are used
  // during RCE, unrolling and aligning loops.
  void insert_pre_post_loops( IdealLoopTree *loop, Node_List &old_new, bool peel_only );
  // If Node n lives in the back_ctrl block, we clone a private version of n
  // in preheader_ctrl block and return that, otherwise return n.
  Node *clone_up_backedge_goo( Node *back_ctrl, Node *preheader_ctrl, Node *n, VectorSet &visited, Node_Stack &clones );

  // Take steps to maximally unroll the loop.  Peel any odd iterations, then
  // unroll to do double iterations.  The next round of major loop transforms
  // will repeat till the doubled loop body does all remaining iterations in 1
  // pass.
  void do_maximally_unroll( IdealLoopTree *loop, Node_List &old_new );

  // Unroll the loop body one step - make each trip do 2 iterations.
  void do_unroll( IdealLoopTree *loop, Node_List &old_new, bool adjust_min_trip );

  // Return true if exp is a constant times an induction var
  bool is_scaled_iv(Node* exp, Node* iv, int* p_scale);

  // Return true if exp is a scaled induction var plus (or minus) constant
  bool is_scaled_iv_plus_offset(Node* exp, Node* iv, int* p_scale, Node** p_offset, int depth = 0);

  // Create a new if above the uncommon_trap_if_pattern for the predicate to be promoted
  ProjNode* create_new_if_for_predicate(ProjNode* cont_proj, Node* new_entry,
                                        Deoptimization::DeoptReason reason);
  void register_control(Node* n, IdealLoopTree *loop, Node* pred);

  // Clone loop predicates to cloned loops (peeled, unswitched)
  static ProjNode* clone_predicate(ProjNode* predicate_proj, Node* new_entry,
                                   Deoptimization::DeoptReason reason,
                                   PhaseIdealLoop* loop_phase,
                                   PhaseIterGVN* igvn);

  static Node* clone_loop_predicates(Node* old_entry, Node* new_entry,
                                         bool clone_limit_check,
                                         PhaseIdealLoop* loop_phase,
                                         PhaseIterGVN* igvn);
  Node* clone_loop_predicates(Node* old_entry, Node* new_entry, bool clone_limit_check);

  static Node* skip_loop_predicates(Node* entry);

  // Find a good location to insert a predicate
  static ProjNode* find_predicate_insertion_point(Node* start_c, Deoptimization::DeoptReason reason);
  // Find a predicate
  static Node* find_predicate(Node* entry);
  // Construct a range check for a predicate if
  BoolNode* rc_predicate(IdealLoopTree *loop, Node* ctrl,
                         int scale, Node* offset,
                         Node* init, Node* limit, jint stride,
                         Node* range, bool upper, bool &overflow);

  // Implementation of the loop predication to promote checks outside the loop
  bool loop_predication_impl(IdealLoopTree *loop);

  // Helper function to collect predicate for eliminating the useless ones
  void collect_potentially_useful_predicates(IdealLoopTree *loop, Unique_Node_List &predicate_opaque1);
  void eliminate_useless_predicates();

  // Change the control input of expensive nodes to allow commoning by
  // IGVN when it is guaranteed to not result in a more frequent
  // execution of the expensive node. Return true if progress.
  bool process_expensive_nodes();

  // Check whether node has become unreachable
  bool is_node_unreachable(Node *n) const {
    return !has_node(n) || n->is_unreachable(_igvn);
  }

  // Eliminate range-checks and other trip-counter vs loop-invariant tests.
  void do_range_check( IdealLoopTree *loop, Node_List &old_new );

  // Create a slow version of the loop by cloning the loop
  // and inserting an if to select fast-slow versions.
  ProjNode* create_slow_version_of_loop(IdealLoopTree *loop,
                                        Node_List &old_new);

  // Clone loop with an invariant test (that does not exit) and
  // insert a clone of the test that selects which version to
  // execute.
  void do_unswitching (IdealLoopTree *loop, Node_List &old_new);

  // Find candidate "if" for unswitching
  IfNode* find_unswitching_candidate(const IdealLoopTree *loop) const;

  // Range Check Elimination uses this function!
  // Constrain the main loop iterations so the affine function:
  //    low_limit <= scale_con * I + offset  <  upper_limit
  // always holds true.  That is, either increase the number of iterations in
  // the pre-loop or the post-loop until the condition holds true in the main
  // loop.  Scale_con, offset and limit are all loop invariant.
  void add_constraint(jlong stride_con, jlong scale_con, Node* offset, Node* low_limit, Node* upper_limit, Node* pre_ctrl, Node** pre_limit, Node** main_limit);
  // Helper function for add_constraint().
<<<<<<< HEAD
  Node* adjust_limit(int stride_con, Node * scale, Node *offset, Node *rc_limit, Node *loop_limit, Node *pre_ctrl, bool round_up);
=======
  Node* adjust_limit(bool reduce, Node* scale, Node* offset, Node* rc_limit, Node* old_limit, Node* pre_ctrl, bool round);
>>>>>>> 3e46f1f3

  // Partially peel loop up through last_peel node.
  bool partial_peel( IdealLoopTree *loop, Node_List &old_new );

  // Create a scheduled list of nodes control dependent on ctrl set.
  void scheduled_nodelist( IdealLoopTree *loop, VectorSet& ctrl, Node_List &sched );
  // Has a use in the vector set
  bool has_use_in_set( Node* n, VectorSet& vset );
  // Has use internal to the vector set (ie. not in a phi at the loop head)
  bool has_use_internal_to_set( Node* n, VectorSet& vset, IdealLoopTree *loop );
  // clone "n" for uses that are outside of loop
  int  clone_for_use_outside_loop( IdealLoopTree *loop, Node* n, Node_List& worklist );
  // clone "n" for special uses that are in the not_peeled region
  void clone_for_special_use_inside_loop( IdealLoopTree *loop, Node* n,
                                          VectorSet& not_peel, Node_List& sink_list, Node_List& worklist );
  // Insert phi(lp_entry_val, back_edge_val) at use->in(idx) for loop lp if phi does not already exist
  void insert_phi_for_loop( Node* use, uint idx, Node* lp_entry_val, Node* back_edge_val, LoopNode* lp );
#ifdef ASSERT
  // Validate the loop partition sets: peel and not_peel
  bool is_valid_loop_partition( IdealLoopTree *loop, VectorSet& peel, Node_List& peel_list, VectorSet& not_peel );
  // Ensure that uses outside of loop are of the right form
  bool is_valid_clone_loop_form( IdealLoopTree *loop, Node_List& peel_list,
                                 uint orig_exit_idx, uint clone_exit_idx);
  bool is_valid_clone_loop_exit_use( IdealLoopTree *loop, Node* use, uint exit_idx);
#endif

  // Returns nonzero constant stride if-node is a possible iv test (otherwise returns zero.)
  int stride_of_possible_iv( Node* iff );
  bool is_possible_iv_test( Node* iff ) { return stride_of_possible_iv(iff) != 0; }
  // Return the (unique) control output node that's in the loop (if it exists.)
  Node* stay_in_loop( Node* n, IdealLoopTree *loop);
  // Insert a signed compare loop exit cloned from an unsigned compare.
  IfNode* insert_cmpi_loop_exit(IfNode* if_cmpu, IdealLoopTree *loop);
  void remove_cmpi_loop_exit(IfNode* if_cmp, IdealLoopTree *loop);
  // Utility to register node "n" with PhaseIdealLoop
  void register_node(Node* n, IdealLoopTree *loop, Node* pred, int ddepth);
  // Utility to create an if-projection
  ProjNode* proj_clone(ProjNode* p, IfNode* iff);
  // Force the iff control output to be the live_proj
  Node* short_circuit_if(IfNode* iff, ProjNode* live_proj);
  // Insert a region before an if projection
  RegionNode* insert_region_before_proj(ProjNode* proj);
  // Insert a new if before an if projection
  ProjNode* insert_if_before_proj(Node* left, bool Signed, BoolTest::mask relop, Node* right, ProjNode* proj);

  // Passed in a Phi merging (recursively) some nearly equivalent Bool/Cmps.
  // "Nearly" because all Nodes have been cloned from the original in the loop,
  // but the fall-in edges to the Cmp are different.  Clone bool/Cmp pairs
  // through the Phi recursively, and return a Bool.
  BoolNode *clone_iff( PhiNode *phi, IdealLoopTree *loop );
  CmpNode *clone_bool( PhiNode *phi, IdealLoopTree *loop );


  // Rework addressing expressions to get the most loop-invariant stuff
  // moved out.  We'd like to do all associative operators, but it's especially
  // important (common) to do address expressions.
  Node *remix_address_expressions( Node *n );

  // Attempt to use a conditional move instead of a phi/branch
  Node *conditional_move( Node *n );

  // Reorganize offset computations to lower register pressure.
  // Mostly prevent loop-fallout uses of the pre-incremented trip counter
  // (which are then alive with the post-incremented trip counter
  // forcing an extra register move)
  void reorg_offsets( IdealLoopTree *loop );

  // Check for aggressive application of 'split-if' optimization,
  // using basic block level info.
  void  split_if_with_blocks     ( VectorSet &visited, Node_Stack &nstack );
  Node *split_if_with_blocks_pre ( Node *n );
  void  split_if_with_blocks_post( Node *n );
  Node *has_local_phi_input( Node *n );
  // Mark an IfNode as being dominated by a prior test,
  // without actually altering the CFG (and hence IDOM info).
  void dominated_by( Node *prevdom, Node *iff, bool flip = false, bool exclude_loop_predicate = false );

  // Split Node 'n' through merge point
  Node *split_thru_region( Node *n, Node *region );
  // Split Node 'n' through merge point if there is enough win.
  Node *split_thru_phi( Node *n, Node *region, int policy );
  // Found an If getting its condition-code input from a Phi in the
  // same block.  Split thru the Region.
  void do_split_if( Node *iff );

  // Conversion of fill/copy patterns into intrisic versions
  bool do_intrinsify_fill();
  bool intrinsify_fill(IdealLoopTree* lpt);
  bool match_fill_loop(IdealLoopTree* lpt, Node*& store, Node*& store_value,
                       Node*& shift, Node*& offset);

private:
  // Return a type based on condition control flow
  const TypeInt* filtered_type( Node *n, Node* n_ctrl);
  const TypeInt* filtered_type( Node *n ) { return filtered_type(n, NULL); }
 // Helpers for filtered type
  const TypeInt* filtered_type_from_dominators( Node* val, Node *val_ctrl);

  // Helper functions
  Node *spinup( Node *iff, Node *new_false, Node *new_true, Node *region, Node *phi, small_cache *cache );
  Node *find_use_block( Node *use, Node *def, Node *old_false, Node *new_false, Node *old_true, Node *new_true );
  void handle_use( Node *use, Node *def, small_cache *cache, Node *region_dom, Node *new_false, Node *new_true, Node *old_false, Node *old_true );
  bool split_up( Node *n, Node *blk1, Node *blk2 );
  void sink_use( Node *use, Node *post_loop );
  Node *place_near_use( Node *useblock ) const;

  bool _created_loop_node;
public:
  void set_created_loop_node() { _created_loop_node = true; }
  bool created_loop_node()     { return _created_loop_node; }
  void register_new_node( Node *n, Node *blk );

#ifdef ASSERT
  void dump_bad_graph(const char* msg, Node* n, Node* early, Node* LCA);
#endif

#ifndef PRODUCT
  void dump( ) const;
  void dump( IdealLoopTree *loop, uint rpo_idx, Node_List &rpo_list ) const;
  void rpo( Node *start, Node_Stack &stk, VectorSet &visited, Node_List &rpo_list ) const;
  void verify() const;          // Major slow  :-)
  void verify_compare( Node *n, const PhaseIdealLoop *loop_verify, VectorSet &visited ) const;
  IdealLoopTree *get_loop_idx(Node* n) const {
    // Dead nodes have no loop, so return the top level loop instead
    return _nodes[n->_idx] ? (IdealLoopTree*)_nodes[n->_idx] : _ltree_root;
  }
  // Print some stats
  static void print_statistics();
  static int _loop_invokes;     // Count of PhaseIdealLoop invokes
  static int _loop_work;        // Sum of PhaseIdealLoop x _unique
#endif
};

inline Node* IdealLoopTree::tail() {
// Handle lazy update of _tail field
  Node *n = _tail;
  //while( !n->in(0) )  // Skip dead CFG nodes
    //n = n->in(1);
  if (n->in(0) == NULL)
    n = _phase->get_ctrl(n);
  _tail = n;
  return n;
}


// Iterate over the loop tree using a preorder, left-to-right traversal.
//
// Example that visits all counted loops from within PhaseIdealLoop
//
//  for (LoopTreeIterator iter(_ltree_root); !iter.done(); iter.next()) {
//   IdealLoopTree* lpt = iter.current();
//   if (!lpt->is_counted()) continue;
//   ...
class LoopTreeIterator : public StackObj {
private:
  IdealLoopTree* _root;
  IdealLoopTree* _curnt;

public:
  LoopTreeIterator(IdealLoopTree* root) : _root(root), _curnt(root) {}

  bool done() { return _curnt == NULL; }       // Finished iterating?

  void next();                                 // Advance to next loop tree

  IdealLoopTree* current() { return _curnt; }  // Return current value of iterator.
};

#endif // SHARE_VM_OPTO_LOOPNODE_HPP<|MERGE_RESOLUTION|>--- conflicted
+++ resolved
@@ -963,11 +963,7 @@
   // loop.  Scale_con, offset and limit are all loop invariant.
   void add_constraint(jlong stride_con, jlong scale_con, Node* offset, Node* low_limit, Node* upper_limit, Node* pre_ctrl, Node** pre_limit, Node** main_limit);
   // Helper function for add_constraint().
-<<<<<<< HEAD
-  Node* adjust_limit(int stride_con, Node * scale, Node *offset, Node *rc_limit, Node *loop_limit, Node *pre_ctrl, bool round_up);
-=======
   Node* adjust_limit(bool reduce, Node* scale, Node* offset, Node* rc_limit, Node* old_limit, Node* pre_ctrl, bool round);
->>>>>>> 3e46f1f3
 
   // Partially peel loop up through last_peel node.
   bool partial_peel( IdealLoopTree *loop, Node_List &old_new );
