--- conflicted
+++ resolved
@@ -2226,11 +2226,7 @@
   Node* p_f = iffm->in(0);
   if (!p_f->is_IfFalse()) return NULL;
   if (!p_f->in(0)->is_CountedLoopEnd()) return NULL;
-<<<<<<< HEAD
-  CountedLoopEndNode *pre_end = p_f->in(0)->as_CountedLoopEnd();
-=======
   CountedLoopEndNode* pre_end = p_f->in(0)->as_CountedLoopEnd();
->>>>>>> a4d3e0bb
   CountedLoopNode* loop_node = pre_end->loopnode();
   if (loop_node == NULL || !loop_node->is_pre_loop()) return NULL;
   return pre_end;
