/*
 * Copyright (c) 1997, 2019, Oracle and/or its affiliates. All rights reserved.
 * DO NOT ALTER OR REMOVE COPYRIGHT NOTICES OR THIS FILE HEADER.
 *
 * This code is free software; you can redistribute it and/or modify it
 * under the terms of the GNU General Public License version 2 only, as
 * published by the Free Software Foundation.
 *
 * This code is distributed in the hope that it will be useful, but WITHOUT
 * ANY WARRANTY; without even the implied warranty of MERCHANTABILITY or
 * FITNESS FOR A PARTICULAR PURPOSE.  See the GNU General Public License
 * version 2 for more details (a copy is included in the LICENSE file that
 * accompanied this code).
 *
 * You should have received a copy of the GNU General Public License version
 * 2 along with this work; if not, write to the Free Software Foundation,
 * Inc., 51 Franklin St, Fifth Floor, Boston, MA 02110-1301 USA.
 *
 * Please contact Oracle, 500 Oracle Parkway, Redwood Shores, CA 94065 USA
 * or visit www.oracle.com if you need additional information or have any
 * questions.
 *
 */

#include "precompiled.hpp"
#include "classfile/classLoader.hpp"
#include "classfile/javaAssertions.hpp"
#include "classfile/symbolTable.hpp"
#include "compiler/compilerOracle.hpp"
#include "memory/allocation.inline.hpp"
#include "memory/cardTableRS.hpp"
#include "memory/genCollectedHeap.hpp"
#include "memory/referenceProcessor.hpp"
#include "memory/universe.inline.hpp"
#include "oops/oop.inline.hpp"
#include "prims/jvmtiExport.hpp"
#include "runtime/arguments.hpp"
#include "runtime/arguments_ext.hpp"
#include "runtime/globals_extension.hpp"
#include "runtime/java.hpp"
#include "services/management.hpp"
#include "services/memTracker.hpp"
#include "utilities/defaultStream.hpp"
#include "utilities/macros.hpp"
#include "utilities/stringUtils.hpp"
#include "utilities/taskqueue.hpp"
#if INCLUDE_JFR
#include "jfr/jfr.hpp"
#endif
#ifdef TARGET_OS_FAMILY_linux
# include "os_linux.inline.hpp"
#endif
#ifdef TARGET_OS_FAMILY_solaris
# include "os_solaris.inline.hpp"
#endif
#ifdef TARGET_OS_FAMILY_windows
# include "os_windows.inline.hpp"
#endif
#ifdef TARGET_OS_FAMILY_aix
# include "os_aix.inline.hpp"
#endif
#ifdef TARGET_OS_FAMILY_bsd
# include "os_bsd.inline.hpp"
#endif
#if INCLUDE_ALL_GCS
#include "gc_implementation/concurrentMarkSweep/compactibleFreeListSpace.hpp"
#include "gc_implementation/g1/g1CollectedHeap.inline.hpp"
#include "gc_implementation/parallelScavenge/parallelScavengeHeap.hpp"
#endif // INCLUDE_ALL_GCS

// Note: This is a special bug reporting site for the JVM
#ifdef VENDOR_URL_VM_BUG
# define DEFAULT_VENDOR_URL_BUG VENDOR_URL_VM_BUG
#else
# define DEFAULT_VENDOR_URL_BUG "http://bugreport.java.com/bugreport/crash.jsp"
#endif
#define DEFAULT_JAVA_LAUNCHER  "generic"

// Disable options not supported in this release, with a warning if they
// were explicitly requested on the command-line
#define UNSUPPORTED_OPTION(opt, description)                    \
do {                                                            \
  if (opt) {                                                    \
    if (FLAG_IS_CMDLINE(opt)) {                                 \
      warning(description " is disabled in this release.");     \
    }                                                           \
    FLAG_SET_DEFAULT(opt, false);                               \
  }                                                             \
} while(0)

#define UNSUPPORTED_GC_OPTION(gc)                                     \
do {                                                                  \
  if (gc) {                                                           \
    if (FLAG_IS_CMDLINE(gc)) {                                        \
      warning(#gc " is not supported in this VM.  Using Serial GC."); \
    }                                                                 \
    FLAG_SET_DEFAULT(gc, false);                                      \
  }                                                                   \
} while(0)

char**  Arguments::_jvm_flags_array             = NULL;
int     Arguments::_num_jvm_flags               = 0;
char**  Arguments::_jvm_args_array              = NULL;
int     Arguments::_num_jvm_args                = 0;
char*  Arguments::_java_command                 = NULL;
SystemProperty* Arguments::_system_properties   = NULL;
const char*  Arguments::_gc_log_filename        = NULL;
bool   Arguments::_has_profile                  = false;
size_t Arguments::_conservative_max_heap_alignment = 0;
uintx  Arguments::_min_heap_size                = 0;
uintx  Arguments::_min_heap_free_ratio          = 0;
uintx  Arguments::_max_heap_free_ratio          = 0;
Arguments::Mode Arguments::_mode                = _mixed;
bool   Arguments::_java_compiler                = false;
bool   Arguments::_xdebug_mode                  = false;
const char*  Arguments::_java_vendor_url_bug    = DEFAULT_VENDOR_URL_BUG;
const char*  Arguments::_sun_java_launcher      = DEFAULT_JAVA_LAUNCHER;
int    Arguments::_sun_java_launcher_pid        = -1;
bool   Arguments::_created_by_gamma_launcher    = false;

// These parameters are reset in method parse_vm_init_args(JavaVMInitArgs*)
bool   Arguments::_AlwaysCompileLoopMethods     = AlwaysCompileLoopMethods;
bool   Arguments::_UseOnStackReplacement        = UseOnStackReplacement;
bool   Arguments::_BackgroundCompilation        = BackgroundCompilation;
bool   Arguments::_ClipInlining                 = ClipInlining;

char*  Arguments::SharedArchivePath             = NULL;

AgentLibraryList Arguments::_libraryList;
AgentLibraryList Arguments::_agentList;

abort_hook_t     Arguments::_abort_hook         = NULL;
exit_hook_t      Arguments::_exit_hook          = NULL;
vfprintf_hook_t  Arguments::_vfprintf_hook      = NULL;


SystemProperty *Arguments::_java_ext_dirs = NULL;
SystemProperty *Arguments::_java_endorsed_dirs = NULL;
SystemProperty *Arguments::_sun_boot_library_path = NULL;
SystemProperty *Arguments::_java_library_path = NULL;
SystemProperty *Arguments::_java_home = NULL;
SystemProperty *Arguments::_java_class_path = NULL;
SystemProperty *Arguments::_sun_boot_class_path = NULL;

char* Arguments::_meta_index_path = NULL;
char* Arguments::_meta_index_dir = NULL;

// Check if head of 'option' matches 'name', and sets 'tail' remaining part of option string

static bool match_option(const JavaVMOption *option, const char* name,
                         const char** tail) {
  int len = (int)strlen(name);
  if (strncmp(option->optionString, name, len) == 0) {
    *tail = option->optionString + len;
    return true;
  } else {
    return false;
  }
}

#if INCLUDE_JFR
// return true on failure
static bool match_jfr_option(const JavaVMOption** option) {
  assert((*option)->optionString != NULL, "invariant");
  char* tail = NULL;
  if (match_option(*option, "-XX:StartFlightRecording", (const char**)&tail)) {
    return Jfr::on_start_flight_recording_option(option, tail);
  } else if (match_option(*option, "-XX:FlightRecorderOptions", (const char**)&tail)) {
    return Jfr::on_flight_recorder_option(option, tail);
  }
  return false;
}
#endif

static void logOption(const char* opt) {
  if (PrintVMOptions) {
    jio_fprintf(defaultStream::output_stream(), "VM option '%s'\n", opt);
  }
}

// Process java launcher properties.
void Arguments::process_sun_java_launcher_properties(JavaVMInitArgs* args) {
  // See if sun.java.launcher or sun.java.launcher.pid is defined.
  // Must do this before setting up other system properties,
  // as some of them may depend on launcher type.
  for (int index = 0; index < args->nOptions; index++) {
    const JavaVMOption* option = args->options + index;
    const char* tail;

    if (match_option(option, "-Dsun.java.launcher=", &tail)) {
      process_java_launcher_argument(tail, option->extraInfo);
      continue;
    }
    if (match_option(option, "-Dsun.java.launcher.pid=", &tail)) {
      _sun_java_launcher_pid = atoi(tail);
      continue;
    }
  }
}

// Initialize system properties key and value.
void Arguments::init_system_properties() {

  PropertyList_add(&_system_properties, new SystemProperty("java.vm.specification.name",
                                                                 "Java Virtual Machine Specification",  false));
  PropertyList_add(&_system_properties, new SystemProperty("java.vm.version", VM_Version::vm_release(),  false));
  PropertyList_add(&_system_properties, new SystemProperty("java.vm.name", VM_Version::vm_name(),  false));
  PropertyList_add(&_system_properties, new SystemProperty("java.vm.info", VM_Version::vm_info_string(),  true));

  // following are JVMTI agent writeable properties.
  // Properties values are set to NULL and they are
  // os specific they are initialized in os::init_system_properties_values().
  _java_ext_dirs = new SystemProperty("java.ext.dirs", NULL,  true);
  _java_endorsed_dirs = new SystemProperty("java.endorsed.dirs", NULL,  true);
  _sun_boot_library_path = new SystemProperty("sun.boot.library.path", NULL,  true);
  _java_library_path = new SystemProperty("java.library.path", NULL,  true);
  _java_home =  new SystemProperty("java.home", NULL,  true);
  _sun_boot_class_path = new SystemProperty("sun.boot.class.path", NULL,  true);

  _java_class_path = new SystemProperty("java.class.path", "",  true);

  // Add to System Property list.
  PropertyList_add(&_system_properties, _java_ext_dirs);
  PropertyList_add(&_system_properties, _java_endorsed_dirs);
  PropertyList_add(&_system_properties, _sun_boot_library_path);
  PropertyList_add(&_system_properties, _java_library_path);
  PropertyList_add(&_system_properties, _java_home);
  PropertyList_add(&_system_properties, _java_class_path);
  PropertyList_add(&_system_properties, _sun_boot_class_path);

  // Set OS specific system properties values
  os::init_system_properties_values();
}


  // Update/Initialize System properties after JDK version number is known
void Arguments::init_version_specific_system_properties() {
  enum { bufsz = 16 };
  char buffer[bufsz];
  const char* spec_vendor = "Sun Microsystems Inc.";
  uint32_t spec_version = 0;

  if (JDK_Version::is_gte_jdk17x_version()) {
    spec_vendor = "Oracle Corporation";
    spec_version = JDK_Version::current().major_version();
  }
  jio_snprintf(buffer, bufsz, "1." UINT32_FORMAT, spec_version);

  PropertyList_add(&_system_properties,
      new SystemProperty("java.vm.specification.vendor",  spec_vendor, false));
  PropertyList_add(&_system_properties,
      new SystemProperty("java.vm.specification.version", buffer, false));
  PropertyList_add(&_system_properties,
      new SystemProperty("java.vm.vendor", VM_Version::vm_vendor(),  false));
}

/**
 * Provide a slightly more user-friendly way of eliminating -XX flags.
 * When a flag is eliminated, it can be added to this list in order to
 * continue accepting this flag on the command-line, while issuing a warning
 * and ignoring the value.  Once the JDK version reaches the 'accept_until'
 * limit, we flatly refuse to admit the existence of the flag.  This allows
 * a flag to die correctly over JDK releases using HSX.
 */
typedef struct {
  const char* name;
  JDK_Version obsoleted_in; // when the flag went away
  JDK_Version accept_until; // which version to start denying the existence
} ObsoleteFlag;

static ObsoleteFlag obsolete_jvm_flags[] = {
  { "UseTrainGC",                    JDK_Version::jdk(5), JDK_Version::jdk(7) },
  { "UseSpecialLargeObjectHandling", JDK_Version::jdk(5), JDK_Version::jdk(7) },
  { "UseOversizedCarHandling",       JDK_Version::jdk(5), JDK_Version::jdk(7) },
  { "TraceCarAllocation",            JDK_Version::jdk(5), JDK_Version::jdk(7) },
  { "PrintTrainGCProcessingStats",   JDK_Version::jdk(5), JDK_Version::jdk(7) },
  { "LogOfCarSpaceSize",             JDK_Version::jdk(5), JDK_Version::jdk(7) },
  { "OversizedCarThreshold",         JDK_Version::jdk(5), JDK_Version::jdk(7) },
  { "MinTickInterval",               JDK_Version::jdk(5), JDK_Version::jdk(7) },
  { "DefaultTickInterval",           JDK_Version::jdk(5), JDK_Version::jdk(7) },
  { "MaxTickInterval",               JDK_Version::jdk(5), JDK_Version::jdk(7) },
  { "DelayTickAdjustment",           JDK_Version::jdk(5), JDK_Version::jdk(7) },
  { "ProcessingToTenuringRatio",     JDK_Version::jdk(5), JDK_Version::jdk(7) },
  { "MinTrainLength",                JDK_Version::jdk(5), JDK_Version::jdk(7) },
  { "AppendRatio",         JDK_Version::jdk_update(6,10), JDK_Version::jdk(7) },
  { "DefaultMaxRAM",       JDK_Version::jdk_update(6,18), JDK_Version::jdk(7) },
  { "DefaultInitialRAMFraction",
                           JDK_Version::jdk_update(6,18), JDK_Version::jdk(7) },
  { "UseDepthFirstScavengeOrder",
                           JDK_Version::jdk_update(6,22), JDK_Version::jdk(7) },
  { "HandlePromotionFailure",
                           JDK_Version::jdk_update(6,24), JDK_Version::jdk(8) },
  { "MaxLiveObjectEvacuationRatio",
                           JDK_Version::jdk_update(6,24), JDK_Version::jdk(8) },
  { "ForceSharedSpaces",   JDK_Version::jdk_update(6,25), JDK_Version::jdk(8) },
  { "UseParallelOldGCCompacting",
                           JDK_Version::jdk_update(6,27), JDK_Version::jdk(8) },
  { "UseParallelDensePrefixUpdate",
                           JDK_Version::jdk_update(6,27), JDK_Version::jdk(8) },
  { "UseParallelOldGCDensePrefix",
                           JDK_Version::jdk_update(6,27), JDK_Version::jdk(8) },
  { "AllowTransitionalJSR292",       JDK_Version::jdk(7), JDK_Version::jdk(8) },
  { "UseCompressedStrings",          JDK_Version::jdk(7), JDK_Version::jdk(8) },
  { "CMSPermGenPrecleaningEnabled", JDK_Version::jdk(8),  JDK_Version::jdk(9) },
  { "CMSTriggerPermRatio", JDK_Version::jdk(8),  JDK_Version::jdk(9) },
  { "CMSInitiatingPermOccupancyFraction", JDK_Version::jdk(8),  JDK_Version::jdk(9) },
  { "AdaptivePermSizeWeight", JDK_Version::jdk(8),  JDK_Version::jdk(9) },
  { "PermGenPadding", JDK_Version::jdk(8),  JDK_Version::jdk(9) },
  { "PermMarkSweepDeadRatio", JDK_Version::jdk(8),  JDK_Version::jdk(9) },
  { "PermSize", JDK_Version::jdk(8),  JDK_Version::jdk(9) },
  { "MaxPermSize", JDK_Version::jdk(8),  JDK_Version::jdk(9) },
  { "MinPermHeapExpansion", JDK_Version::jdk(8),  JDK_Version::jdk(9) },
  { "MaxPermHeapExpansion", JDK_Version::jdk(8),  JDK_Version::jdk(9) },
  { "CMSRevisitStackSize",           JDK_Version::jdk(8), JDK_Version::jdk(9) },
  { "PrintRevisitStats",             JDK_Version::jdk(8), JDK_Version::jdk(9) },
  { "UseVectoredExceptions",         JDK_Version::jdk(8), JDK_Version::jdk(9) },
  { "UseSplitVerifier",              JDK_Version::jdk(8), JDK_Version::jdk(9) },
  { "UseISM",                        JDK_Version::jdk(8), JDK_Version::jdk(9) },
  { "UsePermISM",                    JDK_Version::jdk(8), JDK_Version::jdk(9) },
  { "UseMPSS",                       JDK_Version::jdk(8), JDK_Version::jdk(9) },
  { "UseStringCache",                JDK_Version::jdk(8), JDK_Version::jdk(9) },
  { "UseOldInlining",                JDK_Version::jdk_update(8, 20), JDK_Version::jdk(10) },
  { "AutoShutdownNMT",               JDK_Version::jdk_update(8, 40), JDK_Version::jdk(10) },
  { "CompilationRepeat",             JDK_Version::jdk(8), JDK_Version::jdk(9) },
  { "SegmentedHeapDumpThreshold",    JDK_Version::jdk_update(8, 252), JDK_Version::jdk(10) },
<<<<<<< HEAD
  { "EnableJFR",                     JDK_Version::jdk_update(8, 262), JDK_Version::jdk(9) },
=======
>>>>>>> 3e46f1f3
#ifdef PRODUCT
  { "DesiredMethodLimit",
                           JDK_Version::jdk_update(7, 2), JDK_Version::jdk(8) },
#endif // PRODUCT
  { NULL, JDK_Version(0), JDK_Version(0) }
};

// Returns true if the flag is obsolete and fits into the range specified
// for being ignored.  In the case that the flag is ignored, the 'version'
// value is filled in with the version number when the flag became
// obsolete so that that value can be displayed to the user.
bool Arguments::is_newly_obsolete(const char *s, JDK_Version* version) {
  int i = 0;
  assert(version != NULL, "Must provide a version buffer");
  while (obsolete_jvm_flags[i].name != NULL) {
    const ObsoleteFlag& flag_status = obsolete_jvm_flags[i];
    // <flag>=xxx form
    // [-|+]<flag> form
    if ((strncmp(flag_status.name, s, strlen(flag_status.name)) == 0) ||
        ((s[0] == '+' || s[0] == '-') &&
        (strncmp(flag_status.name, &s[1], strlen(flag_status.name)) == 0))) {
      if (JDK_Version::current().compare(flag_status.accept_until) == -1) {
          *version = flag_status.obsoleted_in;
          return true;
      }
    }
    i++;
  }
  return false;
}

// Constructs the system class path (aka boot class path) from the following
// components, in order:
//
//     prefix           // from -Xbootclasspath/p:...
//     endorsed         // the expansion of -Djava.endorsed.dirs=...
//     base             // from os::get_system_properties() or -Xbootclasspath=
//     suffix           // from -Xbootclasspath/a:...
//
// java.endorsed.dirs is a list of directories; any jar or zip files in the
// directories are added to the sysclasspath just before the base.
//
// This could be AllStatic, but it isn't needed after argument processing is
// complete.
class SysClassPath: public StackObj {
public:
  SysClassPath(const char* base);
  ~SysClassPath();

  inline void set_base(const char* base);
  inline void add_prefix(const char* prefix);
  inline void add_suffix_to_prefix(const char* suffix);
  inline void add_suffix(const char* suffix);
  inline void reset_path(const char* base);

  // Expand the jar/zip files in each directory listed by the java.endorsed.dirs
  // property.  Must be called after all command-line arguments have been
  // processed (in particular, -Djava.endorsed.dirs=...) and before calling
  // combined_path().
  void expand_endorsed();

  inline const char* get_base()     const { return _items[_scp_base]; }
  inline const char* get_prefix()   const { return _items[_scp_prefix]; }
  inline const char* get_suffix()   const { return _items[_scp_suffix]; }
  inline const char* get_endorsed() const { return _items[_scp_endorsed]; }

  // Combine all the components into a single c-heap-allocated string; caller
  // must free the string if/when no longer needed.
  char* combined_path();

private:
  // Utility routines.
  static char* add_to_path(const char* path, const char* str, bool prepend);
  static char* add_jars_to_path(char* path, const char* directory);

  inline void reset_item_at(int index);

  // Array indices for the items that make up the sysclasspath.  All except the
  // base are allocated in the C heap and freed by this class.
  enum {
    _scp_prefix,        // from -Xbootclasspath/p:...
    _scp_endorsed,      // the expansion of -Djava.endorsed.dirs=...
    _scp_base,          // the default sysclasspath
    _scp_suffix,        // from -Xbootclasspath/a:...
    _scp_nitems         // the number of items, must be last.
  };

  const char* _items[_scp_nitems];
  DEBUG_ONLY(bool _expansion_done;)
};

SysClassPath::SysClassPath(const char* base) {
  memset(_items, 0, sizeof(_items));
  _items[_scp_base] = base;
  DEBUG_ONLY(_expansion_done = false;)
}

SysClassPath::~SysClassPath() {
  // Free everything except the base.
  for (int i = 0; i < _scp_nitems; ++i) {
    if (i != _scp_base) reset_item_at(i);
  }
  DEBUG_ONLY(_expansion_done = false;)
}

inline void SysClassPath::set_base(const char* base) {
  _items[_scp_base] = base;
}

inline void SysClassPath::add_prefix(const char* prefix) {
  _items[_scp_prefix] = add_to_path(_items[_scp_prefix], prefix, true);
}

inline void SysClassPath::add_suffix_to_prefix(const char* suffix) {
  _items[_scp_prefix] = add_to_path(_items[_scp_prefix], suffix, false);
}

inline void SysClassPath::add_suffix(const char* suffix) {
  _items[_scp_suffix] = add_to_path(_items[_scp_suffix], suffix, false);
}

inline void SysClassPath::reset_item_at(int index) {
  assert(index < _scp_nitems && index != _scp_base, "just checking");
  if (_items[index] != NULL) {
    FREE_C_HEAP_ARRAY(char, _items[index], mtInternal);
    _items[index] = NULL;
  }
}

inline void SysClassPath::reset_path(const char* base) {
  // Clear the prefix and suffix.
  reset_item_at(_scp_prefix);
  reset_item_at(_scp_suffix);
  set_base(base);
}

//------------------------------------------------------------------------------

void SysClassPath::expand_endorsed() {
  assert(_items[_scp_endorsed] == NULL, "can only be called once.");

  const char* path = Arguments::get_property("java.endorsed.dirs");
  if (path == NULL) {
    path = Arguments::get_endorsed_dir();
    assert(path != NULL, "no default for java.endorsed.dirs");
  }

  char* expanded_path = NULL;
  const char separator = *os::path_separator();
  const char* const end = path + strlen(path);
  while (path < end) {
    const char* tmp_end = strchr(path, separator);
    if (tmp_end == NULL) {
      expanded_path = add_jars_to_path(expanded_path, path);
      path = end;
    } else {
      char* dirpath = NEW_C_HEAP_ARRAY(char, tmp_end - path + 1, mtInternal);
      memcpy(dirpath, path, tmp_end - path);
      dirpath[tmp_end - path] = '\0';
      expanded_path = add_jars_to_path(expanded_path, dirpath);
      FREE_C_HEAP_ARRAY(char, dirpath, mtInternal);
      path = tmp_end + 1;
    }
  }
  _items[_scp_endorsed] = expanded_path;
  DEBUG_ONLY(_expansion_done = true;)
}

// Combine the bootclasspath elements, some of which may be null, into a single
// c-heap-allocated string.
char* SysClassPath::combined_path() {
  assert(_items[_scp_base] != NULL, "empty default sysclasspath");
  assert(_expansion_done, "must call expand_endorsed() first.");

  size_t lengths[_scp_nitems];
  size_t total_len = 0;

  const char separator = *os::path_separator();

  // Get the lengths.
  int i;
  for (i = 0; i < _scp_nitems; ++i) {
    if (_items[i] != NULL) {
      lengths[i] = strlen(_items[i]);
      // Include space for the separator char (or a NULL for the last item).
      total_len += lengths[i] + 1;
    }
  }
  assert(total_len > 0, "empty sysclasspath not allowed");

  // Copy the _items to a single string.
  char* cp = NEW_C_HEAP_ARRAY(char, total_len, mtInternal);
  char* cp_tmp = cp;
  for (i = 0; i < _scp_nitems; ++i) {
    if (_items[i] != NULL) {
      memcpy(cp_tmp, _items[i], lengths[i]);
      cp_tmp += lengths[i];
      *cp_tmp++ = separator;
    }
  }
  *--cp_tmp = '\0';     // Replace the extra separator.
  return cp;
}

// Note:  path must be c-heap-allocated (or NULL); it is freed if non-null.
char*
SysClassPath::add_to_path(const char* path, const char* str, bool prepend) {
  char *cp;

  assert(str != NULL, "just checking");
  if (path == NULL) {
    size_t len = strlen(str) + 1;
    cp = NEW_C_HEAP_ARRAY(char, len, mtInternal);
    memcpy(cp, str, len);                       // copy the trailing null
  } else {
    const char separator = *os::path_separator();
    size_t old_len = strlen(path);
    size_t str_len = strlen(str);
    size_t len = old_len + str_len + 2;

    if (prepend) {
      cp = NEW_C_HEAP_ARRAY(char, len, mtInternal);
      char* cp_tmp = cp;
      memcpy(cp_tmp, str, str_len);
      cp_tmp += str_len;
      *cp_tmp = separator;
      memcpy(++cp_tmp, path, old_len + 1);      // copy the trailing null
      FREE_C_HEAP_ARRAY(char, path, mtInternal);
    } else {
      cp = REALLOC_C_HEAP_ARRAY(char, path, len, mtInternal);
      char* cp_tmp = cp + old_len;
      *cp_tmp = separator;
      memcpy(++cp_tmp, str, str_len + 1);       // copy the trailing null
    }
  }
  return cp;
}

// Scan the directory and append any jar or zip files found to path.
// Note:  path must be c-heap-allocated (or NULL); it is freed if non-null.
char* SysClassPath::add_jars_to_path(char* path, const char* directory) {
  DIR* dir = os::opendir(directory);
  if (dir == NULL) return path;

  char dir_sep[2] = { '\0', '\0' };
  size_t directory_len = strlen(directory);
  const char fileSep = *os::file_separator();
  if (directory[directory_len - 1] != fileSep) dir_sep[0] = fileSep;

  /* Scan the directory for jars/zips, appending them to path. */
  struct dirent *entry;
  while ((entry = os::readdir(dir)) != NULL) {
    const char* name = entry->d_name;
    const char* ext = name + strlen(name) - 4;
    bool isJarOrZip = ext > name &&
      (os::file_name_strcmp(ext, ".jar") == 0 ||
       os::file_name_strcmp(ext, ".zip") == 0);
    if (isJarOrZip) {
      size_t length = directory_len + 2 + strlen(name);
      char* jarpath = NEW_C_HEAP_ARRAY(char, length, mtInternal);
      jio_snprintf(jarpath, length, "%s%s%s", directory, dir_sep, name);
      path = add_to_path(path, jarpath, false);
      FREE_C_HEAP_ARRAY(char, jarpath, mtInternal);
    }
  }
  os::closedir(dir);
  return path;
}

// Parses a memory size specification string.
static bool atomull(const char *s, julong* result) {
  julong n = 0;
  int args_read = sscanf(s, JULONG_FORMAT, &n);
  if (args_read != 1) {
    return false;
  }
  while (*s != '\0' && isdigit(*s)) {
    s++;
  }
  // 4705540: illegal if more characters are found after the first non-digit
  if (strlen(s) > 1) {
    return false;
  }
  switch (*s) {
    case 'T': case 't':
      *result = n * G * K;
      // Check for overflow.
      if (*result/((julong)G * K) != n) return false;
      return true;
    case 'G': case 'g':
      *result = n * G;
      if (*result/G != n) return false;
      return true;
    case 'M': case 'm':
      *result = n * M;
      if (*result/M != n) return false;
      return true;
    case 'K': case 'k':
      *result = n * K;
      if (*result/K != n) return false;
      return true;
    case '\0':
      *result = n;
      return true;
    default:
      return false;
  }
}

Arguments::ArgsRange Arguments::check_memory_size(julong size, julong min_size) {
  if (size < min_size) return arg_too_small;
  // Check that size will fit in a size_t (only relevant on 32-bit)
  if (size > max_uintx) return arg_too_big;
  return arg_in_range;
}

// Describe an argument out of range error
void Arguments::describe_range_error(ArgsRange errcode) {
  switch(errcode) {
  case arg_too_big:
    jio_fprintf(defaultStream::error_stream(),
                "The specified size exceeds the maximum "
                "representable size.\n");
    break;
  case arg_too_small:
  case arg_unreadable:
  case arg_in_range:
    // do nothing for now
    break;
  default:
    ShouldNotReachHere();
  }
}

static bool set_bool_flag(char* name, bool value, Flag::Flags origin) {
  return CommandLineFlags::boolAtPut(name, &value, origin);
}

static bool set_fp_numeric_flag(char* name, char* value, Flag::Flags origin) {
  double v;
  if (sscanf(value, "%lf", &v) != 1) {
    return false;
  }

  if (CommandLineFlags::doubleAtPut(name, &v, origin)) {
    return true;
  }
  return false;
}

static bool set_numeric_flag(char* name, char* value, Flag::Flags origin) {
  julong v;
  intx intx_v;
  bool is_neg = false;
  // Check the sign first since atomull() parses only unsigned values.
  if (*value == '-') {
    if (!CommandLineFlags::intxAt(name, &intx_v)) {
      return false;
    }
    value++;
    is_neg = true;
  }
  if (!atomull(value, &v)) {
    return false;
  }
  intx_v = (intx) v;
  if (is_neg) {
    intx_v = -intx_v;
  }
  if (CommandLineFlags::intxAtPut(name, &intx_v, origin)) {
    return true;
  }
  uintx uintx_v = (uintx) v;
  if (!is_neg && CommandLineFlags::uintxAtPut(name, &uintx_v, origin)) {
    return true;
  }
  uint64_t uint64_t_v = (uint64_t) v;
  if (!is_neg && CommandLineFlags::uint64_tAtPut(name, &uint64_t_v, origin)) {
    return true;
  }
  return false;
}

static bool set_string_flag(char* name, const char* value, Flag::Flags origin) {
  if (!CommandLineFlags::ccstrAtPut(name, &value, origin))  return false;
  // Contract:  CommandLineFlags always returns a pointer that needs freeing.
  FREE_C_HEAP_ARRAY(char, value, mtInternal);
  return true;
}

static bool append_to_string_flag(char* name, const char* new_value, Flag::Flags origin) {
  const char* old_value = "";
  if (!CommandLineFlags::ccstrAt(name, &old_value))  return false;
  size_t old_len = old_value != NULL ? strlen(old_value) : 0;
  size_t new_len = strlen(new_value);
  const char* value;
  char* free_this_too = NULL;
  if (old_len == 0) {
    value = new_value;
  } else if (new_len == 0) {
    value = old_value;
  } else {
    size_t length = old_len + 1 + new_len + 1;
    char* buf = NEW_C_HEAP_ARRAY(char, length, mtInternal);
    // each new setting adds another LINE to the switch:
    jio_snprintf(buf, length, "%s\n%s", old_value, new_value);
    value = buf;
    free_this_too = buf;
  }
  (void) CommandLineFlags::ccstrAtPut(name, &value, origin);
  // CommandLineFlags always returns a pointer that needs freeing.
  FREE_C_HEAP_ARRAY(char, value, mtInternal);
  if (free_this_too != NULL) {
    // CommandLineFlags made its own copy, so I must delete my own temp. buffer.
    FREE_C_HEAP_ARRAY(char, free_this_too, mtInternal);
  }
  return true;
}

bool Arguments::parse_argument(const char* arg, Flag::Flags origin) {

  // range of acceptable characters spelled out for portability reasons
#define NAME_RANGE  "[abcdefghijklmnopqrstuvwxyzABCDEFGHIJKLMNOPQRSTUVWXYZ0123456789_]"
#define BUFLEN 255
  char name[BUFLEN+1];
  char dummy;

  if (sscanf(arg, "-%" XSTR(BUFLEN) NAME_RANGE "%c", name, &dummy) == 1) {
    return set_bool_flag(name, false, origin);
  }
  if (sscanf(arg, "+%" XSTR(BUFLEN) NAME_RANGE "%c", name, &dummy) == 1) {
    return set_bool_flag(name, true, origin);
  }

  char punct;
  if (sscanf(arg, "%" XSTR(BUFLEN) NAME_RANGE "%c", name, &punct) == 2 && punct == '=') {
    const char* value = strchr(arg, '=') + 1;
    Flag* flag = Flag::find_flag(name, strlen(name));
    if (flag != NULL && flag->is_ccstr()) {
      if (flag->ccstr_accumulates()) {
        return append_to_string_flag(name, value, origin);
      } else {
        if (value[0] == '\0') {
          value = NULL;
        }
        return set_string_flag(name, value, origin);
      }
    }
  }

  if (sscanf(arg, "%" XSTR(BUFLEN) NAME_RANGE ":%c", name, &punct) == 2 && punct == '=') {
    const char* value = strchr(arg, '=') + 1;
    // -XX:Foo:=xxx will reset the string flag to the given value.
    if (value[0] == '\0') {
      value = NULL;
    }
    return set_string_flag(name, value, origin);
  }

#define SIGNED_FP_NUMBER_RANGE "[-0123456789.]"
#define SIGNED_NUMBER_RANGE    "[-0123456789]"
#define        NUMBER_RANGE    "[0123456789]"
  char value[BUFLEN + 1];
  char value2[BUFLEN + 1];
  if (sscanf(arg, "%" XSTR(BUFLEN) NAME_RANGE "=" "%" XSTR(BUFLEN) SIGNED_NUMBER_RANGE "." "%" XSTR(BUFLEN) NUMBER_RANGE "%c", name, value, value2, &dummy) == 3) {
    // Looks like a floating-point number -- try again with more lenient format string
    if (sscanf(arg, "%" XSTR(BUFLEN) NAME_RANGE "=" "%" XSTR(BUFLEN) SIGNED_FP_NUMBER_RANGE "%c", name, value, &dummy) == 2) {
      return set_fp_numeric_flag(name, value, origin);
    }
  }

#define VALUE_RANGE "[-kmgtKMGT0123456789]"
  if (sscanf(arg, "%" XSTR(BUFLEN) NAME_RANGE "=" "%" XSTR(BUFLEN) VALUE_RANGE "%c", name, value, &dummy) == 2) {
    return set_numeric_flag(name, value, origin);
  }

  return false;
}

void Arguments::add_string(char*** bldarray, int* count, const char* arg) {
  assert(bldarray != NULL, "illegal argument");

  if (arg == NULL) {
    return;
  }

  int new_count = *count + 1;

  // expand the array and add arg to the last element
  if (*bldarray == NULL) {
    *bldarray = NEW_C_HEAP_ARRAY(char*, new_count, mtInternal);
  } else {
    *bldarray = REALLOC_C_HEAP_ARRAY(char*, *bldarray, new_count, mtInternal);
  }
  (*bldarray)[*count] = strdup(arg);
  *count = new_count;
}

void Arguments::build_jvm_args(const char* arg) {
  add_string(&_jvm_args_array, &_num_jvm_args, arg);
}

void Arguments::build_jvm_flags(const char* arg) {
  add_string(&_jvm_flags_array, &_num_jvm_flags, arg);
}

// utility function to return a string that concatenates all
// strings in a given char** array
const char* Arguments::build_resource_string(char** args, int count) {
  if (args == NULL || count == 0) {
    return NULL;
  }
  size_t length = 0;
  for (int i = 0; i < count; i++) {
    length += strlen(args[i]) + 1; // add 1 for a space or NULL terminating character
  }
  char* s = NEW_RESOURCE_ARRAY(char, length);
  char* dst = s;
  for (int j = 0; j < count; j++) {
    size_t offset = strlen(args[j]) + 1; // add 1 for a space or NULL terminating character
    jio_snprintf(dst, length, "%s ", args[j]); // jio_snprintf will replace the last space character with NULL character
    dst += offset;
    length -= offset;
  }
  return (const char*) s;
}

void Arguments::print_on(outputStream* st) {
  st->print_cr("VM Arguments:");
  if (num_jvm_flags() > 0) {
    st->print("jvm_flags: "); print_jvm_flags_on(st);
  }
  if (num_jvm_args() > 0) {
    st->print("jvm_args: "); print_jvm_args_on(st);
  }
  st->print_cr("java_command: %s", java_command() ? java_command() : "<unknown>");
  if (_java_class_path != NULL) {
    char* path = _java_class_path->value();
    st->print_cr("java_class_path (initial): %s", strlen(path) == 0 ? "<not set>" : path );
  }
  st->print_cr("Launcher Type: %s", _sun_java_launcher);
}

void Arguments::print_jvm_flags_on(outputStream* st) {
  if (_num_jvm_flags > 0) {
    for (int i=0; i < _num_jvm_flags; i++) {
      st->print("%s ", _jvm_flags_array[i]);
    }
    st->cr();
  }
}

void Arguments::print_jvm_args_on(outputStream* st) {
  if (_num_jvm_args > 0) {
    for (int i=0; i < _num_jvm_args; i++) {
      st->print("%s ", _jvm_args_array[i]);
    }
    st->cr();
  }
}

bool Arguments::process_argument(const char* arg,
    jboolean ignore_unrecognized, Flag::Flags origin) {

  JDK_Version since = JDK_Version();

  if (parse_argument(arg, origin) || ignore_unrecognized) {
    return true;
  }

  bool has_plus_minus = (*arg == '+' || *arg == '-');
  const char* const argname = has_plus_minus ? arg + 1 : arg;
  if (is_newly_obsolete(arg, &since)) {
    char version[256];
    since.to_string(version, sizeof(version));
    warning("ignoring option %s; support was removed in %s", argname, version);
    return true;
  }

  // For locked flags, report a custom error message if available.
  // Otherwise, report the standard unrecognized VM option.

  size_t arg_len;
  const char* equal_sign = strchr(argname, '=');
  if (equal_sign == NULL) {
    arg_len = strlen(argname);
  } else {
    arg_len = equal_sign - argname;
  }

  Flag* found_flag = Flag::find_flag((const char*)argname, arg_len, true, true);
  if (found_flag != NULL) {
    char locked_message_buf[BUFLEN];
    found_flag->get_locked_message(locked_message_buf, BUFLEN);
    if (strlen(locked_message_buf) == 0) {
      if (found_flag->is_bool() && !has_plus_minus) {
        jio_fprintf(defaultStream::error_stream(),
          "Missing +/- setting for VM option '%s'\n", argname);
      } else if (!found_flag->is_bool() && has_plus_minus) {
        jio_fprintf(defaultStream::error_stream(),
          "Unexpected +/- setting in VM option '%s'\n", argname);
      } else {
        jio_fprintf(defaultStream::error_stream(),
          "Improperly specified VM option '%s'\n", argname);
      }
    } else {
      jio_fprintf(defaultStream::error_stream(), "%s", locked_message_buf);
    }
  } else {
    jio_fprintf(defaultStream::error_stream(),
                "Unrecognized VM option '%s'\n", argname);
    Flag* fuzzy_matched = Flag::fuzzy_match((const char*)argname, arg_len, true);
    if (fuzzy_matched != NULL) {
      jio_fprintf(defaultStream::error_stream(),
                  "Did you mean '%s%s%s'?\n",
                  (fuzzy_matched->is_bool()) ? "(+/-)" : "",
                  fuzzy_matched->_name,
                  (fuzzy_matched->is_bool()) ? "" : "=<value>");
    }
  }

  // allow for commandline "commenting out" options like -XX:#+Verbose
  return arg[0] == '#';
}

bool Arguments::process_settings_file(const char* file_name, bool should_exist, jboolean ignore_unrecognized) {
  FILE* stream = fopen(file_name, "rb");
  if (stream == NULL) {
    if (should_exist) {
      jio_fprintf(defaultStream::error_stream(),
                  "Could not open settings file %s\n", file_name);
      return false;
    } else {
      return true;
    }
  }

  char token[1024];
  int  pos = 0;

  bool in_white_space = true;
  bool in_comment     = false;
  bool in_quote       = false;
  char quote_c        = 0;
  bool result         = true;

  int c = getc(stream);
  while(c != EOF && pos < (int)(sizeof(token)-1)) {
    if (in_white_space) {
      if (in_comment) {
        if (c == '\n') in_comment = false;
      } else {
        if (c == '#') in_comment = true;
        else if (!isspace(c)) {
          in_white_space = false;
          token[pos++] = c;
        }
      }
    } else {
      if (c == '\n' || (!in_quote && isspace(c))) {
        // token ends at newline, or at unquoted whitespace
        // this allows a way to include spaces in string-valued options
        token[pos] = '\0';
        logOption(token);
        result &= process_argument(token, ignore_unrecognized, Flag::CONFIG_FILE);
        build_jvm_flags(token);
        pos = 0;
        in_white_space = true;
        in_quote = false;
      } else if (!in_quote && (c == '\'' || c == '"')) {
        in_quote = true;
        quote_c = c;
      } else if (in_quote && (c == quote_c)) {
        in_quote = false;
      } else {
        token[pos++] = c;
      }
    }
    c = getc(stream);
  }
  if (pos > 0) {
    token[pos] = '\0';
    result &= process_argument(token, ignore_unrecognized, Flag::CONFIG_FILE);
    build_jvm_flags(token);
  }
  fclose(stream);
  return result;
}

//=============================================================================================================
// Parsing of properties (-D)

const char* Arguments::get_property(const char* key) {
  return PropertyList_get_value(system_properties(), key);
}

bool Arguments::add_property(const char* prop) {
  const char* eq = strchr(prop, '=');
  char* key;
  // ns must be static--its address may be stored in a SystemProperty object.
  const static char ns[1] = {0};
  char* value = (char *)ns;

  size_t key_len = (eq == NULL) ? strlen(prop) : (eq - prop);
  key = AllocateHeap(key_len + 1, mtInternal);
  strncpy(key, prop, key_len);
  key[key_len] = '\0';

  if (eq != NULL) {
    size_t value_len = strlen(prop) - key_len - 1;
    value = AllocateHeap(value_len + 1, mtInternal);
    strncpy(value, &prop[key_len + 1], value_len + 1);
  }

  if (strcmp(key, "java.compiler") == 0) {
    process_java_compiler_argument(value);
    FreeHeap(key);
    if (eq != NULL) {
      FreeHeap(value);
    }
    return true;
  } else if (strcmp(key, "sun.java.command") == 0) {
    _java_command = value;

    // Record value in Arguments, but let it get passed to Java.
  } else if (strcmp(key, "sun.java.launcher.pid") == 0) {
    // launcher.pid property is private and is processed
    // in process_sun_java_launcher_properties();
    // the sun.java.launcher property is passed on to the java application
    FreeHeap(key);
    if (eq != NULL) {
      FreeHeap(value);
    }
    return true;
  } else if (strcmp(key, "java.vendor.url.bug") == 0) {
    // save it in _java_vendor_url_bug, so JVM fatal error handler can access
    // its value without going through the property list or making a Java call.
    _java_vendor_url_bug = value;
  } else if (strcmp(key, "sun.boot.library.path") == 0) {
    PropertyList_unique_add(&_system_properties, key, value, true);
    return true;
  }
  // Create new property and add at the end of the list
  PropertyList_unique_add(&_system_properties, key, value);
  return true;
}

//===========================================================================================================
// Setting int/mixed/comp mode flags

void Arguments::set_mode_flags(Mode mode) {
  // Set up default values for all flags.
  // If you add a flag to any of the branches below,
  // add a default value for it here.
  set_java_compiler(false);
  _mode                      = mode;

  // Ensure Agent_OnLoad has the correct initial values.
  // This may not be the final mode; mode may change later in onload phase.
  PropertyList_unique_add(&_system_properties, "java.vm.info",
                          (char*)VM_Version::vm_info_string(), false);

  UseInterpreter             = true;
  UseCompiler                = true;
  UseLoopCounter             = true;

#ifndef ZERO
  // Turn these off for mixed and comp.  Leave them on for Zero.
  if (FLAG_IS_DEFAULT(UseFastAccessorMethods)) {
    UseFastAccessorMethods = (mode == _int);
  }
  if (FLAG_IS_DEFAULT(UseFastEmptyMethods)) {
    UseFastEmptyMethods = (mode == _int);
  }
#endif

  // Default values may be platform/compiler dependent -
  // use the saved values
  ClipInlining               = Arguments::_ClipInlining;
  AlwaysCompileLoopMethods   = Arguments::_AlwaysCompileLoopMethods;
  UseOnStackReplacement      = Arguments::_UseOnStackReplacement;
  BackgroundCompilation      = Arguments::_BackgroundCompilation;

  // Change from defaults based on mode
  switch (mode) {
  default:
    ShouldNotReachHere();
    break;
  case _int:
    UseCompiler              = false;
    UseLoopCounter           = false;
    AlwaysCompileLoopMethods = false;
    UseOnStackReplacement    = false;
    break;
  case _mixed:
    // same as default
    break;
  case _comp:
    UseInterpreter           = false;
    BackgroundCompilation    = false;
    ClipInlining             = false;
    // Be much more aggressive in tiered mode with -Xcomp and exercise C2 more.
    // We will first compile a level 3 version (C1 with full profiling), then do one invocation of it and
    // compile a level 4 (C2) and then continue executing it.
    if (TieredCompilation) {
      Tier3InvokeNotifyFreqLog = 0;
      Tier4InvocationThreshold = 0;
    }
    break;
  }
}

#if defined(COMPILER2) || defined(_LP64) || !INCLUDE_CDS
// Conflict: required to use shared spaces (-Xshare:on), but
// incompatible command line options were chosen.

static void no_shared_spaces(const char* message) {
  if (RequireSharedSpaces) {
    jio_fprintf(defaultStream::error_stream(),
      "Class data sharing is inconsistent with other specified options.\n");
    vm_exit_during_initialization("Unable to use shared archive.", message);
  } else {
    FLAG_SET_DEFAULT(UseSharedSpaces, false);
  }
}
#endif

void Arguments::set_tiered_flags() {
  // With tiered, set default policy to AdvancedThresholdPolicy, which is 3.
  if (FLAG_IS_DEFAULT(CompilationPolicyChoice)) {
    FLAG_SET_DEFAULT(CompilationPolicyChoice, 3);
  }
  if (CompilationPolicyChoice < 2) {
    vm_exit_during_initialization(
      "Incompatible compilation policy selected", NULL);
  }
  // Increase the code cache size - tiered compiles a lot more.
  if (FLAG_IS_DEFAULT(ReservedCodeCacheSize)) {
    FLAG_SET_DEFAULT(ReservedCodeCacheSize, ReservedCodeCacheSize * 5);
  }
  if (!UseInterpreter) { // -Xcomp
    Tier3InvokeNotifyFreqLog = 0;
    Tier4InvocationThreshold = 0;
  }
}

/**
 * Returns the minimum number of compiler threads needed to run the JVM. The following
 * configurations are possible.
 *
 * 1) The JVM is build using an interpreter only. As a result, the minimum number of
 *    compiler threads is 0.
 * 2) The JVM is build using the compiler(s) and tiered compilation is disabled. As
 *    a result, either C1 or C2 is used, so the minimum number of compiler threads is 1.
 * 3) The JVM is build using the compiler(s) and tiered compilation is enabled. However,
 *    the option "TieredStopAtLevel < CompLevel_full_optimization". As a result, only
 *    C1 can be used, so the minimum number of compiler threads is 1.
 * 4) The JVM is build using the compilers and tiered compilation is enabled. The option
 *    'TieredStopAtLevel = CompLevel_full_optimization' (the default value). As a result,
 *    the minimum number of compiler threads is 2.
 */
int Arguments::get_min_number_of_compiler_threads() {
#if !defined(COMPILER1) && !defined(COMPILER2) && !defined(SHARK)
  return 0;   // case 1
#else
  if (!TieredCompilation || (TieredStopAtLevel < CompLevel_full_optimization)) {
    return 1; // case 2 or case 3
  }
  return 2;   // case 4 (tiered)
#endif
}

#if INCLUDE_ALL_GCS
static void disable_adaptive_size_policy(const char* collector_name) {
  if (UseAdaptiveSizePolicy) {
    if (FLAG_IS_CMDLINE(UseAdaptiveSizePolicy)) {
      warning("disabling UseAdaptiveSizePolicy; it is incompatible with %s.",
              collector_name);
    }
    FLAG_SET_DEFAULT(UseAdaptiveSizePolicy, false);
  }
}

void Arguments::set_parnew_gc_flags() {
  assert(!UseSerialGC && !UseParallelOldGC && !UseParallelGC && !UseG1GC,
         "control point invariant");
  assert(UseParNewGC, "Error");

  // Turn off AdaptiveSizePolicy for parnew until it is complete.
  disable_adaptive_size_policy("UseParNewGC");

  if (FLAG_IS_DEFAULT(ParallelGCThreads)) {
    FLAG_SET_DEFAULT(ParallelGCThreads, Abstract_VM_Version::parallel_worker_threads());
    assert(ParallelGCThreads > 0, "We should always have at least one thread by default");
  } else if (ParallelGCThreads == 0) {
    jio_fprintf(defaultStream::error_stream(),
        "The ParNew GC can not be combined with -XX:ParallelGCThreads=0\n");
    vm_exit(1);
  }

  // By default YoungPLABSize and OldPLABSize are set to 4096 and 1024 respectively,
  // these settings are default for Parallel Scavenger. For ParNew+Tenured configuration
  // we set them to 1024 and 1024.
  // See CR 6362902.
  if (FLAG_IS_DEFAULT(YoungPLABSize)) {
    FLAG_SET_DEFAULT(YoungPLABSize, (intx)1024);
  }
  if (FLAG_IS_DEFAULT(OldPLABSize)) {
    FLAG_SET_DEFAULT(OldPLABSize, (intx)1024);
  }

  // AlwaysTenure flag should make ParNew promote all at first collection.
  // See CR 6362902.
  if (AlwaysTenure) {
    FLAG_SET_CMDLINE(uintx, MaxTenuringThreshold, 0);
  }
  // When using compressed oops, we use local overflow stacks,
  // rather than using a global overflow list chained through
  // the klass word of the object's pre-image.
  if (UseCompressedOops && !ParGCUseLocalOverflow) {
    if (!FLAG_IS_DEFAULT(ParGCUseLocalOverflow)) {
      warning("Forcing +ParGCUseLocalOverflow: needed if using compressed references");
    }
    FLAG_SET_DEFAULT(ParGCUseLocalOverflow, true);
  }
  assert(ParGCUseLocalOverflow || !UseCompressedOops, "Error");
}

// Adjust some sizes to suit CMS and/or ParNew needs; these work well on
// sparc/solaris for certain applications, but would gain from
// further optimization and tuning efforts, and would almost
// certainly gain from analysis of platform and environment.
void Arguments::set_cms_and_parnew_gc_flags() {
  assert(!UseSerialGC && !UseParallelOldGC && !UseParallelGC, "Error");
  assert(UseConcMarkSweepGC, "CMS is expected to be on here");

  // If we are using CMS, we prefer to UseParNewGC,
  // unless explicitly forbidden.
  if (FLAG_IS_DEFAULT(UseParNewGC)) {
    FLAG_SET_ERGO(bool, UseParNewGC, true);
  }

  // Turn off AdaptiveSizePolicy by default for cms until it is complete.
  disable_adaptive_size_policy("UseConcMarkSweepGC");

  // In either case, adjust ParallelGCThreads and/or UseParNewGC
  // as needed.
  if (UseParNewGC) {
    set_parnew_gc_flags();
  }

  size_t max_heap = align_size_down(MaxHeapSize,
                                    CardTableRS::ct_max_alignment_constraint());

  // Now make adjustments for CMS
  intx   tenuring_default = (intx)6;
  size_t young_gen_per_worker = CMSYoungGenPerWorker;

  // Preferred young gen size for "short" pauses:
  // upper bound depends on # of threads and NewRatio.
  const uintx parallel_gc_threads =
    (ParallelGCThreads == 0 ? 1 : ParallelGCThreads);
  const size_t preferred_max_new_size_unaligned =
    MIN2(max_heap/(NewRatio+1), ScaleForWordSize(young_gen_per_worker * parallel_gc_threads));
  size_t preferred_max_new_size =
    align_size_up(preferred_max_new_size_unaligned, os::vm_page_size());

  // Unless explicitly requested otherwise, size young gen
  // for "short" pauses ~ CMSYoungGenPerWorker*ParallelGCThreads

  // If either MaxNewSize or NewRatio is set on the command line,
  // assume the user is trying to set the size of the young gen.
  if (FLAG_IS_DEFAULT(MaxNewSize) && FLAG_IS_DEFAULT(NewRatio)) {

    // Set MaxNewSize to our calculated preferred_max_new_size unless
    // NewSize was set on the command line and it is larger than
    // preferred_max_new_size.
    if (!FLAG_IS_DEFAULT(NewSize)) {   // NewSize explicitly set at command-line
      FLAG_SET_ERGO(uintx, MaxNewSize, MAX2(NewSize, preferred_max_new_size));
    } else {
      FLAG_SET_ERGO(uintx, MaxNewSize, preferred_max_new_size);
    }
    if (PrintGCDetails && Verbose) {
      // Too early to use gclog_or_tty
      tty->print_cr("CMS ergo set MaxNewSize: " SIZE_FORMAT, MaxNewSize);
    }

    // Code along this path potentially sets NewSize and OldSize
    if (PrintGCDetails && Verbose) {
      // Too early to use gclog_or_tty
      tty->print_cr("CMS set min_heap_size: " SIZE_FORMAT
           " initial_heap_size:  " SIZE_FORMAT
           " max_heap: " SIZE_FORMAT,
           min_heap_size(), InitialHeapSize, max_heap);
    }
    size_t min_new = preferred_max_new_size;
    if (FLAG_IS_CMDLINE(NewSize)) {
      min_new = NewSize;
    }
    if (max_heap > min_new && min_heap_size() > min_new) {
      // Unless explicitly requested otherwise, make young gen
      // at least min_new, and at most preferred_max_new_size.
      if (FLAG_IS_DEFAULT(NewSize)) {
        FLAG_SET_ERGO(uintx, NewSize, MAX2(NewSize, min_new));
        FLAG_SET_ERGO(uintx, NewSize, MIN2(preferred_max_new_size, NewSize));
        if (PrintGCDetails && Verbose) {
          // Too early to use gclog_or_tty
          tty->print_cr("CMS ergo set NewSize: " SIZE_FORMAT, NewSize);
        }
      }
      // Unless explicitly requested otherwise, size old gen
      // so it's NewRatio x of NewSize.
      if (FLAG_IS_DEFAULT(OldSize)) {
        if (max_heap > NewSize) {
          FLAG_SET_ERGO(uintx, OldSize, MIN2(NewRatio*NewSize, max_heap - NewSize));
          if (PrintGCDetails && Verbose) {
            // Too early to use gclog_or_tty
            tty->print_cr("CMS ergo set OldSize: " SIZE_FORMAT, OldSize);
          }
        }
      }
    }
  }
  // Unless explicitly requested otherwise, definitely
  // promote all objects surviving "tenuring_default" scavenges.
  if (FLAG_IS_DEFAULT(MaxTenuringThreshold) &&
      FLAG_IS_DEFAULT(SurvivorRatio)) {
    FLAG_SET_ERGO(uintx, MaxTenuringThreshold, tenuring_default);
  }
  // If we decided above (or user explicitly requested)
  // `promote all' (via MaxTenuringThreshold := 0),
  // prefer minuscule survivor spaces so as not to waste
  // space for (non-existent) survivors
  if (FLAG_IS_DEFAULT(SurvivorRatio) && MaxTenuringThreshold == 0) {
    FLAG_SET_ERGO(uintx, SurvivorRatio, MAX2((uintx)1024, SurvivorRatio));
  }
  // If OldPLABSize is set and CMSParPromoteBlocksToClaim is not,
  // set CMSParPromoteBlocksToClaim equal to OldPLABSize.
  // This is done in order to make ParNew+CMS configuration to work
  // with YoungPLABSize and OldPLABSize options.
  // See CR 6362902.
  if (!FLAG_IS_DEFAULT(OldPLABSize)) {
    if (FLAG_IS_DEFAULT(CMSParPromoteBlocksToClaim)) {
      // OldPLABSize is not the default value but CMSParPromoteBlocksToClaim
      // is.  In this situtation let CMSParPromoteBlocksToClaim follow
      // the value (either from the command line or ergonomics) of
      // OldPLABSize.  Following OldPLABSize is an ergonomics decision.
      FLAG_SET_ERGO(uintx, CMSParPromoteBlocksToClaim, OldPLABSize);
    } else {
      // OldPLABSize and CMSParPromoteBlocksToClaim are both set.
      // CMSParPromoteBlocksToClaim is a collector-specific flag, so
      // we'll let it to take precedence.
      jio_fprintf(defaultStream::error_stream(),
                  "Both OldPLABSize and CMSParPromoteBlocksToClaim"
                  " options are specified for the CMS collector."
                  " CMSParPromoteBlocksToClaim will take precedence.\n");
    }
  }
  if (!FLAG_IS_DEFAULT(ResizeOldPLAB) && !ResizeOldPLAB) {
    // OldPLAB sizing manually turned off: Use a larger default setting,
    // unless it was manually specified. This is because a too-low value
    // will slow down scavenges.
    if (FLAG_IS_DEFAULT(CMSParPromoteBlocksToClaim)) {
      FLAG_SET_ERGO(uintx, CMSParPromoteBlocksToClaim, 50); // default value before 6631166
    }
  }
  // Overwrite OldPLABSize which is the variable we will internally use everywhere.
  FLAG_SET_ERGO(uintx, OldPLABSize, CMSParPromoteBlocksToClaim);
  // If either of the static initialization defaults have changed, note this
  // modification.
  if (!FLAG_IS_DEFAULT(CMSParPromoteBlocksToClaim) || !FLAG_IS_DEFAULT(OldPLABWeight)) {
    CFLS_LAB::modify_initialization(OldPLABSize, OldPLABWeight);
  }

  if (PrintGCDetails && Verbose) {
    tty->print_cr("MarkStackSize: %uk  MarkStackSizeMax: %uk",
      (unsigned int) (MarkStackSize / K), (uint) (MarkStackSizeMax / K));
    tty->print_cr("ConcGCThreads: %u", (uint) ConcGCThreads);
  }
}
#endif // INCLUDE_ALL_GCS

void set_object_alignment() {
  // Object alignment.
  assert(is_power_of_2(ObjectAlignmentInBytes), "ObjectAlignmentInBytes must be power of 2");
  MinObjAlignmentInBytes     = ObjectAlignmentInBytes;
  assert(MinObjAlignmentInBytes >= HeapWordsPerLong * HeapWordSize, "ObjectAlignmentInBytes value is too small");
  MinObjAlignment            = MinObjAlignmentInBytes / HeapWordSize;
  assert(MinObjAlignmentInBytes == MinObjAlignment * HeapWordSize, "ObjectAlignmentInBytes value is incorrect");
  MinObjAlignmentInBytesMask = MinObjAlignmentInBytes - 1;

  LogMinObjAlignmentInBytes  = exact_log2(ObjectAlignmentInBytes);
  LogMinObjAlignment         = LogMinObjAlignmentInBytes - LogHeapWordSize;

  // Oop encoding heap max
  OopEncodingHeapMax = (uint64_t(max_juint) + 1) << LogMinObjAlignmentInBytes;

#if INCLUDE_ALL_GCS
  // Set CMS global values
  CompactibleFreeListSpace::set_cms_values();
#endif // INCLUDE_ALL_GCS
}

bool verify_object_alignment() {
  // Object alignment.
  if (!is_power_of_2(ObjectAlignmentInBytes)) {
    jio_fprintf(defaultStream::error_stream(),
                "error: ObjectAlignmentInBytes=%d must be power of 2\n",
                (int)ObjectAlignmentInBytes);
    return false;
  }
  if ((int)ObjectAlignmentInBytes < BytesPerLong) {
    jio_fprintf(defaultStream::error_stream(),
                "error: ObjectAlignmentInBytes=%d must be greater or equal %d\n",
                (int)ObjectAlignmentInBytes, BytesPerLong);
    return false;
  }
  // It does not make sense to have big object alignment
  // since a space lost due to alignment will be greater
  // then a saved space from compressed oops.
  if ((int)ObjectAlignmentInBytes > 256) {
    jio_fprintf(defaultStream::error_stream(),
                "error: ObjectAlignmentInBytes=%d must not be greater than 256\n",
                (int)ObjectAlignmentInBytes);
    return false;
  }
  // In case page size is very small.
  if ((int)ObjectAlignmentInBytes >= os::vm_page_size()) {
    jio_fprintf(defaultStream::error_stream(),
                "error: ObjectAlignmentInBytes=%d must be less than page size %d\n",
                (int)ObjectAlignmentInBytes, os::vm_page_size());
    return false;
  }
  if(SurvivorAlignmentInBytes == 0) {
    SurvivorAlignmentInBytes = ObjectAlignmentInBytes;
  } else {
    if (!is_power_of_2(SurvivorAlignmentInBytes)) {
      jio_fprintf(defaultStream::error_stream(),
            "error: SurvivorAlignmentInBytes=%d must be power of 2\n",
            (int)SurvivorAlignmentInBytes);
      return false;
    }
    if (SurvivorAlignmentInBytes < ObjectAlignmentInBytes) {
      jio_fprintf(defaultStream::error_stream(),
          "error: SurvivorAlignmentInBytes=%d must be greater than ObjectAlignmentInBytes=%d \n",
          (int)SurvivorAlignmentInBytes, (int)ObjectAlignmentInBytes);
      return false;
    }
  }
  return true;
}

size_t Arguments::max_heap_for_compressed_oops() {
  // Avoid sign flip.
  assert(OopEncodingHeapMax > (uint64_t)os::vm_page_size(), "Unusual page size");
  // We need to fit both the NULL page and the heap into the memory budget, while
  // keeping alignment constraints of the heap. To guarantee the latter, as the
  // NULL page is located before the heap, we pad the NULL page to the conservative
  // maximum alignment that the GC may ever impose upon the heap.
  size_t displacement_due_to_null_page = align_size_up_(os::vm_page_size(),
                                                        _conservative_max_heap_alignment);

  LP64_ONLY(return OopEncodingHeapMax - displacement_due_to_null_page);
  NOT_LP64(ShouldNotReachHere(); return 0);
}

bool Arguments::should_auto_select_low_pause_collector() {
  if (UseAutoGCSelectPolicy &&
      !FLAG_IS_DEFAULT(MaxGCPauseMillis) &&
      (MaxGCPauseMillis <= AutoGCSelectPauseMillis)) {
    if (PrintGCDetails) {
      // Cannot use gclog_or_tty yet.
      tty->print_cr("Automatic selection of the low pause collector"
       " based on pause goal of %d (ms)", (int) MaxGCPauseMillis);
    }
    return true;
  }
  return false;
}

void Arguments::set_use_compressed_oops() {
#ifndef ZERO
#ifdef _LP64
  // MaxHeapSize is not set up properly at this point, but
  // the only value that can override MaxHeapSize if we are
  // to use UseCompressedOops is InitialHeapSize.
  size_t max_heap_size = MAX2(MaxHeapSize, InitialHeapSize);

  if (max_heap_size <= max_heap_for_compressed_oops()) {
#if !defined(COMPILER1) || defined(TIERED)
    if (FLAG_IS_DEFAULT(UseCompressedOops)) {
      FLAG_SET_ERGO(bool, UseCompressedOops, true);
    }
#endif
#ifdef _WIN64
    if (UseLargePages && UseCompressedOops) {
      // Cannot allocate guard pages for implicit checks in indexed addressing
      // mode, when large pages are specified on windows.
      // This flag could be switched ON if narrow oop base address is set to 0,
      // see code in Universe::initialize_heap().
      Universe::set_narrow_oop_use_implicit_null_checks(false);
    }
#endif //  _WIN64
  } else {
    if (UseCompressedOops && !FLAG_IS_DEFAULT(UseCompressedOops)) {
      warning("Max heap size too large for Compressed Oops");
      FLAG_SET_DEFAULT(UseCompressedOops, false);
      FLAG_SET_DEFAULT(UseCompressedClassPointers, false);
    }
  }
#endif // _LP64
#endif // ZERO
}


// NOTE: set_use_compressed_klass_ptrs() must be called after calling
// set_use_compressed_oops().
void Arguments::set_use_compressed_klass_ptrs() {
#ifndef ZERO
#ifdef _LP64
  // UseCompressedOops must be on for UseCompressedClassPointers to be on.
  if (!UseCompressedOops) {
    if (UseCompressedClassPointers) {
      warning("UseCompressedClassPointers requires UseCompressedOops");
    }
    FLAG_SET_DEFAULT(UseCompressedClassPointers, false);
  } else {
    // Turn on UseCompressedClassPointers too
    if (FLAG_IS_DEFAULT(UseCompressedClassPointers)) {
      FLAG_SET_ERGO(bool, UseCompressedClassPointers, true);
    }
    // Check the CompressedClassSpaceSize to make sure we use compressed klass ptrs.
    if (UseCompressedClassPointers) {
      if (CompressedClassSpaceSize > KlassEncodingMetaspaceMax) {
        warning("CompressedClassSpaceSize is too large for UseCompressedClassPointers");
        FLAG_SET_DEFAULT(UseCompressedClassPointers, false);
      }
    }
  }
#endif // _LP64
#endif // !ZERO
}

void Arguments::set_conservative_max_heap_alignment() {
  // The conservative maximum required alignment for the heap is the maximum of
  // the alignments imposed by several sources: any requirements from the heap
  // itself, the collector policy and the maximum page size we may run the VM
  // with.
  size_t heap_alignment = GenCollectedHeap::conservative_max_heap_alignment();
#if INCLUDE_ALL_GCS
  if (UseParallelGC) {
    heap_alignment = ParallelScavengeHeap::conservative_max_heap_alignment();
  } else if (UseG1GC) {
    heap_alignment = G1CollectedHeap::conservative_max_heap_alignment();
  }
#endif // INCLUDE_ALL_GCS
  _conservative_max_heap_alignment = MAX4(heap_alignment,
                                          (size_t)os::vm_allocation_granularity(),
                                          os::max_page_size(),
                                          CollectorPolicy::compute_heap_alignment());
}

void Arguments::select_gc_ergonomically() {
  if (os::is_server_class_machine()) {
    if (should_auto_select_low_pause_collector()) {
      FLAG_SET_ERGO(bool, UseConcMarkSweepGC, true);
    } else {
      FLAG_SET_ERGO(bool, UseParallelGC, true);
    }
  }
}

void Arguments::select_gc() {
  if (!gc_selected()) {
    FLAG_SET_ERGO(bool, UseConcMarkSweepGC, true);
  }
}

void Arguments::set_ergonomics_flags() {
  select_gc();

#ifdef COMPILER2
  // Shared spaces work fine with other GCs but causes bytecode rewriting
  // to be disabled, which hurts interpreter performance and decreases
  // server performance.  When -server is specified, keep the default off
  // unless it is asked for.  Future work: either add bytecode rewriting
  // at link time, or rewrite bytecodes in non-shared methods.
  if (!DumpSharedSpaces && !RequireSharedSpaces &&
      (FLAG_IS_DEFAULT(UseSharedSpaces) || !UseSharedSpaces)) {
    no_shared_spaces("COMPILER2 default: -Xshare:auto | off, have to manually setup to on.");
  }
#endif

  set_conservative_max_heap_alignment();

#ifndef ZERO
#ifdef _LP64
  set_use_compressed_oops();

  // set_use_compressed_klass_ptrs() must be called after calling
  // set_use_compressed_oops().
  set_use_compressed_klass_ptrs();

  // Also checks that certain machines are slower with compressed oops
  // in vm_version initialization code.
#endif // _LP64
#endif // !ZERO
}

void Arguments::set_parallel_gc_flags() {
  assert(UseParallelGC || UseParallelOldGC, "Error");
  // Enable ParallelOld unless it was explicitly disabled (cmd line or rc file).
  if (FLAG_IS_DEFAULT(UseParallelOldGC)) {
    FLAG_SET_DEFAULT(UseParallelOldGC, true);
  }
  FLAG_SET_DEFAULT(UseParallelGC, true);

  // If no heap maximum was requested explicitly, use some reasonable fraction
  // of the physical memory, up to a maximum of 1GB.
  FLAG_SET_DEFAULT(ParallelGCThreads,
                   Abstract_VM_Version::parallel_worker_threads());
  if (ParallelGCThreads == 0) {
    jio_fprintf(defaultStream::error_stream(),
        "The Parallel GC can not be combined with -XX:ParallelGCThreads=0\n");
    vm_exit(1);
  }

  if (UseAdaptiveSizePolicy) {
    // We don't want to limit adaptive heap sizing's freedom to adjust the heap
    // unless the user actually sets these flags.
    if (FLAG_IS_DEFAULT(MinHeapFreeRatio)) {
      FLAG_SET_DEFAULT(MinHeapFreeRatio, 0);
      _min_heap_free_ratio = MinHeapFreeRatio;
    }
    if (FLAG_IS_DEFAULT(MaxHeapFreeRatio)) {
      FLAG_SET_DEFAULT(MaxHeapFreeRatio, 100);
      _max_heap_free_ratio = MaxHeapFreeRatio;
    }
  }

  // If InitialSurvivorRatio or MinSurvivorRatio were not specified, but the
  // SurvivorRatio has been set, reset their default values to SurvivorRatio +
  // 2.  By doing this we make SurvivorRatio also work for Parallel Scavenger.
  // See CR 6362902 for details.
  if (!FLAG_IS_DEFAULT(SurvivorRatio)) {
    if (FLAG_IS_DEFAULT(InitialSurvivorRatio)) {
       FLAG_SET_DEFAULT(InitialSurvivorRatio, SurvivorRatio + 2);
    }
    if (FLAG_IS_DEFAULT(MinSurvivorRatio)) {
      FLAG_SET_DEFAULT(MinSurvivorRatio, SurvivorRatio + 2);
    }
  }

  if (UseParallelOldGC) {
    // Par compact uses lower default values since they are treated as
    // minimums.  These are different defaults because of the different
    // interpretation and are not ergonomically set.
    if (FLAG_IS_DEFAULT(MarkSweepDeadRatio)) {
      FLAG_SET_DEFAULT(MarkSweepDeadRatio, 1);
    }
  }
}

void Arguments::set_g1_gc_flags() {
  assert(UseG1GC, "Error");
#ifdef COMPILER1
  FastTLABRefill = false;
#endif
  FLAG_SET_DEFAULT(ParallelGCThreads,
                     Abstract_VM_Version::parallel_worker_threads());
  if (ParallelGCThreads == 0) {
    vm_exit_during_initialization("The flag -XX:+UseG1GC can not be combined with -XX:ParallelGCThreads=0", NULL);
    }

#if INCLUDE_ALL_GCS
  if (G1ConcRefinementThreads == 0) {
    FLAG_SET_DEFAULT(G1ConcRefinementThreads, ParallelGCThreads);
  }
#endif

  // MarkStackSize will be set (if it hasn't been set by the user)
  // when concurrent marking is initialized.
  // Its value will be based upon the number of parallel marking threads.
  // But we do set the maximum mark stack size here.
  if (FLAG_IS_DEFAULT(MarkStackSizeMax)) {
    FLAG_SET_DEFAULT(MarkStackSizeMax, 128 * TASKQUEUE_SIZE);
  }

  if (FLAG_IS_DEFAULT(GCTimeRatio) || GCTimeRatio == 0) {
    // In G1, we want the default GC overhead goal to be higher than
    // say in PS. So we set it here to 10%. Otherwise the heap might
    // be expanded more aggressively than we would like it to. In
    // fact, even 10% seems to not be high enough in some cases
    // (especially small GC stress tests that the main thing they do
    // is allocation). We might consider increase it further.
    FLAG_SET_DEFAULT(GCTimeRatio, 9);
  }

  if (PrintGCDetails && Verbose) {
    tty->print_cr("MarkStackSize: %uk  MarkStackSizeMax: %uk",
      (unsigned int) (MarkStackSize / K), (uint) (MarkStackSizeMax / K));
    tty->print_cr("ConcGCThreads: %u", (uint) ConcGCThreads);
  }
}

#if !INCLUDE_ALL_GCS
#ifdef ASSERT
static bool verify_serial_gc_flags() {
  return (UseSerialGC &&
        !(UseParNewGC || (UseConcMarkSweepGC || CMSIncrementalMode) || UseG1GC ||
          UseParallelGC || UseParallelOldGC));
}
#endif // ASSERT
#endif // INCLUDE_ALL_GCS

void Arguments::set_gc_specific_flags() {
#if INCLUDE_ALL_GCS
  // Set per-collector flags
  if (UseParallelGC || UseParallelOldGC) {
    set_parallel_gc_flags();
  } else if (UseConcMarkSweepGC) { // Should be done before ParNew check below
    set_cms_and_parnew_gc_flags();
  } else if (UseParNewGC) {  // Skipped if CMS is set above
    set_parnew_gc_flags();
  } else if (UseG1GC) {
    set_g1_gc_flags();
  }
  check_deprecated_gcs();
  check_deprecated_gc_flags();
  if (AssumeMP && !UseSerialGC) {
    if (FLAG_IS_DEFAULT(ParallelGCThreads) && ParallelGCThreads == 1) {
      warning("If the number of processors is expected to increase from one, then"
              " you should configure the number of parallel GC threads appropriately"
              " using -XX:ParallelGCThreads=N");
    }
  }
  if (MinHeapFreeRatio == 100) {
    // Keeping the heap 100% free is hard ;-) so limit it to 99%.
    FLAG_SET_ERGO(uintx, MinHeapFreeRatio, 99);
  }

  // If class unloading is disabled, also disable concurrent class unloading.
  if (!ClassUnloading) {
    FLAG_SET_CMDLINE(bool, CMSClassUnloadingEnabled, false);
    FLAG_SET_CMDLINE(bool, ClassUnloadingWithConcurrentMark, false);
    FLAG_SET_CMDLINE(bool, ExplicitGCInvokesConcurrentAndUnloadsClasses, false);
  }
#else // INCLUDE_ALL_GCS
  assert(verify_serial_gc_flags(), "SerialGC unset");
#endif // INCLUDE_ALL_GCS
}

julong Arguments::limit_by_allocatable_memory(julong limit) {
  julong max_allocatable;
  julong result = limit;
  if (os::has_allocatable_memory_limit(&max_allocatable)) {
    result = MIN2(result, max_allocatable / MaxVirtMemFraction);
  }
  return result;
}

void Arguments::set_heap_size() {
  if (!FLAG_IS_DEFAULT(DefaultMaxRAMFraction)) {
    // Deprecated flag
    FLAG_SET_CMDLINE(uintx, MaxRAMFraction, DefaultMaxRAMFraction);
  }

  julong phys_mem =
    FLAG_IS_DEFAULT(MaxRAM) ? MIN2(os::physical_memory(), (julong)MaxRAM)
                            : (julong)MaxRAM;

  // Experimental support for CGroup memory limits
  if (UseCGroupMemoryLimitForHeap) {
    // This is a rough indicator that a CGroup limit may be in force
    // for this process
    const char* lim_file = "/sys/fs/cgroup/memory/memory.limit_in_bytes";
    FILE *fp = fopen(lim_file, "r");
    if (fp != NULL) {
      julong cgroup_max = 0;
      int ret = fscanf(fp, JULONG_FORMAT, &cgroup_max);
      if (ret == 1 && cgroup_max > 0) {
        // If unlimited, cgroup_max will be a very large, but unspecified
        // value, so use initial phys_mem as a limit
        if (PrintGCDetails && Verbose) {
          // Cannot use gclog_or_tty yet.
          tty->print_cr("Setting phys_mem to the min of cgroup limit ("
                        JULONG_FORMAT "MB) and initial phys_mem ("
                        JULONG_FORMAT "MB)", cgroup_max/M, phys_mem/M);
        }
        phys_mem = MIN2(cgroup_max, phys_mem);
      } else {
        warning("Unable to read/parse cgroup memory limit from %s: %s",
                lim_file, errno != 0 ? strerror(errno) : "unknown error");
      }
      fclose(fp);
    } else {
      warning("Unable to open cgroup memory limit file %s (%s)", lim_file, strerror(errno));
    }
  }

  // Convert Fraction to Precentage values
  if (FLAG_IS_DEFAULT(MaxRAMPercentage) &&
      !FLAG_IS_DEFAULT(MaxRAMFraction))
    MaxRAMPercentage = 100.0 / MaxRAMFraction;

   if (FLAG_IS_DEFAULT(MinRAMPercentage) &&
       !FLAG_IS_DEFAULT(MinRAMFraction))
     MinRAMPercentage = 100.0 / MinRAMFraction;

   if (FLAG_IS_DEFAULT(InitialRAMPercentage) &&
       !FLAG_IS_DEFAULT(InitialRAMFraction))
     InitialRAMPercentage = 100.0 / InitialRAMFraction;

  // If the maximum heap size has not been set with -Xmx,
  // then set it as fraction of the size of physical memory,
  // respecting the maximum and minimum sizes of the heap.
  if (FLAG_IS_DEFAULT(MaxHeapSize)) {
    julong reasonable_max = (julong)((phys_mem * MaxRAMPercentage) / 100);
    const julong reasonable_min = (julong)((phys_mem * MinRAMPercentage) / 100);
    if (reasonable_min < MaxHeapSize) {
      // Small physical memory, so use a minimum fraction of it for the heap
      reasonable_max = reasonable_min;
    } else {
      // Not-small physical memory, so require a heap at least
      // as large as MaxHeapSize
      reasonable_max = MAX2(reasonable_max, (julong)MaxHeapSize);
    }

    if (!FLAG_IS_DEFAULT(ErgoHeapSizeLimit) && ErgoHeapSizeLimit != 0) {
      // Limit the heap size to ErgoHeapSizeLimit
      reasonable_max = MIN2(reasonable_max, (julong)ErgoHeapSizeLimit);
    }
    if (UseCompressedOops) {
      // Limit the heap size to the maximum possible when using compressed oops
      julong max_coop_heap = (julong)max_heap_for_compressed_oops();
      if (HeapBaseMinAddress + MaxHeapSize < max_coop_heap) {
        // Heap should be above HeapBaseMinAddress to get zero based compressed oops
        // but it should be not less than default MaxHeapSize.
        max_coop_heap -= HeapBaseMinAddress;
      }
      reasonable_max = MIN2(reasonable_max, max_coop_heap);
    }
    reasonable_max = limit_by_allocatable_memory(reasonable_max);

    if (!FLAG_IS_DEFAULT(InitialHeapSize)) {
      // An initial heap size was specified on the command line,
      // so be sure that the maximum size is consistent.  Done
      // after call to limit_by_allocatable_memory because that
      // method might reduce the allocation size.
      reasonable_max = MAX2(reasonable_max, (julong)InitialHeapSize);
    }

    if (PrintGCDetails && Verbose) {
      // Cannot use gclog_or_tty yet.
      tty->print_cr("  Maximum heap size " SIZE_FORMAT, (size_t) reasonable_max);
    }
    FLAG_SET_ERGO(uintx, MaxHeapSize, (uintx)reasonable_max);
  }

  // If the minimum or initial heap_size have not been set or requested to be set
  // ergonomically, set them accordingly.
  if (InitialHeapSize == 0 || min_heap_size() == 0) {
    julong reasonable_minimum = (julong)(OldSize + NewSize);

    reasonable_minimum = MIN2(reasonable_minimum, (julong)MaxHeapSize);

    reasonable_minimum = limit_by_allocatable_memory(reasonable_minimum);

    if (InitialHeapSize == 0) {
      julong reasonable_initial = (julong)((phys_mem * InitialRAMPercentage) / 100);

      reasonable_initial = MAX3(reasonable_initial, reasonable_minimum, (julong)min_heap_size());
      reasonable_initial = MIN2(reasonable_initial, (julong)MaxHeapSize);

      reasonable_initial = limit_by_allocatable_memory(reasonable_initial);

      if (PrintGCDetails && Verbose) {
        // Cannot use gclog_or_tty yet.
        tty->print_cr("  Initial heap size " SIZE_FORMAT, (uintx)reasonable_initial);
      }
      FLAG_SET_ERGO(uintx, InitialHeapSize, (uintx)reasonable_initial);
    }
    // If the minimum heap size has not been set (via -Xms),
    // synchronize with InitialHeapSize to avoid errors with the default value.
    if (min_heap_size() == 0) {
      set_min_heap_size(MIN2((uintx)reasonable_minimum, InitialHeapSize));
      if (PrintGCDetails && Verbose) {
        // Cannot use gclog_or_tty yet.
        tty->print_cr("  Minimum heap size " SIZE_FORMAT, min_heap_size());
      }
    }
  }
}

// This option inspects the machine and attempts to set various
// parameters to be optimal for long-running, memory allocation
// intensive jobs.  It is intended for machines with large
// amounts of cpu and memory.
jint Arguments::set_aggressive_heap_flags() {
  // initHeapSize is needed since _initial_heap_size is 4 bytes on a 32 bit
  // VM, but we may not be able to represent the total physical memory
  // available (like having 8gb of memory on a box but using a 32bit VM).
  // Thus, we need to make sure we're using a julong for intermediate
  // calculations.
  julong initHeapSize;
  julong total_memory = os::physical_memory();

  if (total_memory < (julong) 256 * M) {
    jio_fprintf(defaultStream::error_stream(),
            "You need at least 256mb of memory to use -XX:+AggressiveHeap\n");
    vm_exit(1);
  }

  // The heap size is half of available memory, or (at most)
  // all of possible memory less 160mb (leaving room for the OS
  // when using ISM).  This is the maximum; because adaptive sizing
  // is turned on below, the actual space used may be smaller.

  initHeapSize = MIN2(total_memory / (julong) 2,
                      total_memory - (julong) 160 * M);

  initHeapSize = limit_by_allocatable_memory(initHeapSize);

  if (FLAG_IS_DEFAULT(MaxHeapSize)) {
    FLAG_SET_CMDLINE(uintx, MaxHeapSize, initHeapSize);
    FLAG_SET_CMDLINE(uintx, InitialHeapSize, initHeapSize);
    // Currently the minimum size and the initial heap sizes are the same.
    set_min_heap_size(initHeapSize);
  }
  if (FLAG_IS_DEFAULT(NewSize)) {
    // Make the young generation 3/8ths of the total heap.
    FLAG_SET_CMDLINE(uintx, NewSize,
            ((julong) MaxHeapSize / (julong) 8) * (julong) 3);
    FLAG_SET_CMDLINE(uintx, MaxNewSize, NewSize);
  }

#ifndef _ALLBSD_SOURCE  // UseLargePages is not yet supported on BSD.
  FLAG_SET_DEFAULT(UseLargePages, true);
#endif

  // Increase some data structure sizes for efficiency
  FLAG_SET_CMDLINE(uintx, BaseFootPrintEstimate, MaxHeapSize);
  FLAG_SET_CMDLINE(bool, ResizeTLAB, false);
  FLAG_SET_CMDLINE(uintx, TLABSize, 256 * K);

  // See the OldPLABSize comment below, but replace 'after promotion'
  // with 'after copying'.  YoungPLABSize is the size of the survivor
  // space per-gc-thread buffers.  The default is 4kw.
  FLAG_SET_CMDLINE(uintx, YoungPLABSize, 256 * K);     // Note: this is in words

  // OldPLABSize is the size of the buffers in the old gen that
  // UseParallelGC uses to promote live data that doesn't fit in the
  // survivor spaces.  At any given time, there's one for each gc thread.
  // The default size is 1kw. These buffers are rarely used, since the
  // survivor spaces are usually big enough.  For specjbb, however, there
  // are occasions when there's lots of live data in the young gen
  // and we end up promoting some of it.  We don't have a definite
  // explanation for why bumping OldPLABSize helps, but the theory
  // is that a bigger PLAB results in retaining something like the
  // original allocation order after promotion, which improves mutator
  // locality.  A minor effect may be that larger PLABs reduce the
  // number of PLAB allocation events during gc.  The value of 8kw
  // was arrived at by experimenting with specjbb.
  FLAG_SET_CMDLINE(uintx, OldPLABSize, 8 * K);      // Note: this is in words

  // Enable parallel GC and adaptive generation sizing
  FLAG_SET_CMDLINE(bool, UseParallelGC, true);

  // Encourage steady state memory management
  FLAG_SET_CMDLINE(uintx, ThresholdTolerance, 100);

  // This appears to improve mutator locality
  FLAG_SET_CMDLINE(bool, ScavengeBeforeFullGC, false);

  // Get around early Solaris scheduling bug
  // (affinity vs other jobs on system)
  // but disallow DR and offlining (5008695).
  FLAG_SET_CMDLINE(bool, BindGCTaskThreadsToCPUs, true);

  return JNI_OK;
}

// This must be called after ergonomics because we want bytecode rewriting
// if the server compiler is used, or if UseSharedSpaces is disabled.
void Arguments::set_bytecode_flags() {
  // Better not attempt to store into a read-only space.
  if (UseSharedSpaces) {
    FLAG_SET_DEFAULT(RewriteBytecodes, false);
    FLAG_SET_DEFAULT(RewriteFrequentPairs, false);
  }

  if (!RewriteBytecodes) {
    FLAG_SET_DEFAULT(RewriteFrequentPairs, false);
  }
}

// Aggressive optimization flags  -XX:+AggressiveOpts
void Arguments::set_aggressive_opts_flags() {
#ifdef COMPILER2
  if (AggressiveUnboxing) {
    if (FLAG_IS_DEFAULT(EliminateAutoBox)) {
      FLAG_SET_DEFAULT(EliminateAutoBox, true);
    } else if (!EliminateAutoBox) {
      // warning("AggressiveUnboxing is disabled because EliminateAutoBox is disabled");
      AggressiveUnboxing = false;
    }
    if (FLAG_IS_DEFAULT(DoEscapeAnalysis)) {
      FLAG_SET_DEFAULT(DoEscapeAnalysis, true);
    } else if (!DoEscapeAnalysis) {
      // warning("AggressiveUnboxing is disabled because DoEscapeAnalysis is disabled");
      AggressiveUnboxing = false;
    }
  }
  if (AggressiveOpts || !FLAG_IS_DEFAULT(AutoBoxCacheMax)) {
    if (FLAG_IS_DEFAULT(EliminateAutoBox)) {
      FLAG_SET_DEFAULT(EliminateAutoBox, true);
    }
    if (FLAG_IS_DEFAULT(AutoBoxCacheMax)) {
      FLAG_SET_DEFAULT(AutoBoxCacheMax, 20000);
    }

    // Feed the cache size setting into the JDK
    char buffer[1024];
    jio_snprintf(buffer, 1024, "java.lang.Integer.IntegerCache.high=" INTX_FORMAT, AutoBoxCacheMax);
    add_property(buffer);
  }
  if (AggressiveOpts && FLAG_IS_DEFAULT(BiasedLockingStartupDelay)) {
    FLAG_SET_DEFAULT(BiasedLockingStartupDelay, 500);
  }
#endif

  if (AggressiveOpts) {
// Sample flag setting code
//    if (FLAG_IS_DEFAULT(EliminateZeroing)) {
//      FLAG_SET_DEFAULT(EliminateZeroing, true);
//    }
  }
}

//===========================================================================================================
// Parsing of java.compiler property

void Arguments::process_java_compiler_argument(char* arg) {
  // For backwards compatibility, Djava.compiler=NONE or ""
  // causes us to switch to -Xint mode UNLESS -Xdebug
  // is also specified.
  if (strlen(arg) == 0 || strcasecmp(arg, "NONE") == 0) {
    set_java_compiler(true);    // "-Djava.compiler[=...]" most recently seen.
  }
}

void Arguments::process_java_launcher_argument(const char* launcher, void* extra_info) {
  _sun_java_launcher = strdup(launcher);
  if (strcmp("gamma", _sun_java_launcher) == 0) {
    _created_by_gamma_launcher = true;
  }
}

bool Arguments::created_by_java_launcher() {
  assert(_sun_java_launcher != NULL, "property must have value");
  return strcmp(DEFAULT_JAVA_LAUNCHER, _sun_java_launcher) != 0;
}

bool Arguments::created_by_gamma_launcher() {
  return _created_by_gamma_launcher;
}

//===========================================================================================================
// Parsing of main arguments

bool Arguments::verify_interval(uintx val, uintx min,
                                uintx max, const char* name) {
  // Returns true iff value is in the inclusive interval [min..max]
  // false, otherwise.
  if (val >= min && val <= max) {
    return true;
  }
  jio_fprintf(defaultStream::error_stream(),
              "%s of " UINTX_FORMAT " is invalid; must be between " UINTX_FORMAT
              " and " UINTX_FORMAT "\n",
              name, val, min, max);
  return false;
}

bool Arguments::verify_min_value(intx val, intx min, const char* name) {
  // Returns true if given value is at least specified min threshold
  // false, otherwise.
  if (val >= min ) {
      return true;
  }
  jio_fprintf(defaultStream::error_stream(),
              "%s of " INTX_FORMAT " is invalid; must be at least " INTX_FORMAT "\n",
              name, val, min);
  return false;
}

bool Arguments::verify_percentage(uintx value, const char* name) {
  if (is_percentage(value)) {
    return true;
  }
  jio_fprintf(defaultStream::error_stream(),
              "%s of " UINTX_FORMAT " is invalid; must be between 0 and 100\n",
              name, value);
  return false;
}

// check if do gclog rotation
// +UseGCLogFileRotation is a must,
// no gc log rotation when log file not supplied or
// NumberOfGCLogFiles is 0
void check_gclog_consistency() {
  if (UseGCLogFileRotation) {
    if ((Arguments::gc_log_filename() == NULL) || (NumberOfGCLogFiles == 0)) {
      jio_fprintf(defaultStream::output_stream(),
                  "To enable GC log rotation, use -Xloggc:<filename> -XX:+UseGCLogFileRotation -XX:NumberOfGCLogFiles=<num_of_files>\n"
                  "where num_of_file > 0\n"
                  "GC log rotation is turned off\n");
      UseGCLogFileRotation = false;
    }
  }

  if (UseGCLogFileRotation && (GCLogFileSize != 0) && (GCLogFileSize < 8*K)) {
    FLAG_SET_CMDLINE(uintx, GCLogFileSize, 8*K);
    jio_fprintf(defaultStream::output_stream(),
                "GCLogFileSize changed to minimum 8K\n");
  }
}

// This function is called for -Xloggc:<filename>, it can be used
// to check if a given file name(or string) conforms to the following
// specification:
// A valid string only contains "[A-Z][a-z][0-9].-_%[p|t]"
// %p and %t only allowed once. We only limit usage of filename not path
bool is_filename_valid(const char *file_name) {
  const char* p = file_name;
  char file_sep = os::file_separator()[0];
  const char* cp;
  // skip prefix path
  for (cp = file_name; *cp != '\0'; cp++) {
    if (*cp == '/' || *cp == file_sep) {
      p = cp + 1;
    }
  }

  int count_p = 0;
  int count_t = 0;
  while (*p != '\0') {
    if ((*p >= '0' && *p <= '9') ||
        (*p >= 'A' && *p <= 'Z') ||
        (*p >= 'a' && *p <= 'z') ||
         *p == '-'               ||
         *p == '_'               ||
         *p == '.') {
       p++;
       continue;
    }
    if (*p == '%') {
      if(*(p + 1) == 'p') {
        p += 2;
        count_p ++;
        continue;
      }
      if (*(p + 1) == 't') {
        p += 2;
        count_t ++;
        continue;
      }
    }
    return false;
  }
  return count_p < 2 && count_t < 2;
}

bool Arguments::verify_MinHeapFreeRatio(FormatBuffer<80>& err_msg, uintx min_heap_free_ratio) {
  if (!is_percentage(min_heap_free_ratio)) {
    err_msg.print("MinHeapFreeRatio must have a value between 0 and 100");
    return false;
  }
  if (min_heap_free_ratio > MaxHeapFreeRatio) {
    err_msg.print("MinHeapFreeRatio (" UINTX_FORMAT ") must be less than or "
                  "equal to MaxHeapFreeRatio (" UINTX_FORMAT ")", min_heap_free_ratio,
                  MaxHeapFreeRatio);
    return false;
  }
  // This does not set the flag itself, but stores the value in a safe place for later usage.
  _min_heap_free_ratio = min_heap_free_ratio;
  return true;
}

bool Arguments::verify_MaxHeapFreeRatio(FormatBuffer<80>& err_msg, uintx max_heap_free_ratio) {
  if (!is_percentage(max_heap_free_ratio)) {
    err_msg.print("MaxHeapFreeRatio must have a value between 0 and 100");
    return false;
  }
  if (max_heap_free_ratio < MinHeapFreeRatio) {
    err_msg.print("MaxHeapFreeRatio (" UINTX_FORMAT ") must be greater than or "
                  "equal to MinHeapFreeRatio (" UINTX_FORMAT ")", max_heap_free_ratio,
                  MinHeapFreeRatio);
    return false;
  }
  // This does not set the flag itself, but stores the value in a safe place for later usage.
  _max_heap_free_ratio = max_heap_free_ratio;
  return true;
}

// Check consistency of GC selection
bool Arguments::check_gc_consistency() {
  check_gclog_consistency();
  bool status = true;
  // Ensure that the user has not selected conflicting sets
  // of collectors. [Note: this check is merely a user convenience;
  // collectors over-ride each other so that only a non-conflicting
  // set is selected; however what the user gets is not what they
  // may have expected from the combination they asked for. It's
  // better to reduce user confusion by not allowing them to
  // select conflicting combinations.
  uint i = 0;
  if (UseSerialGC)                       i++;
  if (UseConcMarkSweepGC || UseParNewGC) i++;
  if (UseParallelGC || UseParallelOldGC) i++;
  if (UseG1GC)                           i++;
  if (i > 1) {
    jio_fprintf(defaultStream::error_stream(),
                "Conflicting collector combinations in option list; "
                "please refer to the release notes for the combinations "
                "allowed\n");
    status = false;
  }
  return status;
}

void Arguments::check_deprecated_gcs() {
  if (UseConcMarkSweepGC && !UseParNewGC) {
    warning("Using the DefNew young collector with the CMS collector is deprecated "
        "and will likely be removed in a future release");
  }

  if (UseParNewGC && !UseConcMarkSweepGC) {
    // !UseConcMarkSweepGC means that we are using serial old gc. Unfortunately we don't
    // set up UseSerialGC properly, so that can't be used in the check here.
    warning("Using the ParNew young collector with the Serial old collector is deprecated "
        "and will likely be removed in a future release");
  }

  if (CMSIncrementalMode) {
    warning("Using incremental CMS is deprecated and will likely be removed in a future release");
  }
}

void Arguments::check_deprecated_gc_flags() {
  if (FLAG_IS_CMDLINE(MaxGCMinorPauseMillis)) {
    warning("Using MaxGCMinorPauseMillis as minor pause goal is deprecated"
            "and will likely be removed in future release");
  }
  if (FLAG_IS_CMDLINE(DefaultMaxRAMFraction)) {
    warning("DefaultMaxRAMFraction is deprecated and will likely be removed in a future release. "
        "Use MaxRAMFraction instead.");
  }
  if (FLAG_IS_CMDLINE(UseCMSCompactAtFullCollection)) {
    warning("UseCMSCompactAtFullCollection is deprecated and will likely be removed in a future release.");
  }
  if (FLAG_IS_CMDLINE(CMSFullGCsBeforeCompaction)) {
    warning("CMSFullGCsBeforeCompaction is deprecated and will likely be removed in a future release.");
  }
  if (FLAG_IS_CMDLINE(UseCMSCollectionPassing)) {
    warning("UseCMSCollectionPassing is deprecated and will likely be removed in a future release.");
  }
}

// Check stack pages settings
bool Arguments::check_stack_pages()
{
  bool status = true;
  status = status && verify_min_value(StackYellowPages, 1, "StackYellowPages");
  status = status && verify_min_value(StackRedPages, 1, "StackRedPages");
  // greater stack shadow pages can't generate instruction to bang stack
  status = status && verify_interval(StackShadowPages, 1, 50, "StackShadowPages");
  return status;
}

// Check the consistency of vm_init_args
bool Arguments::check_vm_args_consistency() {
  // Method for adding checks for flag consistency.
  // The intent is to warn the user of all possible conflicts,
  // before returning an error.
  // Note: Needs platform-dependent factoring.
  bool status = true;

  if (G1ElasticHeap) {
    if (!UseG1GC) {
      vm_exit_during_initialization("G1ElasticHeap only works with UseG1GC");
    }
    status = status && verify_interval(ElasticHeapMinYoungCommitPercent, 1, 100, "ElasticHeapMinYoungCommitPercent");
    status = status && verify_interval(ElasticHeapPeriodicMinYoungCommitPercent, ElasticHeapMinYoungCommitPercent, 100, "ElasticHeapMinYoungCommitPercentAuto");
    PropertyList_unique_add(&_system_properties, "com.alibaba.jvm.gc.ElasticHeapEnabled", (char*)"true");
    status = status && verify_interval(ElasticHeapOldGenReservePercent, 1, 100, "ElasticHeapOldGenReservePercent");

    if (InitialHeapSize != MaxHeapSize) {
      jio_fprintf(defaultStream::error_stream(),
                  "G1ElasticHeap requires Xms:"
                  SIZE_FORMAT
                  " bytes same to Xmx: "
                  SIZE_FORMAT
                  " bytes",
                  InitialHeapSize, MaxHeapSize);
      status = false;
    }
  }

  if (ElasticHeapPeriodicUncommit) {
    if (!G1ElasticHeap) {
      vm_exit_during_initialization("ElasticHeapPeriodicUncommit only works with G1ElasticHeap");
    }
  }

  // Allow both -XX:-UseStackBanging and -XX:-UseBoundThreads in non-product
  // builds so the cost of stack banging can be measured.
#if (defined(PRODUCT) && defined(SOLARIS))
  if (!UseBoundThreads && !UseStackBanging) {
    jio_fprintf(defaultStream::error_stream(),
                "-UseStackBanging conflicts with -UseBoundThreads\n");

     status = false;
  }
#endif

  if (TLABRefillWasteFraction == 0) {
    jio_fprintf(defaultStream::error_stream(),
                "TLABRefillWasteFraction should be a denominator, "
                "not " SIZE_FORMAT "\n",
                TLABRefillWasteFraction);
    status = false;
  }

  status = status && verify_interval(AdaptiveSizePolicyWeight, 0, 100,
                              "AdaptiveSizePolicyWeight");
  status = status && verify_percentage(ThresholdTolerance, "ThresholdTolerance");

  // Divide by bucket size to prevent a large size from causing rollover when
  // calculating amount of memory needed to be allocated for the String table.
  status = status && verify_interval(StringTableSize, minimumStringTableSize,
    (max_uintx / StringTable::bucket_size()), "StringTable size");

  status = status && verify_interval(SymbolTableSize, minimumSymbolTableSize,
    (max_uintx / SymbolTable::bucket_size()), "SymbolTable size");

  {
    // Using "else if" below to avoid printing two error messages if min > max.
    // This will also prevent us from reporting both min>100 and max>100 at the
    // same time, but that is less annoying than printing two identical errors IMHO.
    FormatBuffer<80> err_msg("%s","");
    if (!verify_MinHeapFreeRatio(err_msg, MinHeapFreeRatio)) {
      jio_fprintf(defaultStream::error_stream(), "%s\n", err_msg.buffer());
      status = false;
    } else if (!verify_MaxHeapFreeRatio(err_msg, MaxHeapFreeRatio)) {
      jio_fprintf(defaultStream::error_stream(), "%s\n", err_msg.buffer());
      status = false;
    }
  }

  // Min/MaxMetaspaceFreeRatio
  status = status && verify_percentage(MinMetaspaceFreeRatio, "MinMetaspaceFreeRatio");
  status = status && verify_percentage(MaxMetaspaceFreeRatio, "MaxMetaspaceFreeRatio");

  if (MinMetaspaceFreeRatio > MaxMetaspaceFreeRatio) {
    jio_fprintf(defaultStream::error_stream(),
                "MinMetaspaceFreeRatio (%s" UINTX_FORMAT ") must be less than or "
                "equal to MaxMetaspaceFreeRatio (%s" UINTX_FORMAT ")\n",
                FLAG_IS_DEFAULT(MinMetaspaceFreeRatio) ? "Default: " : "",
                MinMetaspaceFreeRatio,
                FLAG_IS_DEFAULT(MaxMetaspaceFreeRatio) ? "Default: " : "",
                MaxMetaspaceFreeRatio);
    status = false;
  }

  // Trying to keep 100% free is not practical
  MinMetaspaceFreeRatio = MIN2(MinMetaspaceFreeRatio, (uintx) 99);

  if (FullGCALot && FLAG_IS_DEFAULT(MarkSweepAlwaysCompactCount)) {
    MarkSweepAlwaysCompactCount = 1;  // Move objects every gc.
  }

  if (UseParallelOldGC && ParallelOldGCSplitALot) {
    // Settings to encourage splitting.
    if (!FLAG_IS_CMDLINE(NewRatio)) {
      FLAG_SET_CMDLINE(uintx, NewRatio, 2);
    }
    if (!FLAG_IS_CMDLINE(ScavengeBeforeFullGC)) {
      FLAG_SET_CMDLINE(bool, ScavengeBeforeFullGC, false);
    }
  }

  status = status && verify_percentage(GCHeapFreeLimit, "GCHeapFreeLimit");
  status = status && verify_percentage(GCTimeLimit, "GCTimeLimit");
  if (GCTimeLimit == 100) {
    // Turn off gc-overhead-limit-exceeded checks
    FLAG_SET_DEFAULT(UseGCOverheadLimit, false);
  }

  status = status && check_gc_consistency();
  status = status && check_stack_pages();

  if (CMSIncrementalMode) {
    if (!UseConcMarkSweepGC) {
      jio_fprintf(defaultStream::error_stream(),
                  "error:  invalid argument combination.\n"
                  "The CMS collector (-XX:+UseConcMarkSweepGC) must be "
                  "selected in order\nto use CMSIncrementalMode.\n");
      status = false;
    } else {
      status = status && verify_percentage(CMSIncrementalDutyCycle,
                                  "CMSIncrementalDutyCycle");
      status = status && verify_percentage(CMSIncrementalDutyCycleMin,
                                  "CMSIncrementalDutyCycleMin");
      status = status && verify_percentage(CMSIncrementalSafetyFactor,
                                  "CMSIncrementalSafetyFactor");
      status = status && verify_percentage(CMSIncrementalOffset,
                                  "CMSIncrementalOffset");
      status = status && verify_percentage(CMSExpAvgFactor,
                                  "CMSExpAvgFactor");
      // If it was not set on the command line, set
      // CMSInitiatingOccupancyFraction to 1 so icms can initiate cycles early.
      if (CMSInitiatingOccupancyFraction < 0) {
        FLAG_SET_DEFAULT(CMSInitiatingOccupancyFraction, 1);
      }
    }
  }

  // CMS space iteration, which FLSVerifyAllHeapreferences entails,
  // insists that we hold the requisite locks so that the iteration is
  // MT-safe. For the verification at start-up and shut-down, we don't
  // yet have a good way of acquiring and releasing these locks,
  // which are not visible at the CollectedHeap level. We want to
  // be able to acquire these locks and then do the iteration rather
  // than just disable the lock verification. This will be fixed under
  // bug 4788986.
  if (UseConcMarkSweepGC && FLSVerifyAllHeapReferences) {
    if (VerifyDuringStartup) {
      warning("Heap verification at start-up disabled "
              "(due to current incompatibility with FLSVerifyAllHeapReferences)");
      VerifyDuringStartup = false; // Disable verification at start-up
    }

    if (VerifyBeforeExit) {
      warning("Heap verification at shutdown disabled "
              "(due to current incompatibility with FLSVerifyAllHeapReferences)");
      VerifyBeforeExit = false; // Disable verification at shutdown
    }
  }

  // Note: only executed in non-PRODUCT mode
  if (!UseAsyncConcMarkSweepGC &&
      (ExplicitGCInvokesConcurrent ||
       ExplicitGCInvokesConcurrentAndUnloadsClasses)) {
    jio_fprintf(defaultStream::error_stream(),
                "error: +ExplicitGCInvokesConcurrent[AndUnloadsClasses] conflicts"
                " with -UseAsyncConcMarkSweepGC");
    status = false;
  }

  status = status && verify_min_value(ParGCArrayScanChunk, 1, "ParGCArrayScanChunk");

#if INCLUDE_ALL_GCS
  if (UseG1GC) {
    status = status && verify_percentage(G1NewSizePercent, "G1NewSizePercent");
    status = status && verify_percentage(G1MaxNewSizePercent, "G1MaxNewSizePercent");
    status = status && verify_interval(G1NewSizePercent, 0, G1MaxNewSizePercent, "G1NewSizePercent");

    status = status && verify_percentage(InitiatingHeapOccupancyPercent,
                                         "InitiatingHeapOccupancyPercent");
    status = status && verify_min_value(G1RefProcDrainInterval, 1,
                                        "G1RefProcDrainInterval");
    status = status && verify_min_value((intx)G1ConcMarkStepDurationMillis, 1,
                                        "G1ConcMarkStepDurationMillis");
    status = status && verify_interval(G1ConcRSHotCardLimit, 0, max_jubyte,
                                       "G1ConcRSHotCardLimit");
    status = status && verify_interval(G1ConcRSLogCacheSize, 0, 27,
                                       "G1ConcRSLogCacheSize");
    status = status && verify_interval(StringDeduplicationAgeThreshold, 1, markOopDesc::max_age,
                                       "StringDeduplicationAgeThreshold");
  }
  if (UseConcMarkSweepGC) {
    status = status && verify_min_value(CMSOldPLABNumRefills, 1, "CMSOldPLABNumRefills");
    status = status && verify_min_value(CMSOldPLABToleranceFactor, 1, "CMSOldPLABToleranceFactor");
    status = status && verify_min_value(CMSOldPLABMax, 1, "CMSOldPLABMax");
    status = status && verify_interval(CMSOldPLABMin, 1, CMSOldPLABMax, "CMSOldPLABMin");

    status = status && verify_min_value(CMSYoungGenPerWorker, 1, "CMSYoungGenPerWorker");

    status = status && verify_min_value(CMSSamplingGrain, 1, "CMSSamplingGrain");
    status = status && verify_interval(CMS_SweepWeight, 0, 100, "CMS_SweepWeight");
    status = status && verify_interval(CMS_FLSWeight, 0, 100, "CMS_FLSWeight");

    status = status && verify_interval(FLSCoalescePolicy, 0, 4, "FLSCoalescePolicy");

    status = status && verify_min_value(CMSRescanMultiple, 1, "CMSRescanMultiple");
    status = status && verify_min_value(CMSConcMarkMultiple, 1, "CMSConcMarkMultiple");

    status = status && verify_interval(CMSPrecleanIter, 0, 9, "CMSPrecleanIter");
    status = status && verify_min_value(CMSPrecleanDenominator, 1, "CMSPrecleanDenominator");
    status = status && verify_interval(CMSPrecleanNumerator, 0, CMSPrecleanDenominator - 1, "CMSPrecleanNumerator");

    status = status && verify_percentage(CMSBootstrapOccupancy, "CMSBootstrapOccupancy");

    status = status && verify_min_value(CMSPrecleanThreshold, 100, "CMSPrecleanThreshold");

    status = status && verify_percentage(CMSScheduleRemarkEdenPenetration, "CMSScheduleRemarkEdenPenetration");
    status = status && verify_min_value(CMSScheduleRemarkSamplingRatio, 1, "CMSScheduleRemarkSamplingRatio");
    status = status && verify_min_value(CMSBitMapYieldQuantum, 1, "CMSBitMapYieldQuantum");
    status = status && verify_percentage(CMSTriggerRatio, "CMSTriggerRatio");
    status = status && verify_percentage(CMSIsTooFullPercentage, "CMSIsTooFullPercentage");
  }

  if (UseParallelGC || UseParallelOldGC) {
    status = status && verify_interval(ParallelOldDeadWoodLimiterMean, 0, 100, "ParallelOldDeadWoodLimiterMean");
    status = status && verify_interval(ParallelOldDeadWoodLimiterStdDev, 0, 100, "ParallelOldDeadWoodLimiterStdDev");

    status = status && verify_percentage(YoungGenerationSizeIncrement, "YoungGenerationSizeIncrement");
    status = status && verify_percentage(TenuredGenerationSizeIncrement, "TenuredGenerationSizeIncrement");

    status = status && verify_min_value(YoungGenerationSizeSupplementDecay, 1, "YoungGenerationSizeSupplementDecay");
    status = status && verify_min_value(TenuredGenerationSizeSupplementDecay, 1, "TenuredGenerationSizeSupplementDecay");

    status = status && verify_min_value(ParGCCardsPerStrideChunk, 1, "ParGCCardsPerStrideChunk");

    status = status && verify_min_value(ParallelOldGCSplitInterval, 0, "ParallelOldGCSplitInterval");
  }
#endif // INCLUDE_ALL_GCS

  status = status && verify_interval(RefDiscoveryPolicy,
                                     ReferenceProcessor::DiscoveryPolicyMin,
                                     ReferenceProcessor::DiscoveryPolicyMax,
                                     "RefDiscoveryPolicy");

  // Limit the lower bound of this flag to 1 as it is used in a division
  // expression.
  status = status && verify_interval(TLABWasteTargetPercent,
                                     1, 100, "TLABWasteTargetPercent");

  status = status && verify_object_alignment();

  status = status && verify_interval(CompressedClassSpaceSize, 1*M, 3*G,
                                      "CompressedClassSpaceSize");

  status = status && verify_interval(MarkStackSizeMax,
                                  1, (max_jint - 1), "MarkStackSizeMax");
  status = status && verify_interval(NUMAChunkResizeWeight, 0, 100, "NUMAChunkResizeWeight");

  status = status && verify_min_value(LogEventsBufferEntries, 1, "LogEventsBufferEntries");

  status = status && verify_min_value(HeapSizePerGCThread, (uintx) os::vm_page_size(), "HeapSizePerGCThread");

  status = status && verify_min_value(GCTaskTimeStampEntries, 1, "GCTaskTimeStampEntries");

  status = status && verify_percentage(ParallelGCBufferWastePct, "ParallelGCBufferWastePct");
  status = status && verify_interval(TargetPLABWastePct, 1, 100, "TargetPLABWastePct");

  status = status && verify_min_value(ParGCStridesPerThread, 1, "ParGCStridesPerThread");

  status = status && verify_min_value(MinRAMFraction, 1, "MinRAMFraction");
  status = status && verify_min_value(InitialRAMFraction, 1, "InitialRAMFraction");
  status = status && verify_min_value(MaxRAMFraction, 1, "MaxRAMFraction");
  status = status && verify_min_value(DefaultMaxRAMFraction, 1, "DefaultMaxRAMFraction");

  status = status && verify_interval(AdaptiveTimeWeight, 0, 100, "AdaptiveTimeWeight");
  status = status && verify_min_value(AdaptiveSizeDecrementScaleFactor, 1, "AdaptiveSizeDecrementScaleFactor");

  status = status && verify_interval(TLABAllocationWeight, 0, 100, "TLABAllocationWeight");
  status = status && verify_min_value(MinTLABSize, 1, "MinTLABSize");
  status = status && verify_min_value(TLABRefillWasteFraction, 1, "TLABRefillWasteFraction");

  status = status && verify_percentage(YoungGenerationSizeSupplement, "YoungGenerationSizeSupplement");
  status = status && verify_percentage(TenuredGenerationSizeSupplement, "TenuredGenerationSizeSupplement");

  // the "age" field in the oop header is 4 bits; do not want to pull in markOop.hpp
  // just for that, so hardcode here.
  status = status && verify_interval(MaxTenuringThreshold, 0, 15, "MaxTenuringThreshold");
  status = status && verify_interval(InitialTenuringThreshold, 0, MaxTenuringThreshold, "MaxTenuringThreshold");
  status = status && verify_percentage(TargetSurvivorRatio, "TargetSurvivorRatio");
  status = status && verify_percentage(MarkSweepDeadRatio, "MarkSweepDeadRatio");

  status = status && verify_min_value(MarkSweepAlwaysCompactCount, 1, "MarkSweepAlwaysCompactCount");
#ifdef COMPILER1
  status = status && verify_min_value(ValueMapInitialSize, 1, "ValueMapInitialSize");
#endif

  if (PrintNMTStatistics) {
#if INCLUDE_NMT
    if (MemTracker::tracking_level() == NMT_off) {
#endif // INCLUDE_NMT
      warning("PrintNMTStatistics is disabled, because native memory tracking is not enabled");
      PrintNMTStatistics = false;
#if INCLUDE_NMT
    }
#endif
  }

  // Need to limit the extent of the padding to reasonable size.
  // 8K is well beyond the reasonable HW cache line size, even with the
  // aggressive prefetching, while still leaving the room for segregating
  // among the distinct pages.
  if (ContendedPaddingWidth < 0 || ContendedPaddingWidth > 8192) {
    jio_fprintf(defaultStream::error_stream(),
                "ContendedPaddingWidth=" INTX_FORMAT " must be in between %d and %d\n",
                ContendedPaddingWidth, 0, 8192);
    status = false;
  }

  // Need to enforce the padding not to break the existing field alignments.
  // It is sufficient to check against the largest type size.
  if ((ContendedPaddingWidth % BytesPerLong) != 0) {
    jio_fprintf(defaultStream::error_stream(),
                "ContendedPaddingWidth=" INTX_FORMAT " must be a multiple of %d\n",
                ContendedPaddingWidth, BytesPerLong);
    status = false;
  }

  // Check lower bounds of the code cache
  // Template Interpreter code is approximately 3X larger in debug builds.
  uint min_code_cache_size = (CodeCacheMinimumUseSpace DEBUG_ONLY(* 3)) + CodeCacheMinimumFreeSpace;
  if (InitialCodeCacheSize < (uintx)os::vm_page_size()) {
    jio_fprintf(defaultStream::error_stream(),
                "Invalid InitialCodeCacheSize=%dK. Must be at least %dK.\n", InitialCodeCacheSize/K,
                os::vm_page_size()/K);
    status = false;
  } else if (ReservedCodeCacheSize < InitialCodeCacheSize) {
    jio_fprintf(defaultStream::error_stream(),
                "Invalid ReservedCodeCacheSize: %dK. Must be at least InitialCodeCacheSize=%dK.\n",
                ReservedCodeCacheSize/K, InitialCodeCacheSize/K);
    status = false;
  } else if (ReservedCodeCacheSize < min_code_cache_size) {
    jio_fprintf(defaultStream::error_stream(),
                "Invalid ReservedCodeCacheSize=%dK. Must be at least %uK.\n", ReservedCodeCacheSize/K,
                min_code_cache_size/K);
    status = false;
  } else if (ReservedCodeCacheSize > 2*G) {
    // Code cache size larger than MAXINT is not supported.
    jio_fprintf(defaultStream::error_stream(),
                "Invalid ReservedCodeCacheSize=%dM. Must be at most %uM.\n", ReservedCodeCacheSize/M,
                (2*G)/M);
    status = false;
  }

  status &= verify_interval(NmethodSweepFraction, 1, ReservedCodeCacheSize/K, "NmethodSweepFraction");
  status &= verify_interval(NmethodSweepActivity, 0, 2000, "NmethodSweepActivity");

  if (!FLAG_IS_DEFAULT(CICompilerCount) && !FLAG_IS_DEFAULT(CICompilerCountPerCPU) && CICompilerCountPerCPU) {
    warning("The VM option CICompilerCountPerCPU overrides CICompilerCount.");
  }

#ifdef COMPILER1
  status &= verify_interval(SafepointPollOffset, 0, os::vm_page_size() - BytesPerWord, "SafepointPollOffset");
#endif

  int min_number_of_compiler_threads = get_min_number_of_compiler_threads();
  // The default CICompilerCount's value is CI_COMPILER_COUNT.
  assert(min_number_of_compiler_threads <= CI_COMPILER_COUNT, "minimum should be less or equal default number");
  // Check the minimum number of compiler threads
  status &=verify_min_value(CICompilerCount, min_number_of_compiler_threads, "CICompilerCount");

  return status;
}

bool Arguments::is_bad_option(const JavaVMOption* option, jboolean ignore,
  const char* option_type) {
  if (ignore) return false;

  const char* spacer = " ";
  if (option_type == NULL) {
    option_type = ++spacer; // Set both to the empty string.
  }

  if (os::obsolete_option(option)) {
    jio_fprintf(defaultStream::error_stream(),
                "Obsolete %s%soption: %s\n", option_type, spacer,
      option->optionString);
    return false;
  } else {
    jio_fprintf(defaultStream::error_stream(),
                "Unrecognized %s%soption: %s\n", option_type, spacer,
      option->optionString);
    return true;
  }
}

static const char* user_assertion_options[] = {
  "-da", "-ea", "-disableassertions", "-enableassertions", 0
};

static const char* system_assertion_options[] = {
  "-dsa", "-esa", "-disablesystemassertions", "-enablesystemassertions", 0
};

// Return true if any of the strings in null-terminated array 'names' matches.
// If tail_allowed is true, then the tail must begin with a colon; otherwise,
// the option must match exactly.
static bool match_option(const JavaVMOption* option, const char** names, const char** tail,
  bool tail_allowed) {
  for (/* empty */; *names != NULL; ++names) {
    if (match_option(option, *names, tail)) {
      if (**tail == '\0' || tail_allowed && **tail == ':') {
        return true;
      }
    }
  }
  return false;
}

bool Arguments::parse_uintx(const char* value,
                            uintx* uintx_arg,
                            uintx min_size) {

  // Check the sign first since atomull() parses only unsigned values.
  bool value_is_positive = !(*value == '-');

  if (value_is_positive) {
    julong n;
    bool good_return = atomull(value, &n);
    if (good_return) {
      bool above_minimum = n >= min_size;
      bool value_is_too_large = n > max_uintx;

      if (above_minimum && !value_is_too_large) {
        *uintx_arg = n;
        return true;
      }
    }
  }
  return false;
}

Arguments::ArgsRange Arguments::parse_memory_size(const char* s,
                                                  julong* long_arg,
                                                  julong min_size) {
  if (!atomull(s, long_arg)) return arg_unreadable;
  return check_memory_size(*long_arg, min_size);
}

// Parse JavaVMInitArgs structure

jint Arguments::parse_vm_init_args(const JavaVMInitArgs* args) {
  // For components of the system classpath.
  SysClassPath scp(Arguments::get_sysclasspath());
  bool scp_assembly_required = false;

  // Save default settings for some mode flags
  Arguments::_AlwaysCompileLoopMethods = AlwaysCompileLoopMethods;
  Arguments::_UseOnStackReplacement    = UseOnStackReplacement;
  Arguments::_ClipInlining             = ClipInlining;
  Arguments::_BackgroundCompilation    = BackgroundCompilation;

  // Setup flags for mixed which is the default
  set_mode_flags(_mixed);

  // Parse JAVA_TOOL_OPTIONS environment variable (if present)
  jint result = parse_java_tool_options_environment_variable(&scp, &scp_assembly_required);
  if (result != JNI_OK) {
    return result;
  }

  // Parse JavaVMInitArgs structure passed in
  result = parse_each_vm_init_arg(args, &scp, &scp_assembly_required, Flag::COMMAND_LINE);
  if (result != JNI_OK) {
    return result;
  }

  // Parse _JAVA_OPTIONS environment variable (if present) (mimics classic VM)
  result = parse_java_options_environment_variable(&scp, &scp_assembly_required);
  if (result != JNI_OK) {
    return result;
  }

  // We need to ensure processor and memory resources have been properly
  // configured - which may rely on arguments we just processed - before
  // doing the final argument processing. Any argument processing that
  // needs to know about processor and memory resources must occur after
  // this point.

  os::init_container_support();

  // Do final processing now that all arguments have been parsed
  result = finalize_vm_init_args(&scp, scp_assembly_required);
  if (result != JNI_OK) {
    return result;
  }

  return JNI_OK;
}

// Checks if name in command-line argument -agent{lib,path}:name[=options]
// represents a valid HPROF of JDWP agent.  is_path==true denotes that we
// are dealing with -agentpath (case where name is a path), otherwise with
// -agentlib
bool valid_hprof_or_jdwp_agent(char *name, bool is_path) {
  char *_name;
  const char *_hprof = "hprof", *_jdwp = "jdwp";
  size_t _len_hprof, _len_jdwp, _len_prefix;

  if (is_path) {
    if ((_name = strrchr(name, (int) *os::file_separator())) == NULL) {
      return false;
    }

    _name++;  // skip past last path separator
    _len_prefix = strlen(JNI_LIB_PREFIX);

    if (strncmp(_name, JNI_LIB_PREFIX, _len_prefix) != 0) {
      return false;
    }

    _name += _len_prefix;
    _len_hprof = strlen(_hprof);
    _len_jdwp = strlen(_jdwp);

    if (strncmp(_name, _hprof, _len_hprof) == 0) {
      _name += _len_hprof;
    }
    else if (strncmp(_name, _jdwp, _len_jdwp) == 0) {
      _name += _len_jdwp;
    }
    else {
      return false;
    }

    if (strcmp(_name, JNI_LIB_SUFFIX) != 0) {
      return false;
    }

    return true;
  }

  if (strcmp(name, _hprof) == 0 || strcmp(name, _jdwp) == 0) {
    return true;
  }

  return false;
}

jint Arguments::parse_each_vm_init_arg(const JavaVMInitArgs* args,
                                       SysClassPath* scp_p,
                                       bool* scp_assembly_required_p,
                                       Flag::Flags origin) {
  // Remaining part of option string
  const char* tail;

  // iterate over arguments
  for (int index = 0; index < args->nOptions; index++) {
    bool is_absolute_path = false;  // for -agentpath vs -agentlib

    const JavaVMOption* option = args->options + index;

    if (!match_option(option, "-Djava.class.path", &tail) &&
        !match_option(option, "-Dsun.java.command", &tail) &&
        !match_option(option, "-Dsun.java.launcher", &tail)) {

        // add all jvm options to the jvm_args string. This string
        // is used later to set the java.vm.args PerfData string constant.
        // the -Djava.class.path and the -Dsun.java.command options are
        // omitted from jvm_args string as each have their own PerfData
        // string constant object.
        build_jvm_args(option->optionString);
    }

    // -verbose:[class/gc/jni]
    if (match_option(option, "-verbose", &tail)) {
      if (!strcmp(tail, ":class") || !strcmp(tail, "")) {
        FLAG_SET_CMDLINE(bool, TraceClassLoading, true);
        FLAG_SET_CMDLINE(bool, TraceClassUnloading, true);
      } else if (!strcmp(tail, ":gc")) {
        FLAG_SET_CMDLINE(bool, PrintGC, true);
      } else if (!strcmp(tail, ":jni")) {
        FLAG_SET_CMDLINE(bool, PrintJNIResolving, true);
      }
    // -da / -ea / -disableassertions / -enableassertions
    // These accept an optional class/package name separated by a colon, e.g.,
    // -da:java.lang.Thread.
    } else if (match_option(option, user_assertion_options, &tail, true)) {
      bool enable = option->optionString[1] == 'e';     // char after '-' is 'e'
      if (*tail == '\0') {
        JavaAssertions::setUserClassDefault(enable);
      } else {
        assert(*tail == ':', "bogus match by match_option()");
        JavaAssertions::addOption(tail + 1, enable);
      }
    // -dsa / -esa / -disablesystemassertions / -enablesystemassertions
    } else if (match_option(option, system_assertion_options, &tail, false)) {
      bool enable = option->optionString[1] == 'e';     // char after '-' is 'e'
      JavaAssertions::setSystemClassDefault(enable);
    // -bootclasspath:
    } else if (match_option(option, "-Xbootclasspath:", &tail)) {
      scp_p->reset_path(tail);
      *scp_assembly_required_p = true;
    // -bootclasspath/a:
    } else if (match_option(option, "-Xbootclasspath/a:", &tail)) {
      scp_p->add_suffix(tail);
      *scp_assembly_required_p = true;
    // -bootclasspath/p:
    } else if (match_option(option, "-Xbootclasspath/p:", &tail)) {
      scp_p->add_prefix(tail);
      *scp_assembly_required_p = true;
    // -Xrun
    } else if (match_option(option, "-Xrun", &tail)) {
      if (tail != NULL) {
        const char* pos = strchr(tail, ':');
        size_t len = (pos == NULL) ? strlen(tail) : pos - tail;
        char* name = (char*)memcpy(NEW_C_HEAP_ARRAY(char, len + 1, mtInternal), tail, len);
        name[len] = '\0';

        char *options = NULL;
        if(pos != NULL) {
          size_t len2 = strlen(pos+1) + 1; // options start after ':'.  Final zero must be copied.
          options = (char*)memcpy(NEW_C_HEAP_ARRAY(char, len2, mtInternal), pos+1, len2);
        }
#if !INCLUDE_JVMTI
        if ((strcmp(name, "hprof") == 0) || (strcmp(name, "jdwp") == 0)) {
          jio_fprintf(defaultStream::error_stream(),
            "Profiling and debugging agents are not supported in this VM\n");
          return JNI_ERR;
        }
#endif // !INCLUDE_JVMTI
        add_init_library(name, options);
      }
    // -agentlib and -agentpath
    } else if (match_option(option, "-agentlib:", &tail) ||
          (is_absolute_path = match_option(option, "-agentpath:", &tail))) {
      if(tail != NULL) {
        const char* pos = strchr(tail, '=');
        size_t len = (pos == NULL) ? strlen(tail) : pos - tail;
        char* name = strncpy(NEW_C_HEAP_ARRAY(char, len + 1, mtInternal), tail, len);
        name[len] = '\0';

        char *options = NULL;
        if(pos != NULL) {
          size_t length = strlen(pos + 1) + 1;
          options = NEW_C_HEAP_ARRAY(char, length, mtInternal);
          jio_snprintf(options, length, "%s", pos + 1);
        }
#if !INCLUDE_JVMTI
        if (valid_hprof_or_jdwp_agent(name, is_absolute_path)) {
          jio_fprintf(defaultStream::error_stream(),
            "Profiling and debugging agents are not supported in this VM\n");
          return JNI_ERR;
        }
#endif // !INCLUDE_JVMTI
        add_init_agent(name, options, is_absolute_path);
      }
    // -javaagent
    } else if (match_option(option, "-javaagent:", &tail)) {
#if !INCLUDE_JVMTI
      jio_fprintf(defaultStream::error_stream(),
        "Instrumentation agents are not supported in this VM\n");
      return JNI_ERR;
#else
      if(tail != NULL) {
        size_t length = strlen(tail) + 1;
        char *options = NEW_C_HEAP_ARRAY(char, length, mtInternal);
        jio_snprintf(options, length, "%s", tail);
        add_init_agent("instrument", options, false);
      }
#endif // !INCLUDE_JVMTI
    // -Xnoclassgc
    } else if (match_option(option, "-Xnoclassgc", &tail)) {
      FLAG_SET_CMDLINE(bool, ClassUnloading, false);
    // -Xincgc: i-CMS
    } else if (match_option(option, "-Xincgc", &tail)) {
      FLAG_SET_CMDLINE(bool, UseConcMarkSweepGC, true);
      FLAG_SET_CMDLINE(bool, CMSIncrementalMode, true);
    // -Xnoincgc: no i-CMS
    } else if (match_option(option, "-Xnoincgc", &tail)) {
      FLAG_SET_CMDLINE(bool, UseConcMarkSweepGC, false);
      FLAG_SET_CMDLINE(bool, CMSIncrementalMode, false);
    // -Xconcgc
    } else if (match_option(option, "-Xconcgc", &tail)) {
      FLAG_SET_CMDLINE(bool, UseConcMarkSweepGC, true);
    // -Xnoconcgc
    } else if (match_option(option, "-Xnoconcgc", &tail)) {
      FLAG_SET_CMDLINE(bool, UseConcMarkSweepGC, false);
    // -Xbatch
    } else if (match_option(option, "-Xbatch", &tail)) {
      FLAG_SET_CMDLINE(bool, BackgroundCompilation, false);
    // -Xmn for compatibility with other JVM vendors
    } else if (match_option(option, "-Xmn", &tail)) {
      julong long_initial_young_size = 0;
      ArgsRange errcode = parse_memory_size(tail, &long_initial_young_size, 1);
      if (errcode != arg_in_range) {
        jio_fprintf(defaultStream::error_stream(),
                    "Invalid initial young generation size: %s\n", option->optionString);
        describe_range_error(errcode);
        return JNI_EINVAL;
      }
      FLAG_SET_CMDLINE(uintx, MaxNewSize, (uintx)long_initial_young_size);
      FLAG_SET_CMDLINE(uintx, NewSize, (uintx)long_initial_young_size);
    // -Xms
    } else if (match_option(option, "-Xms", &tail)) {
      julong long_initial_heap_size = 0;
      // an initial heap size of 0 means automatically determine
      ArgsRange errcode = parse_memory_size(tail, &long_initial_heap_size, 0);
      if (errcode != arg_in_range) {
        jio_fprintf(defaultStream::error_stream(),
                    "Invalid initial heap size: %s\n", option->optionString);
        describe_range_error(errcode);
        return JNI_EINVAL;
      }
      set_min_heap_size((uintx)long_initial_heap_size);
      // Currently the minimum size and the initial heap sizes are the same.
      // Can be overridden with -XX:InitialHeapSize.
      FLAG_SET_CMDLINE(uintx, InitialHeapSize, (uintx)long_initial_heap_size);
    // -Xmx
    } else if (match_option(option, "-Xmx", &tail) || match_option(option, "-XX:MaxHeapSize=", &tail)) {
      julong long_max_heap_size = 0;
      ArgsRange errcode = parse_memory_size(tail, &long_max_heap_size, 1);
      if (errcode != arg_in_range) {
        jio_fprintf(defaultStream::error_stream(),
                    "Invalid maximum heap size: %s\n", option->optionString);
        describe_range_error(errcode);
        return JNI_EINVAL;
      }
      FLAG_SET_CMDLINE(uintx, MaxHeapSize, (uintx)long_max_heap_size);
    // Xmaxf
    } else if (match_option(option, "-Xmaxf", &tail)) {
      char* err;
      int maxf = (int)(strtod(tail, &err) * 100);
      if (*err != '\0' || *tail == '\0' || maxf < 0 || maxf > 100) {
        jio_fprintf(defaultStream::error_stream(),
                    "Bad max heap free percentage size: %s\n",
                    option->optionString);
        return JNI_EINVAL;
      } else {
        FLAG_SET_CMDLINE(uintx, MaxHeapFreeRatio, maxf);
      }
    // Xminf
    } else if (match_option(option, "-Xminf", &tail)) {
      char* err;
      int minf = (int)(strtod(tail, &err) * 100);
      if (*err != '\0' || *tail == '\0' || minf < 0 || minf > 100) {
        jio_fprintf(defaultStream::error_stream(),
                    "Bad min heap free percentage size: %s\n",
                    option->optionString);
        return JNI_EINVAL;
      } else {
        FLAG_SET_CMDLINE(uintx, MinHeapFreeRatio, minf);
      }
    // -Xss
    } else if (match_option(option, "-Xss", &tail)) {
      julong long_ThreadStackSize = 0;
      ArgsRange errcode = parse_memory_size(tail, &long_ThreadStackSize, 1000);
      if (errcode != arg_in_range) {
        jio_fprintf(defaultStream::error_stream(),
                    "Invalid thread stack size: %s\n", option->optionString);
        describe_range_error(errcode);
        return JNI_EINVAL;
      }
      // Internally track ThreadStackSize in units of 1024 bytes.
      FLAG_SET_CMDLINE(intx, ThreadStackSize,
                              round_to((int)long_ThreadStackSize, K) / K);
    // -Xoss
    } else if (match_option(option, "-Xoss", &tail)) {
          // HotSpot does not have separate native and Java stacks, ignore silently for compatibility
    } else if (match_option(option, "-XX:CodeCacheExpansionSize=", &tail)) {
      julong long_CodeCacheExpansionSize = 0;
      ArgsRange errcode = parse_memory_size(tail, &long_CodeCacheExpansionSize, os::vm_page_size());
      if (errcode != arg_in_range) {
        jio_fprintf(defaultStream::error_stream(),
                   "Invalid argument: %s. Must be at least %luK.\n", option->optionString,
                   os::vm_page_size()/K);
        return JNI_EINVAL;
      }
      FLAG_SET_CMDLINE(uintx, CodeCacheExpansionSize, (uintx)long_CodeCacheExpansionSize);
    } else if (match_option(option, "-Xmaxjitcodesize", &tail) ||
               match_option(option, "-XX:ReservedCodeCacheSize=", &tail)) {
      julong long_ReservedCodeCacheSize = 0;

      ArgsRange errcode = parse_memory_size(tail, &long_ReservedCodeCacheSize, 1);
      if (errcode != arg_in_range) {
        jio_fprintf(defaultStream::error_stream(),
                    "Invalid maximum code cache size: %s.\n", option->optionString);
        return JNI_EINVAL;
      }
      FLAG_SET_CMDLINE(uintx, ReservedCodeCacheSize, (uintx)long_ReservedCodeCacheSize);
      //-XX:IncreaseFirstTierCompileThresholdAt=
      } else if (match_option(option, "-XX:IncreaseFirstTierCompileThresholdAt=", &tail)) {
        uintx uint_IncreaseFirstTierCompileThresholdAt = 0;
        if (!parse_uintx(tail, &uint_IncreaseFirstTierCompileThresholdAt, 0) || uint_IncreaseFirstTierCompileThresholdAt > 99) {
          jio_fprintf(defaultStream::error_stream(),
                      "Invalid value for IncreaseFirstTierCompileThresholdAt: %s. Should be between 0 and 99.\n",
                      option->optionString);
          return JNI_EINVAL;
        }
        FLAG_SET_CMDLINE(uintx, IncreaseFirstTierCompileThresholdAt, (uintx)uint_IncreaseFirstTierCompileThresholdAt);
    // -green
    } else if (match_option(option, "-green", &tail)) {
      jio_fprintf(defaultStream::error_stream(),
                  "Green threads support not available\n");
          return JNI_EINVAL;
    // -native
    } else if (match_option(option, "-native", &tail)) {
          // HotSpot always uses native threads, ignore silently for compatibility
    // -Xsqnopause
    } else if (match_option(option, "-Xsqnopause", &tail)) {
          // EVM option, ignore silently for compatibility
    // -Xrs
    } else if (match_option(option, "-Xrs", &tail)) {
          // Classic/EVM option, new functionality
      FLAG_SET_CMDLINE(bool, ReduceSignalUsage, true);
    } else if (match_option(option, "-Xusealtsigs", &tail)) {
          // change default internal VM signals used - lower case for back compat
      FLAG_SET_CMDLINE(bool, UseAltSigs, true);
    // -Xoptimize
    } else if (match_option(option, "-Xoptimize", &tail)) {
          // EVM option, ignore silently for compatibility
    // -Xprof
    } else if (match_option(option, "-Xprof", &tail)) {
#if INCLUDE_FPROF
      _has_profile = true;
#else // INCLUDE_FPROF
      jio_fprintf(defaultStream::error_stream(),
        "Flat profiling is not supported in this VM.\n");
      return JNI_ERR;
#endif // INCLUDE_FPROF
    // -Xconcurrentio
    } else if (match_option(option, "-Xconcurrentio", &tail)) {
      FLAG_SET_CMDLINE(bool, UseLWPSynchronization, true);
      FLAG_SET_CMDLINE(bool, BackgroundCompilation, false);
      FLAG_SET_CMDLINE(intx, DeferThrSuspendLoopCount, 1);
      FLAG_SET_CMDLINE(bool, UseTLAB, false);
      FLAG_SET_CMDLINE(uintx, NewSizeThreadIncrease, 16 * K);  // 20Kb per thread added to new generation

      // -Xinternalversion
    } else if (match_option(option, "-Xinternalversion", &tail)) {
      jio_fprintf(defaultStream::output_stream(), "%s\n",
                  VM_Version::internal_vm_info_string());
      vm_exit(0);
#ifndef PRODUCT
    // -Xprintflags
    } else if (match_option(option, "-Xprintflags", &tail)) {
      CommandLineFlags::printFlags(tty, false);
      vm_exit(0);
#endif
    // -D
    } else if (match_option(option, "-D", &tail)) {
      if (CheckEndorsedAndExtDirs) {
        if (match_option(option, "-Djava.endorsed.dirs=", &tail)) {
          // abort if -Djava.endorsed.dirs is set
          jio_fprintf(defaultStream::output_stream(),
            "-Djava.endorsed.dirs will not be supported in a future release.\n"
            "Refer to JEP 220 for details (http://openjdk.java.net/jeps/220).\n");
          return JNI_EINVAL;
        }
        if (match_option(option, "-Djava.ext.dirs=", &tail)) {
          // abort if -Djava.ext.dirs is set
          jio_fprintf(defaultStream::output_stream(),
            "-Djava.ext.dirs will not be supported in a future release.\n"
            "Refer to JEP 220 for details (http://openjdk.java.net/jeps/220).\n");
          return JNI_EINVAL;
        }
      }

      if (!add_property(tail)) {
        return JNI_ENOMEM;
      }
      // Out of the box management support
      if (match_option(option, "-Dcom.sun.management", &tail)) {
#if INCLUDE_MANAGEMENT
        FLAG_SET_CMDLINE(bool, ManagementServer, true);
#else
        jio_fprintf(defaultStream::output_stream(),
          "-Dcom.sun.management is not supported in this VM.\n");
        return JNI_ERR;
#endif
      }
    // -Xint
    } else if (match_option(option, "-Xint", &tail)) {
          set_mode_flags(_int);
    // -Xmixed
    } else if (match_option(option, "-Xmixed", &tail)) {
          set_mode_flags(_mixed);
    // -Xcomp
    } else if (match_option(option, "-Xcomp", &tail)) {
      // for testing the compiler; turn off all flags that inhibit compilation
          set_mode_flags(_comp);
    // -Xshare:dump
    } else if (match_option(option, "-Xshare:dump", &tail)) {
      FLAG_SET_CMDLINE(bool, DumpSharedSpaces, true);
      set_mode_flags(_int);     // Prevent compilation, which creates objects
    // -Xshare:on
    } else if (match_option(option, "-Xshare:on", &tail)) {
      FLAG_SET_CMDLINE(bool, UseSharedSpaces, true);
      FLAG_SET_CMDLINE(bool, RequireSharedSpaces, true);
    // -Xshare:auto
    } else if (match_option(option, "-Xshare:auto", &tail)) {
      FLAG_SET_CMDLINE(bool, UseSharedSpaces, true);
      FLAG_SET_CMDLINE(bool, RequireSharedSpaces, false);
    // -Xshare:off
    } else if (match_option(option, "-Xshare:off", &tail)) {
      FLAG_SET_CMDLINE(bool, UseSharedSpaces, false);
      FLAG_SET_CMDLINE(bool, RequireSharedSpaces, false);
    // -Xverify
    } else if (match_option(option, "-Xverify", &tail)) {
      if (strcmp(tail, ":all") == 0 || strcmp(tail, "") == 0) {
        FLAG_SET_CMDLINE(bool, BytecodeVerificationLocal, true);
        FLAG_SET_CMDLINE(bool, BytecodeVerificationRemote, true);
      } else if (strcmp(tail, ":remote") == 0) {
        FLAG_SET_CMDLINE(bool, BytecodeVerificationLocal, false);
        FLAG_SET_CMDLINE(bool, BytecodeVerificationRemote, true);
      } else if (strcmp(tail, ":none") == 0) {
        FLAG_SET_CMDLINE(bool, BytecodeVerificationLocal, false);
        FLAG_SET_CMDLINE(bool, BytecodeVerificationRemote, false);
      } else if (is_bad_option(option, args->ignoreUnrecognized, "verification")) {
        return JNI_EINVAL;
      }
    // -Xdebug
    } else if (match_option(option, "-Xdebug", &tail)) {
      // note this flag has been used, then ignore
      set_xdebug_mode(true);
    // -Xnoagent
    } else if (match_option(option, "-Xnoagent", &tail)) {
      // For compatibility with classic. HotSpot refuses to load the old style agent.dll.
    } else if (match_option(option, "-Xboundthreads", &tail)) {
      // Bind user level threads to kernel threads (Solaris only)
      FLAG_SET_CMDLINE(bool, UseBoundThreads, true);
    } else if (match_option(option, "-Xloggc:", &tail)) {
      // Redirect GC output to the file. -Xloggc:<filename>
      // ostream_init_log(), when called will use this filename
      // to initialize a fileStream.
      _gc_log_filename = strdup(tail);
     if (!is_filename_valid(_gc_log_filename)) {
       jio_fprintf(defaultStream::output_stream(),
                  "Invalid file name for use with -Xloggc: Filename can only contain the "
                  "characters [A-Z][a-z][0-9]-_.%%[p|t] but it has been %s\n"
                  "Note %%p or %%t can only be used once\n", _gc_log_filename);
        return JNI_EINVAL;
      }
      FLAG_SET_CMDLINE(bool, PrintGC, true);
      FLAG_SET_CMDLINE(bool, PrintGCTimeStamps, true);

    // JNI hooks
    } else if (match_option(option, "-Xcheck", &tail)) {
      if (!strcmp(tail, ":jni")) {
#if !INCLUDE_JNI_CHECK
        warning("JNI CHECKING is not supported in this VM");
#else
        CheckJNICalls = true;
#endif // INCLUDE_JNI_CHECK
      } else if (is_bad_option(option, args->ignoreUnrecognized,
                                     "check")) {
        return JNI_EINVAL;
      }
    } else if (match_option(option, "vfprintf", &tail)) {
      _vfprintf_hook = CAST_TO_FN_PTR(vfprintf_hook_t, option->extraInfo);
    } else if (match_option(option, "exit", &tail)) {
      _exit_hook = CAST_TO_FN_PTR(exit_hook_t, option->extraInfo);
    } else if (match_option(option, "abort", &tail)) {
      _abort_hook = CAST_TO_FN_PTR(abort_hook_t, option->extraInfo);
    } else if (match_option(option, "-XX:+NeverTenure", &tail)) {
      // The last option must always win.
      FLAG_SET_CMDLINE(bool, AlwaysTenure, false);
      FLAG_SET_CMDLINE(bool, NeverTenure, true);
    } else if (match_option(option, "-XX:+AlwaysTenure", &tail)) {
      // The last option must always win.
      FLAG_SET_CMDLINE(bool, NeverTenure, false);
      FLAG_SET_CMDLINE(bool, AlwaysTenure, true);
    } else if (match_option(option, "-XX:+CMSPermGenSweepingEnabled", &tail) ||
               match_option(option, "-XX:-CMSPermGenSweepingEnabled", &tail)) {
      jio_fprintf(defaultStream::error_stream(),
        "Please use CMSClassUnloadingEnabled in place of "
        "CMSPermGenSweepingEnabled in the future\n");
    } else if (match_option(option, "-XX:+UseGCTimeLimit", &tail)) {
      FLAG_SET_CMDLINE(bool, UseGCOverheadLimit, true);
      jio_fprintf(defaultStream::error_stream(),
        "Please use -XX:+UseGCOverheadLimit in place of "
        "-XX:+UseGCTimeLimit in the future\n");
    } else if (match_option(option, "-XX:-UseGCTimeLimit", &tail)) {
      FLAG_SET_CMDLINE(bool, UseGCOverheadLimit, false);
      jio_fprintf(defaultStream::error_stream(),
        "Please use -XX:-UseGCOverheadLimit in place of "
        "-XX:-UseGCTimeLimit in the future\n");
    // The TLE options are for compatibility with 1.3 and will be
    // removed without notice in a future release.  These options
    // are not to be documented.
    } else if (match_option(option, "-XX:MaxTLERatio=", &tail)) {
      // No longer used.
    } else if (match_option(option, "-XX:+ResizeTLE", &tail)) {
      FLAG_SET_CMDLINE(bool, ResizeTLAB, true);
    } else if (match_option(option, "-XX:-ResizeTLE", &tail)) {
      FLAG_SET_CMDLINE(bool, ResizeTLAB, false);
    } else if (match_option(option, "-XX:+PrintTLE", &tail)) {
      FLAG_SET_CMDLINE(bool, PrintTLAB, true);
    } else if (match_option(option, "-XX:-PrintTLE", &tail)) {
      FLAG_SET_CMDLINE(bool, PrintTLAB, false);
    } else if (match_option(option, "-XX:TLEFragmentationRatio=", &tail)) {
      // No longer used.
    } else if (match_option(option, "-XX:TLESize=", &tail)) {
      julong long_tlab_size = 0;
      ArgsRange errcode = parse_memory_size(tail, &long_tlab_size, 1);
      if (errcode != arg_in_range) {
        jio_fprintf(defaultStream::error_stream(),
                    "Invalid TLAB size: %s\n", option->optionString);
        describe_range_error(errcode);
        return JNI_EINVAL;
      }
      FLAG_SET_CMDLINE(uintx, TLABSize, long_tlab_size);
    } else if (match_option(option, "-XX:TLEThreadRatio=", &tail)) {
      // No longer used.
    } else if (match_option(option, "-XX:+UseTLE", &tail)) {
      FLAG_SET_CMDLINE(bool, UseTLAB, true);
    } else if (match_option(option, "-XX:-UseTLE", &tail)) {
      FLAG_SET_CMDLINE(bool, UseTLAB, false);
    } else if (match_option(option, "-XX:+DisplayVMOutputToStderr", &tail)) {
      FLAG_SET_CMDLINE(bool, DisplayVMOutputToStdout, false);
      FLAG_SET_CMDLINE(bool, DisplayVMOutputToStderr, true);
    } else if (match_option(option, "-XX:+DisplayVMOutputToStdout", &tail)) {
      FLAG_SET_CMDLINE(bool, DisplayVMOutputToStderr, false);
      FLAG_SET_CMDLINE(bool, DisplayVMOutputToStdout, true);
    } else if (match_option(option, "-XX:+ExtendedDTraceProbes", &tail)) {
#if defined(DTRACE_ENABLED)
      FLAG_SET_CMDLINE(bool, ExtendedDTraceProbes, true);
      FLAG_SET_CMDLINE(bool, DTraceMethodProbes, true);
      FLAG_SET_CMDLINE(bool, DTraceAllocProbes, true);
      FLAG_SET_CMDLINE(bool, DTraceMonitorProbes, true);
#else // defined(DTRACE_ENABLED)
      jio_fprintf(defaultStream::error_stream(),
                  "ExtendedDTraceProbes flag is not applicable for this configuration\n");
      return JNI_EINVAL;
#endif // defined(DTRACE_ENABLED)
#ifdef ASSERT
    } else if (match_option(option, "-XX:+FullGCALot", &tail)) {
      FLAG_SET_CMDLINE(bool, FullGCALot, true);
      // disable scavenge before parallel mark-compact
      FLAG_SET_CMDLINE(bool, ScavengeBeforeFullGC, false);
#endif
    } else if (match_option(option, "-XX:CMSParPromoteBlocksToClaim=", &tail)) {
      julong cms_blocks_to_claim = (julong)atol(tail);
      FLAG_SET_CMDLINE(uintx, CMSParPromoteBlocksToClaim, cms_blocks_to_claim);
      jio_fprintf(defaultStream::error_stream(),
        "Please use -XX:OldPLABSize in place of "
        "-XX:CMSParPromoteBlocksToClaim in the future\n");
    } else if (match_option(option, "-XX:ParCMSPromoteBlocksToClaim=", &tail)) {
      julong cms_blocks_to_claim = (julong)atol(tail);
      FLAG_SET_CMDLINE(uintx, CMSParPromoteBlocksToClaim, cms_blocks_to_claim);
      jio_fprintf(defaultStream::error_stream(),
        "Please use -XX:OldPLABSize in place of "
        "-XX:ParCMSPromoteBlocksToClaim in the future\n");
    } else if (match_option(option, "-XX:ParallelGCOldGenAllocBufferSize=", &tail)) {
      julong old_plab_size = 0;
      ArgsRange errcode = parse_memory_size(tail, &old_plab_size, 1);
      if (errcode != arg_in_range) {
        jio_fprintf(defaultStream::error_stream(),
                    "Invalid old PLAB size: %s\n", option->optionString);
        describe_range_error(errcode);
        return JNI_EINVAL;
      }
      FLAG_SET_CMDLINE(uintx, OldPLABSize, old_plab_size);
      jio_fprintf(defaultStream::error_stream(),
                  "Please use -XX:OldPLABSize in place of "
                  "-XX:ParallelGCOldGenAllocBufferSize in the future\n");
    } else if (match_option(option, "-XX:ParallelGCToSpaceAllocBufferSize=", &tail)) {
      julong young_plab_size = 0;
      ArgsRange errcode = parse_memory_size(tail, &young_plab_size, 1);
      if (errcode != arg_in_range) {
        jio_fprintf(defaultStream::error_stream(),
                    "Invalid young PLAB size: %s\n", option->optionString);
        describe_range_error(errcode);
        return JNI_EINVAL;
      }
      FLAG_SET_CMDLINE(uintx, YoungPLABSize, young_plab_size);
      jio_fprintf(defaultStream::error_stream(),
                  "Please use -XX:YoungPLABSize in place of "
                  "-XX:ParallelGCToSpaceAllocBufferSize in the future\n");
    } else if (match_option(option, "-XX:CMSMarkStackSize=", &tail) ||
               match_option(option, "-XX:G1MarkStackSize=", &tail)) {
      julong stack_size = 0;
      ArgsRange errcode = parse_memory_size(tail, &stack_size, 1);
      if (errcode != arg_in_range) {
        jio_fprintf(defaultStream::error_stream(),
                    "Invalid mark stack size: %s\n", option->optionString);
        describe_range_error(errcode);
        return JNI_EINVAL;
      }
      FLAG_SET_CMDLINE(uintx, MarkStackSize, stack_size);
    } else if (match_option(option, "-XX:CMSMarkStackSizeMax=", &tail)) {
      julong max_stack_size = 0;
      ArgsRange errcode = parse_memory_size(tail, &max_stack_size, 1);
      if (errcode != arg_in_range) {
        jio_fprintf(defaultStream::error_stream(),
                    "Invalid maximum mark stack size: %s\n",
                    option->optionString);
        describe_range_error(errcode);
        return JNI_EINVAL;
      }
      FLAG_SET_CMDLINE(uintx, MarkStackSizeMax, max_stack_size);
    } else if (match_option(option, "-XX:ParallelMarkingThreads=", &tail) ||
               match_option(option, "-XX:ParallelCMSThreads=", &tail)) {
      uintx conc_threads = 0;
      if (!parse_uintx(tail, &conc_threads, 1)) {
        jio_fprintf(defaultStream::error_stream(),
                    "Invalid concurrent threads: %s\n", option->optionString);
        return JNI_EINVAL;
      }
      FLAG_SET_CMDLINE(uintx, ConcGCThreads, conc_threads);
    } else if (match_option(option, "-XX:MaxDirectMemorySize=", &tail)) {
      julong max_direct_memory_size = 0;
      ArgsRange errcode = parse_memory_size(tail, &max_direct_memory_size, 0);
      if (errcode != arg_in_range) {
        jio_fprintf(defaultStream::error_stream(),
                    "Invalid maximum direct memory size: %s\n",
                    option->optionString);
        describe_range_error(errcode);
        return JNI_EINVAL;
      }
      FLAG_SET_CMDLINE(uintx, MaxDirectMemorySize, max_direct_memory_size);
    } else if (match_option(option, "-XX:+UseVMInterruptibleIO", &tail)) {
      // NOTE! In JDK 9, the UseVMInterruptibleIO flag will completely go
      //       away and will cause VM initialization failures!
      warning("-XX:+UseVMInterruptibleIO is obsolete and will be removed in a future release.");
      FLAG_SET_CMDLINE(bool, UseVMInterruptibleIO, true);
#if !INCLUDE_MANAGEMENT
    } else if (match_option(option, "-XX:+ManagementServer", &tail)) {
        jio_fprintf(defaultStream::error_stream(),
          "ManagementServer is not supported in this VM.\n");
        return JNI_ERR;
#endif // INCLUDE_MANAGEMENT
#if INCLUDE_JFR
    } else if (match_jfr_option(&option)) {
      return JNI_EINVAL;
#endif
    } else if (match_option(option, "-XX:", &tail)) { // -XX:xxxx
      // Skip -XX:Flags= since that case has already been handled
      if (strncmp(tail, "Flags=", strlen("Flags=")) != 0) {
        if (!process_argument(tail, args->ignoreUnrecognized, origin)) {
          return JNI_EINVAL;
        }
      }
    // Unknown option
    } else if (is_bad_option(option, args->ignoreUnrecognized)) {
      return JNI_ERR;
    }
  }

  // PrintSharedArchiveAndExit will turn on
  //   -Xshare:on
  //   -XX:+TraceClassPaths
  if (PrintSharedArchiveAndExit) {
    FLAG_SET_CMDLINE(bool, UseSharedSpaces, true);
    FLAG_SET_CMDLINE(bool, RequireSharedSpaces, true);
    FLAG_SET_CMDLINE(bool, TraceClassPaths, true);
  }

  // Change the default value for flags  which have different default values
  // when working with older JDKs.
#ifdef LINUX
 if (JDK_Version::current().compare_major(6) <= 0 &&
      FLAG_IS_DEFAULT(UseLinuxPosixThreadCPUClocks)) {
    FLAG_SET_DEFAULT(UseLinuxPosixThreadCPUClocks, false);
  }
#endif // LINUX
  fix_appclasspath();
  return JNI_OK;
}

// Remove all empty paths from the app classpath (if IgnoreEmptyClassPaths is enabled)
//
// This is necessary because some apps like to specify classpath like -cp foo.jar:${XYZ}:bar.jar
// in their start-up scripts. If XYZ is empty, the classpath will look like "-cp foo.jar::bar.jar".
// Java treats such empty paths as if the user specified "-cp foo.jar:.:bar.jar". I.e., an empty
// path is treated as the current directory.
//
// This causes problems with CDS, which requires that all directories specified in the classpath
// must be empty. In most cases, applications do NOT want to load classes from the current
// directory anyway. Adding -XX:+IgnoreEmptyClassPaths will make these applications' start-up
// scripts compatible with CDS.
void Arguments::fix_appclasspath() {
  if (IgnoreEmptyClassPaths) {
    const char separator = *os::path_separator();
    const char* src = _java_class_path->value();

    // skip over all the leading empty paths
    while (*src == separator) {
      src ++;
    }

    char* copy = os::strdup(src, mtInternal);

    // trim all trailing empty paths
    for (char* tail = copy + strlen(copy) - 1; tail >= copy && *tail == separator; tail--) {
      *tail = '\0';
    }

    char from[3] = {separator, separator, '\0'};
    char to  [2] = {separator, '\0'};
    while (StringUtils::replace_no_expand(copy, from, to) > 0) {
      // Keep replacing "::" -> ":" until we have no more "::" (non-windows)
      // Keep replacing ";;" -> ";" until we have no more ";;" (windows)
    }

    _java_class_path->set_value(copy);
    FreeHeap(copy); // a copy was made by set_value, so don't need this anymore
  }

  if (!PrintSharedArchiveAndExit) {
    ClassLoader::trace_class_path(tty, "[classpath: ", _java_class_path->value());
  }
}

static bool has_jar_files(const char* directory) {
  DIR* dir = os::opendir(directory);
  if (dir == NULL) return false;

  struct dirent *entry;
  bool hasJarFile = false;
  while (!hasJarFile && (entry = os::readdir(dir)) != NULL) {
    const char* name = entry->d_name;
    const char* ext = name + strlen(name) - 4;
    hasJarFile = ext > name && (os::file_name_strcmp(ext, ".jar") == 0);
  }
  os::closedir(dir);
  return hasJarFile ;
}

// returns the number of directories in the given path containing JAR files
// If the skip argument is not NULL, it will skip that directory
static int check_non_empty_dirs(const char* path, const char* type, const char* skip) {
  const char separator = *os::path_separator();
  const char* const end = path + strlen(path);
  int nonEmptyDirs = 0;
  while (path < end) {
    const char* tmp_end = strchr(path, separator);
    if (tmp_end == NULL) {
      if ((skip == NULL || strcmp(path, skip) != 0) && has_jar_files(path)) {
        nonEmptyDirs++;
        jio_fprintf(defaultStream::output_stream(),
          "Non-empty %s directory: %s\n", type, path);
      }
      path = end;
    } else {
      char* dirpath = NEW_C_HEAP_ARRAY(char, tmp_end - path + 1, mtInternal);
      memcpy(dirpath, path, tmp_end - path);
      dirpath[tmp_end - path] = '\0';
      if ((skip == NULL || strcmp(dirpath, skip) != 0) && has_jar_files(dirpath)) {
        nonEmptyDirs++;
        jio_fprintf(defaultStream::output_stream(),
          "Non-empty %s directory: %s\n", type, dirpath);
      }
      FREE_C_HEAP_ARRAY(char, dirpath, mtInternal);
      path = tmp_end + 1;
    }
  }
  return nonEmptyDirs;
}

// Returns true if endorsed standards override mechanism and extension mechanism
// are not used.
static bool check_endorsed_and_ext_dirs() {
  if (!CheckEndorsedAndExtDirs)
    return true;

  char endorsedDir[JVM_MAXPATHLEN];
  char extDir[JVM_MAXPATHLEN];
  const char* fileSep = os::file_separator();
  jio_snprintf(endorsedDir, sizeof(endorsedDir), "%s%slib%sendorsed",
               Arguments::get_java_home(), fileSep, fileSep);
  jio_snprintf(extDir, sizeof(extDir), "%s%slib%sext",
               Arguments::get_java_home(), fileSep, fileSep);

  // check endorsed directory
  int nonEmptyDirs = check_non_empty_dirs(Arguments::get_endorsed_dir(), "endorsed", NULL);

  // check the extension directories but skip the default lib/ext directory
  nonEmptyDirs += check_non_empty_dirs(Arguments::get_ext_dirs(), "extension", extDir);

  // List of JAR files installed in the default lib/ext directory.
  // -XX:+CheckEndorsedAndExtDirs checks if any non-JDK file installed
  static const char* jdk_ext_jars[] = {
      "access-bridge-32.jar",
      "access-bridge-64.jar",
      "access-bridge.jar",
      "cldrdata.jar",
      "dnsns.jar",
      "jaccess.jar",
      "jfxrt.jar",
      "localedata.jar",
      "nashorn.jar",
      "sunec.jar",
      "sunjce_provider.jar",
      "sunmscapi.jar",
      "sunpkcs11.jar",
      "ucrypto.jar",
      "zipfs.jar",
      NULL
  };

  // check if the default lib/ext directory has any non-JDK jar files; if so, error
  DIR* dir = os::opendir(extDir);
  if (dir != NULL) {
    int num_ext_jars = 0;
    struct dirent *entry;
    while ((entry = os::readdir(dir)) != NULL) {
      const char* name = entry->d_name;
      const char* ext = name + strlen(name) - 4;
      if (ext > name && (os::file_name_strcmp(ext, ".jar") == 0)) {
        bool is_jdk_jar = false;
        const char* jarfile = NULL;
        for (int i=0; (jarfile = jdk_ext_jars[i]) != NULL; i++) {
          if (os::file_name_strcmp(name, jarfile) == 0) {
            is_jdk_jar = true;
            break;
          }
        }
        if (!is_jdk_jar) {
          jio_fprintf(defaultStream::output_stream(),
            "%s installed in <JAVA_HOME>/lib/ext\n", name);
          num_ext_jars++;
        }
      }
    }
    os::closedir(dir);
    if (num_ext_jars > 0) {
      nonEmptyDirs += 1;
    }
  }

  // check if the default lib/endorsed directory exists; if so, error
  dir = os::opendir(endorsedDir);
  if (dir != NULL) {
    jio_fprintf(defaultStream::output_stream(), "<JAVA_HOME>/lib/endorsed exists\n");
    os::closedir(dir);
    nonEmptyDirs += 1;
  }

  if (nonEmptyDirs > 0) {
    jio_fprintf(defaultStream::output_stream(),
      "Endorsed standards override mechanism and extension mechanism "
      "will not be supported in a future release.\n"
      "Refer to JEP 220 for details (http://openjdk.java.net/jeps/220).\n");
    return false;
  }

  return true;
}

jint Arguments::finalize_vm_init_args(SysClassPath* scp_p, bool scp_assembly_required) {
  // This must be done after all -D arguments have been processed.
  scp_p->expand_endorsed();

  if (scp_assembly_required || scp_p->get_endorsed() != NULL) {
    // Assemble the bootclasspath elements into the final path.
    Arguments::set_sysclasspath(scp_p->combined_path());
  }

  if (!check_endorsed_and_ext_dirs()) {
    return JNI_ERR;
  }

  // This must be done after all arguments have been processed
  // and the container support has been initialized since AggressiveHeap
  // relies on the amount of total memory available.
  if (AggressiveHeap) {
    jint result = set_aggressive_heap_flags();
    if (result != JNI_OK) {
      return result;
    }
  }
  // This must be done after all arguments have been processed.
  // java_compiler() true means set to "NONE" or empty.
  if (java_compiler() && !xdebug_mode()) {
    // For backwards compatibility, we switch to interpreted mode if
    // -Djava.compiler="NONE" or "" is specified AND "-Xdebug" was
    // not specified.
    set_mode_flags(_int);
  }
  if (CompileThreshold == 0) {
    set_mode_flags(_int);
  }

  // eventually fix up InitialTenuringThreshold if only MaxTenuringThreshold is set
  if (FLAG_IS_DEFAULT(InitialTenuringThreshold) && (InitialTenuringThreshold > MaxTenuringThreshold)) {
    FLAG_SET_ERGO(uintx, InitialTenuringThreshold, MaxTenuringThreshold);
  }

#ifndef COMPILER2
  // Don't degrade server performance for footprint
  if (FLAG_IS_DEFAULT(UseLargePages) &&
      MaxHeapSize < LargePageHeapSizeThreshold) {
    // No need for large granularity pages w/small heaps.
    // Note that large pages are enabled/disabled for both the
    // Java heap and the code cache.
    FLAG_SET_DEFAULT(UseLargePages, false);
  }

#else
  if (!FLAG_IS_DEFAULT(OptoLoopAlignment) && FLAG_IS_DEFAULT(MaxLoopPad)) {
    FLAG_SET_DEFAULT(MaxLoopPad, OptoLoopAlignment-1);
  }
#endif

#ifndef TIERED
  // Tiered compilation is undefined.
  UNSUPPORTED_OPTION(TieredCompilation, "TieredCompilation");
#endif

  // If we are running in a headless jre, force java.awt.headless property
  // to be true unless the property has already been set.
  // Also allow the OS environment variable JAVA_AWT_HEADLESS to set headless state.
  if (os::is_headless_jre()) {
    const char* headless = Arguments::get_property("java.awt.headless");
    if (headless == NULL) {
      char envbuffer[128];
      if (!os::getenv("JAVA_AWT_HEADLESS", envbuffer, sizeof(envbuffer))) {
        if (!add_property("java.awt.headless=true")) {
          return JNI_ENOMEM;
        }
      } else {
        char buffer[256];
        jio_snprintf(buffer, 256, "java.awt.headless=%s", envbuffer);
        if (!add_property(buffer)) {
          return JNI_ENOMEM;
        }
      }
    }
  }

  if (!check_vm_args_consistency()) {
    return JNI_ERR;
  }

  return JNI_OK;
}

jint Arguments::parse_java_options_environment_variable(SysClassPath* scp_p, bool* scp_assembly_required_p) {
  return parse_options_environment_variable("_JAVA_OPTIONS", scp_p,
                                            scp_assembly_required_p);
}

jint Arguments::parse_java_tool_options_environment_variable(SysClassPath* scp_p, bool* scp_assembly_required_p) {
  return parse_options_environment_variable("JAVA_TOOL_OPTIONS", scp_p,
                                            scp_assembly_required_p);
}

jint Arguments::parse_options_environment_variable(const char* name, SysClassPath* scp_p, bool* scp_assembly_required_p) {
  const int N_MAX_OPTIONS = 64;
  const int OPTION_BUFFER_SIZE = 1024;
  char buffer[OPTION_BUFFER_SIZE];

  // The variable will be ignored if it exceeds the length of the buffer.
  // Don't check this variable if user has special privileges
  // (e.g. unix su command).
  if (os::getenv(name, buffer, sizeof(buffer)) &&
      !os::have_special_privileges()) {
    JavaVMOption options[N_MAX_OPTIONS];      // Construct option array
    jio_fprintf(defaultStream::error_stream(),
                "Picked up %s: %s\n", name, buffer);
    char* rd = buffer;                        // pointer to the input string (rd)
    int i;
    for (i = 0; i < N_MAX_OPTIONS;) {         // repeat for all options in the input string
      while (isspace(*rd)) rd++;              // skip whitespace
      if (*rd == 0) break;                    // we re done when the input string is read completely

      // The output, option string, overwrites the input string.
      // Because of quoting, the pointer to the option string (wrt) may lag the pointer to
      // input string (rd).
      char* wrt = rd;

      options[i++].optionString = wrt;        // Fill in option
      while (*rd != 0 && !isspace(*rd)) {     // unquoted strings terminate with a space or NULL
        if (*rd == '\'' || *rd == '"') {      // handle a quoted string
          int quote = *rd;                    // matching quote to look for
          rd++;                               // don't copy open quote
          while (*rd != quote) {              // include everything (even spaces) up until quote
            if (*rd == 0) {                   // string termination means unmatched string
              jio_fprintf(defaultStream::error_stream(),
                          "Unmatched quote in %s\n", name);
              return JNI_ERR;
            }
            *wrt++ = *rd++;                   // copy to option string
          }
          rd++;                               // don't copy close quote
        } else {
          *wrt++ = *rd++;                     // copy to option string
        }
      }
      // Need to check if we're done before writing a NULL,
      // because the write could be to the byte that rd is pointing to.
      if (*rd++ == 0) {
        *wrt = 0;
        break;
      }
      *wrt = 0;                               // Zero terminate option
    }
    // Construct JavaVMInitArgs structure and parse as if it was part of the command line
    JavaVMInitArgs vm_args;
    vm_args.version = JNI_VERSION_1_2;
    vm_args.options = options;
    vm_args.nOptions = i;
    vm_args.ignoreUnrecognized = IgnoreUnrecognizedVMOptions;

    if (PrintVMOptions) {
      const char* tail;
      for (int i = 0; i < vm_args.nOptions; i++) {
        const JavaVMOption *option = vm_args.options + i;
        if (match_option(option, "-XX:", &tail)) {
          logOption(tail);
        }
      }
    }

    return(parse_each_vm_init_arg(&vm_args, scp_p, scp_assembly_required_p, Flag::ENVIRON_VAR));
  }
  return JNI_OK;
}

void Arguments::set_shared_spaces_flags() {
  if (DumpSharedSpaces) {
    if (FailOverToOldVerifier) {
      // Don't fall back to the old verifier on verification failure. If a
      // class fails verification with the split verifier, it might fail the
      // CDS runtime verifier constraint check. In that case, we don't want
      // to share the class. We only archive classes that pass the split verifier.
      FLAG_SET_DEFAULT(FailOverToOldVerifier, false);
    }

    if (RequireSharedSpaces) {
      warning("cannot dump shared archive while using shared archive");
    }
    UseSharedSpaces = false;
#ifdef _LP64
    if (!UseCompressedOops || !UseCompressedClassPointers) {
      vm_exit_during_initialization(
        "Cannot dump shared archive when UseCompressedOops or UseCompressedClassPointers is off.", NULL);
    }
  } else {
    if (!UseCompressedOops || !UseCompressedClassPointers) {
      no_shared_spaces("UseCompressedOops and UseCompressedClassPointers must be on for UseSharedSpaces.");
    }
#endif
  }
}

#if !INCLUDE_ALL_GCS
static void force_serial_gc() {
  FLAG_SET_DEFAULT(UseSerialGC, true);
  FLAG_SET_DEFAULT(CMSIncrementalMode, false);  // special CMS suboption
  UNSUPPORTED_GC_OPTION(UseG1GC);
  UNSUPPORTED_GC_OPTION(UseParallelGC);
  UNSUPPORTED_GC_OPTION(UseParallelOldGC);
  UNSUPPORTED_GC_OPTION(UseConcMarkSweepGC);
  UNSUPPORTED_GC_OPTION(UseParNewGC);
}
#endif // INCLUDE_ALL_GCS

// Sharing support
// Construct the path to the archive
static char* get_shared_archive_path() {
  char *shared_archive_path;
  if (SharedArchiveFile == NULL) {
    char jvm_path[JVM_MAXPATHLEN];
    os::jvm_path(jvm_path, sizeof(jvm_path));
    char *end = strrchr(jvm_path, *os::file_separator());
    if (end != NULL) *end = '\0';
    size_t jvm_path_len = strlen(jvm_path);
    size_t file_sep_len = strlen(os::file_separator());
    const size_t len = jvm_path_len + file_sep_len + 20;
    shared_archive_path = NEW_C_HEAP_ARRAY(char, len, mtInternal);
    if (shared_archive_path != NULL) {
      jio_snprintf(shared_archive_path, len, "%s%sclasses.jsa",
        jvm_path, os::file_separator());
    }
  } else {
    shared_archive_path = os::strdup(SharedArchiveFile, mtInternal);
  }
  return shared_archive_path;
}

#ifndef PRODUCT
// Determine whether LogVMOutput should be implicitly turned on.
static bool use_vm_log() {
  if (LogCompilation || !FLAG_IS_DEFAULT(LogFile) ||
      PrintCompilation || PrintInlining || PrintDependencies || PrintNativeNMethods ||
      PrintDebugInfo || PrintRelocations || PrintNMethods || PrintExceptionHandlers ||
      PrintAssembly || TraceDeoptimization || TraceDependencies ||
      (VerifyDependencies && FLAG_IS_CMDLINE(VerifyDependencies))) {
    return true;
  }

#ifdef COMPILER1
  if (PrintC1Statistics) {
    return true;
  }
#endif // COMPILER1

#ifdef COMPILER2
  if (PrintOptoAssembly || PrintOptoStatistics) {
    return true;
  }
#endif // COMPILER2

  return false;
}
#endif // PRODUCT

// Parse entry point called from JNI_CreateJavaVM

jint Arguments::parse(const JavaVMInitArgs* args) {

  // Remaining part of option string
  const char* tail;

  // If flag "-XX:Flags=flags-file" is used it will be the first option to be processed.
  const char* hotspotrc = ".hotspotrc";
  bool settings_file_specified = false;
  bool needs_hotspotrc_warning = false;

  ArgumentsExt::process_options(args);

  const char* flags_file;
  int index;
  for (index = 0; index < args->nOptions; index++) {
    const JavaVMOption *option = args->options + index;
    if (match_option(option, "-XX:Flags=", &tail)) {
      flags_file = tail;
      settings_file_specified = true;
    }
    if (match_option(option, "-XX:+PrintVMOptions", &tail)) {
      PrintVMOptions = true;
    }
    if (match_option(option, "-XX:-PrintVMOptions", &tail)) {
      PrintVMOptions = false;
    }
    if (match_option(option, "-XX:+IgnoreUnrecognizedVMOptions", &tail)) {
      IgnoreUnrecognizedVMOptions = true;
    }
    if (match_option(option, "-XX:-IgnoreUnrecognizedVMOptions", &tail)) {
      IgnoreUnrecognizedVMOptions = false;
    }
    if (match_option(option, "-XX:+PrintFlagsInitial", &tail)) {
      CommandLineFlags::printFlags(tty, false);
      vm_exit(0);
    }
    if (match_option(option, "-XX:NativeMemoryTracking", &tail)) {
#if INCLUDE_NMT
      // The launcher did not setup nmt environment variable properly.
      if (!MemTracker::check_launcher_nmt_support(tail)) {
        warning("Native Memory Tracking did not setup properly, using wrong launcher?");
      }

      // Verify if nmt option is valid.
      if (MemTracker::verify_nmt_option()) {
        // Late initialization, still in single-threaded mode.
        if (MemTracker::tracking_level() >= NMT_summary) {
          MemTracker::init();
        }
      } else {
        vm_exit_during_initialization("Syntax error, expecting -XX:NativeMemoryTracking=[off|summary|detail]", NULL);
      }
#else
      jio_fprintf(defaultStream::error_stream(),
        "Native Memory Tracking is not supported in this VM\n");
      return JNI_ERR;
#endif
    }


#ifndef PRODUCT
    if (match_option(option, "-XX:+PrintFlagsWithComments", &tail)) {
      CommandLineFlags::printFlags(tty, true);
      vm_exit(0);
    }
#endif
  }

  if (IgnoreUnrecognizedVMOptions) {
    // uncast const to modify the flag args->ignoreUnrecognized
    *(jboolean*)(&args->ignoreUnrecognized) = true;
  }

  // Parse specified settings file
  if (settings_file_specified) {
    if (!process_settings_file(flags_file, true, args->ignoreUnrecognized)) {
      return JNI_EINVAL;
    }
  } else {
#ifdef ASSERT
    // Parse default .hotspotrc settings file
    if (!process_settings_file(".hotspotrc", false, args->ignoreUnrecognized)) {
      return JNI_EINVAL;
    }
#else
    struct stat buf;
    if (os::stat(hotspotrc, &buf) == 0) {
      needs_hotspotrc_warning = true;
    }
#endif
  }

  if (PrintVMOptions) {
    for (index = 0; index < args->nOptions; index++) {
      const JavaVMOption *option = args->options + index;
      if (match_option(option, "-XX:", &tail)) {
        logOption(tail);
      }
    }
  }

  // Parse JavaVMInitArgs structure passed in, as well as JAVA_TOOL_OPTIONS and _JAVA_OPTIONS
  jint result = parse_vm_init_args(args);
  if (result != JNI_OK) {
    return result;
  }

  // Call get_shared_archive_path() here, after possible SharedArchiveFile option got parsed.
  SharedArchivePath = get_shared_archive_path();
  if (SharedArchivePath == NULL) {
    return JNI_ENOMEM;
  }

  // Set up VerifySharedSpaces
  if (FLAG_IS_DEFAULT(VerifySharedSpaces) && SharedArchiveFile != NULL) {
    VerifySharedSpaces = true;
  }

  // Delay warning until here so that we've had a chance to process
  // the -XX:-PrintWarnings flag
  if (needs_hotspotrc_warning) {
    warning("%s file is present but has been ignored.  "
            "Run with -XX:Flags=%s to load the file.",
            hotspotrc, hotspotrc);
  }

#ifdef _ALLBSD_SOURCE  // UseLargePages is not yet supported on BSD.
  UNSUPPORTED_OPTION(UseLargePages, "-XX:+UseLargePages");
#endif

#if INCLUDE_ALL_GCS
  #if (defined JAVASE_EMBEDDED || defined ARM)
    UNSUPPORTED_OPTION(UseG1GC, "G1 GC");
  #endif
#endif

#ifndef PRODUCT
  if (TraceBytecodesAt != 0) {
    TraceBytecodes = true;
  }
  if (CountCompiledCalls) {
    if (UseCounterDecay) {
      warning("UseCounterDecay disabled because CountCalls is set");
      UseCounterDecay = false;
    }
  }
#endif // PRODUCT

  // JSR 292 is not supported before 1.7
  if (!JDK_Version::is_gte_jdk17x_version()) {
    if (EnableInvokeDynamic) {
      if (!FLAG_IS_DEFAULT(EnableInvokeDynamic)) {
        warning("JSR 292 is not supported before 1.7.  Disabling support.");
      }
      EnableInvokeDynamic = false;
    }
  }

  if (EnableInvokeDynamic && ScavengeRootsInCode == 0) {
    if (!FLAG_IS_DEFAULT(ScavengeRootsInCode)) {
      warning("forcing ScavengeRootsInCode non-zero because EnableInvokeDynamic is true");
    }
    ScavengeRootsInCode = 1;
  }

  if (PrintGCDetails) {
    // Turn on -verbose:gc options as well
    PrintGC = true;
  }

  if (!JDK_Version::is_gte_jdk18x_version()) {
    // To avoid changing the log format for 7 updates this flag is only
    // true by default in JDK8 and above.
    if (FLAG_IS_DEFAULT(PrintGCCause)) {
      FLAG_SET_DEFAULT(PrintGCCause, false);
    }
  }

  if (UseWisp2) {
    // check Compatibility
    if (!EnableCoroutine && FLAG_IS_CMDLINE(EnableCoroutine)) {
      warning("Wisp2 needs to enable -XX:+EnableCoroutine"
              "; ignoring -XX:-EnableCoroutine." );
    }
    if (!UseWispMonitor && FLAG_IS_CMDLINE(UseWispMonitor)) {
      warning("Wisp2 needs to enable -XX:+UseWispMonitor"
              "; ignoring -XX:-UseWispMonitor." );
    }
    if (UseBiasedLocking && FLAG_IS_CMDLINE(UseBiasedLocking)) {
      warning("Biased Locking is not supported with Wisp2"
              "; ignoring UseBiasedLocking flag." );
    }
    // Turn on -XX:+EnableCoroutine, -XX:+UseWispMonitor
    EnableCoroutine = true;
    UseWispMonitor = true;
    // Turn off -XX:-UseBiasedLocking
    UseBiasedLocking = false;
  } else {
    if (EnableCoroutine) {
      if (UseBiasedLocking && FLAG_IS_CMDLINE(UseBiasedLocking)) {
        warning("Biased Locking is not supported with Wisp"
                "; ignoring UseBiasedLocking flag." );
      }
      UseBiasedLocking = false;
    }
  }

#ifndef LINUX
  if (EnableCoroutine || UseWispMonitor) {
    warning("Wisp supports Linux only"
            "; ignore Wisp related flags");
    EnableCoroutine = UseWispMonitor = false;
  }
#endif

  // Set object alignment values.
  set_object_alignment();

#if !INCLUDE_ALL_GCS
  force_serial_gc();
#endif // INCLUDE_ALL_GCS
#if !INCLUDE_CDS
  if (DumpSharedSpaces || RequireSharedSpaces) {
    jio_fprintf(defaultStream::error_stream(),
      "Shared spaces are not supported in this VM\n");
    return JNI_ERR;
  }
  if ((UseSharedSpaces && FLAG_IS_CMDLINE(UseSharedSpaces)) || PrintSharedSpaces) {
    warning("Shared spaces are not supported in this VM");
    FLAG_SET_DEFAULT(UseSharedSpaces, false);
    FLAG_SET_DEFAULT(PrintSharedSpaces, false);
  }
  no_shared_spaces("CDS Disabled");
#endif // INCLUDE_CDS

  return JNI_OK;
}

jint Arguments::apply_ergo() {

  // Set flags based on ergonomics.
  set_ergonomics_flags();

  set_shared_spaces_flags();

#if defined(SPARC)
  // BIS instructions require 'membar' instruction regardless of the number
  // of CPUs because in virtualized/container environments which might use only 1
  // CPU, BIS instructions may produce incorrect results.

  if (FLAG_IS_DEFAULT(AssumeMP)) {
    FLAG_SET_DEFAULT(AssumeMP, true);
  }
#endif

  // Check the GC selections again.
  if (!check_gc_consistency()) {
    return JNI_EINVAL;
  }

  if (TieredCompilation) {
    set_tiered_flags();
  } else {
    // Check if the policy is valid. Policies 0 and 1 are valid for non-tiered setup.
    if (CompilationPolicyChoice >= 2) {
      vm_exit_during_initialization(
        "Incompatible compilation policy selected", NULL);
    }
  }
  // Set NmethodSweepFraction after the size of the code cache is adapted (in case of tiered)
  if (FLAG_IS_DEFAULT(NmethodSweepFraction)) {
    FLAG_SET_DEFAULT(NmethodSweepFraction, 1 + ReservedCodeCacheSize / (16 * M));
  }


  // Set heap size based on available physical memory
  set_heap_size();

  ArgumentsExt::set_gc_specific_flags();

  // Initialize Metaspace flags and alignments.
  Metaspace::ergo_initialize();

  // Set bytecode rewriting flags
  set_bytecode_flags();

  // Set flags if Aggressive optimization flags (-XX:+AggressiveOpts) enabled.
  set_aggressive_opts_flags();

  // Turn off biased locking for locking debug mode flags,
  // which are subtlely different from each other but neither works with
  // biased locking.
  if (UseHeavyMonitors
#ifdef COMPILER1
      || !UseFastLocking
#endif // COMPILER1
    ) {
    if (!FLAG_IS_DEFAULT(UseBiasedLocking) && UseBiasedLocking) {
      // flag set to true on command line; warn the user that they
      // can't enable biased locking here
      warning("Biased Locking is not supported with locking debug flags"
              "; ignoring UseBiasedLocking flag." );
    }
    UseBiasedLocking = false;
  }

#ifdef ZERO
  // Clear flags not supported on zero.
  FLAG_SET_DEFAULT(ProfileInterpreter, false);
  FLAG_SET_DEFAULT(UseBiasedLocking, false);
  LP64_ONLY(FLAG_SET_DEFAULT(UseCompressedOops, false));
  LP64_ONLY(FLAG_SET_DEFAULT(UseCompressedClassPointers, false));
#endif // CC_INTERP

#ifdef COMPILER2
  if (!EliminateLocks) {
    EliminateNestedLocks = false;
  }
  if (!Inline) {
    IncrementalInline = false;
  }
#ifndef PRODUCT
  if (!IncrementalInline) {
    AlwaysIncrementalInline = false;
  }
#endif
  if (IncrementalInline && FLAG_IS_DEFAULT(MaxNodeLimit)) {
    // incremental inlining: bump MaxNodeLimit
    FLAG_SET_DEFAULT(MaxNodeLimit, (intx)75000);
  }
  if (!UseTypeSpeculation && FLAG_IS_DEFAULT(TypeProfileLevel)) {
    // nothing to use the profiling, turn if off
    FLAG_SET_DEFAULT(TypeProfileLevel, 0);
  }
#endif

  if (PrintAssembly && FLAG_IS_DEFAULT(DebugNonSafepoints)) {
    warning("PrintAssembly is enabled; turning on DebugNonSafepoints to gain additional output");
    DebugNonSafepoints = true;
  }

  if (FLAG_IS_CMDLINE(CompressedClassSpaceSize) && !UseCompressedClassPointers) {
    warning("Setting CompressedClassSpaceSize has no effect when compressed class pointers are not used");
  }

  if (UseOnStackReplacement && !UseLoopCounter) {
    warning("On-stack-replacement requires loop counters; enabling loop counters");
    FLAG_SET_DEFAULT(UseLoopCounter, true);
  }

#ifndef PRODUCT
  if (CompileTheWorld) {
    // Force NmethodSweeper to sweep whole CodeCache each time.
    if (FLAG_IS_DEFAULT(NmethodSweepFraction)) {
      NmethodSweepFraction = 1;
    }
  }

  if (!LogVMOutput && FLAG_IS_DEFAULT(LogVMOutput)) {
    if (use_vm_log()) {
      LogVMOutput = true;
    }
  }
#endif // PRODUCT

  if (PrintCommandLineFlags) {
    CommandLineFlags::printSetFlags(tty);
  }

  // Apply CPU specific policy for the BiasedLocking
  if (UseBiasedLocking) {
    if (!VM_Version::use_biased_locking() &&
        !(FLAG_IS_CMDLINE(UseBiasedLocking))) {
      UseBiasedLocking = false;
    }
  }
#ifdef COMPILER2
  if (!UseBiasedLocking || EmitSync != 0) {
    UseOptoBiasInlining = false;
  }
#endif

  // set PauseAtExit if the gamma launcher was used and a debugger is attached
  // but only if not already set on the commandline
  if (Arguments::created_by_gamma_launcher() && os::is_debugger_attached()) {
    bool set = false;
    CommandLineFlags::wasSetOnCmdline("PauseAtExit", &set);
    if (!set) {
      FLAG_SET_DEFAULT(PauseAtExit, true);
    }
  }

  return JNI_OK;
}

jint Arguments::adjust_after_os() {
  if (UseNUMA) {
    if (UseParallelGC || UseParallelOldGC) {
      if (FLAG_IS_DEFAULT(MinHeapDeltaBytes)) {
         FLAG_SET_DEFAULT(MinHeapDeltaBytes, 64*M);
      }
    }
    // UseNUMAInterleaving is set to ON for all collectors and
    // platforms when UseNUMA is set to ON. NUMA-aware collectors
    // such as the parallel collector for Linux and Solaris will
    // interleave old gen and survivor spaces on top of NUMA
    // allocation policy for the eden space.
    // Non NUMA-aware collectors such as CMS, G1 and Serial-GC on
    // all platforms and ParallelGC on Windows will interleave all
    // of the heap spaces across NUMA nodes.
    if (FLAG_IS_DEFAULT(UseNUMAInterleaving)) {
      FLAG_SET_ERGO(bool, UseNUMAInterleaving, true);
    }
  }
  return JNI_OK;
}

int Arguments::PropertyList_count(SystemProperty* pl) {
  int count = 0;
  while(pl != NULL) {
    count++;
    pl = pl->next();
  }
  return count;
}

const char* Arguments::PropertyList_get_value(SystemProperty *pl, const char* key) {
  assert(key != NULL, "just checking");
  SystemProperty* prop;
  for (prop = pl; prop != NULL; prop = prop->next()) {
    if (strcmp(key, prop->key()) == 0) return prop->value();
  }
  return NULL;
}

const char* Arguments::PropertyList_get_key_at(SystemProperty *pl, int index) {
  int count = 0;
  const char* ret_val = NULL;

  while(pl != NULL) {
    if(count >= index) {
      ret_val = pl->key();
      break;
    }
    count++;
    pl = pl->next();
  }

  return ret_val;
}

char* Arguments::PropertyList_get_value_at(SystemProperty* pl, int index) {
  int count = 0;
  char* ret_val = NULL;

  while(pl != NULL) {
    if(count >= index) {
      ret_val = pl->value();
      break;
    }
    count++;
    pl = pl->next();
  }

  return ret_val;
}

void Arguments::PropertyList_add(SystemProperty** plist, SystemProperty *new_p) {
  SystemProperty* p = *plist;
  if (p == NULL) {
    *plist = new_p;
  } else {
    while (p->next() != NULL) {
      p = p->next();
    }
    p->set_next(new_p);
  }
}

void Arguments::PropertyList_add(SystemProperty** plist, const char* k, char* v) {
  if (plist == NULL)
    return;

  SystemProperty* new_p = new SystemProperty(k, v, true);
  PropertyList_add(plist, new_p);
}

// This add maintains unique property key in the list.
void Arguments::PropertyList_unique_add(SystemProperty** plist, const char* k, char* v, jboolean append) {
  if (plist == NULL)
    return;

  // If property key exist then update with new value.
  SystemProperty* prop;
  for (prop = *plist; prop != NULL; prop = prop->next()) {
    if (strcmp(k, prop->key()) == 0) {
      if (append) {
        prop->append_value(v);
      } else {
        prop->set_value(v);
      }
      return;
    }
  }

  PropertyList_add(plist, k, v);
}

// Copies src into buf, replacing "%%" with "%" and "%p" with pid
// Returns true if all of the source pointed by src has been copied over to
// the destination buffer pointed by buf. Otherwise, returns false.
// Notes:
// 1. If the length (buflen) of the destination buffer excluding the
// NULL terminator character is not long enough for holding the expanded
// pid characters, it also returns false instead of returning the partially
// expanded one.
// 2. The passed in "buflen" should be large enough to hold the null terminator.
bool Arguments::copy_expand_pid(const char* src, size_t srclen,
                                char* buf, size_t buflen) {
  const char* p = src;
  char* b = buf;
  const char* src_end = &src[srclen];
  char* buf_end = &buf[buflen - 1];

  while (p < src_end && b < buf_end) {
    if (*p == '%') {
      switch (*(++p)) {
      case '%':         // "%%" ==> "%"
        *b++ = *p++;
        break;
      case 'p':  {       //  "%p" ==> current process id
        // buf_end points to the character before the last character so
        // that we could write '\0' to the end of the buffer.
        size_t buf_sz = buf_end - b + 1;
        int ret = jio_snprintf(b, buf_sz, "%d", os::current_process_id());

        // if jio_snprintf fails or the buffer is not long enough to hold
        // the expanded pid, returns false.
        if (ret < 0 || ret >= (int)buf_sz) {
          return false;
        } else {
          b += ret;
          assert(*b == '\0', "fail in copy_expand_pid");
          if (p == src_end && b == buf_end + 1) {
            // reach the end of the buffer.
            return true;
          }
        }
        p++;
        break;
      }
      default :
        *b++ = '%';
      }
    } else {
      *b++ = *p++;
    }
  }
  *b = '\0';
  return (p == src_end); // return false if not all of the source was copied
}<|MERGE_RESOLUTION|>--- conflicted
+++ resolved
@@ -323,10 +323,6 @@
   { "AutoShutdownNMT",               JDK_Version::jdk_update(8, 40), JDK_Version::jdk(10) },
   { "CompilationRepeat",             JDK_Version::jdk(8), JDK_Version::jdk(9) },
   { "SegmentedHeapDumpThreshold",    JDK_Version::jdk_update(8, 252), JDK_Version::jdk(10) },
-<<<<<<< HEAD
-  { "EnableJFR",                     JDK_Version::jdk_update(8, 262), JDK_Version::jdk(9) },
-=======
->>>>>>> 3e46f1f3
 #ifdef PRODUCT
   { "DesiredMethodLimit",
                            JDK_Version::jdk_update(7, 2), JDK_Version::jdk(8) },
