/*
 * Copyright (c) 1997, 2014, Oracle and/or its affiliates. All rights reserved.
 * DO NOT ALTER OR REMOVE COPYRIGHT NOTICES OR THIS FILE HEADER.
 *
 * This code is free software; you can redistribute it and/or modify it
 * under the terms of the GNU General Public License version 2 only, as
 * published by the Free Software Foundation.
 *
 * This code is distributed in the hope that it will be useful, but WITHOUT
 * ANY WARRANTY; without even the implied warranty of MERCHANTABILITY or
 * FITNESS FOR A PARTICULAR PURPOSE.  See the GNU General Public License
 * version 2 for more details (a copy is included in the LICENSE file that
 * accompanied this code).
 *
 * You should have received a copy of the GNU General Public License version
 * 2 along with this work; if not, write to the Free Software Foundation,
 * Inc., 51 Franklin St, Fifth Floor, Boston, MA 02110-1301 USA.
 *
 * Please contact Oracle, 500 Oracle Parkway, Redwood Shores, CA 94065 USA
 * or visit www.oracle.com if you need additional information or have any
 * questions.
 *
 */

#include "precompiled.hpp"
#include "classfile/vmSymbols.hpp"
#include "interpreter/bytecode.hpp"
#include "interpreter/interpreter.hpp"
#include "memory/allocation.inline.hpp"
#include "memory/resourceArea.hpp"
#include "memory/universe.inline.hpp"
#include "oops/methodData.hpp"
#include "oops/oop.inline.hpp"
#include "prims/jvmtiThreadState.hpp"
#include "runtime/handles.inline.hpp"
#include "runtime/monitorChunk.hpp"
#include "runtime/sharedRuntime.hpp"
#include "runtime/vframe.hpp"
#include "runtime/vframeArray.hpp"
#include "runtime/vframe_hp.hpp"
#include "utilities/events.hpp"
#ifdef COMPILER2
#include "opto/runtime.hpp"
#endif

PRAGMA_FORMAT_MUTE_WARNINGS_FOR_GCC

int vframeArrayElement:: bci(void) const { return (_bci == SynchronizationEntryBCI ? 0 : _bci); }

void vframeArrayElement::free_monitors(JavaThread* jt) {
  if (_monitors != NULL) {
     MonitorChunk* chunk = _monitors;
     _monitors = NULL;
     jt->remove_monitor_chunk(chunk);
     delete chunk;
  }
}

void vframeArrayElement::fill_in(compiledVFrame* vf, bool realloc_failures) {

// Copy the information from the compiled vframe to the
// interpreter frame we will be creating to replace vf

  _method = vf->method();
  _bci    = vf->raw_bci();
  _reexecute = vf->should_reexecute();
#ifdef ASSERT
  _removed_monitors = false;
#endif

  int index;

  // Get the monitors off-stack

  GrowableArray<MonitorInfo*>* list = vf->monitors();
  if (list->is_empty()) {
    _monitors = NULL;
  } else {

    // Allocate monitor chunk
    _monitors = new MonitorChunk(list->length());
    vf->thread()->add_monitor_chunk(_monitors);

    // Migrate the BasicLocks from the stack to the monitor chunk
    for (index = 0; index < list->length(); index++) {
      MonitorInfo* monitor = list->at(index);
      assert(!monitor->owner_is_scalar_replaced() || realloc_failures, "object should be reallocated already");
      BasicObjectLock* dest = _monitors->at(index);
      if (monitor->owner_is_scalar_replaced()) {
        dest->set_obj(NULL);
      } else {
        assert(monitor->owner() == NULL || (!monitor->owner()->is_unlocked() && !monitor->owner()->has_bias_pattern()), "object must be null or locked, and unbiased");
        dest->set_obj(monitor->owner());
        monitor->lock()->move_to(monitor->owner(), dest->lock());
      }
    }
  }

  // Convert the vframe locals and expressions to off stack
  // values. Because we will not gc all oops can be converted to
  // intptr_t (i.e. a stack slot) and we are fine. This is
  // good since we are inside a HandleMark and the oops in our
  // collection would go away between packing them here and
  // unpacking them in unpack_on_stack.

  // First the locals go off-stack

  // FIXME this seems silly it creates a StackValueCollection
  // in order to get the size to then copy them and
  // convert the types to intptr_t size slots. Seems like it
  // could do it in place... Still uses less memory than the
  // old way though

  StackValueCollection *locs = vf->locals();
  _locals = new StackValueCollection(locs->size());
  for(index = 0; index < locs->size(); index++) {
    StackValue* value = locs->at(index);
    switch(value->type()) {
      case T_OBJECT:
        assert(!value->obj_is_scalar_replaced() || realloc_failures, "object should be reallocated already");
        // preserve object type
        _locals->add( new StackValue(cast_from_oop<intptr_t>((value->get_obj()())), T_OBJECT ));
        break;
      case T_CONFLICT:
        // A dead local.  Will be initialized to null/zero.
        _locals->add( new StackValue());
        break;
      case T_INT:
        _locals->add( new StackValue(value->get_int()));
        break;
      default:
        ShouldNotReachHere();
    }
  }

  // Now the expressions off-stack
  // Same silliness as above

  StackValueCollection *exprs = vf->expressions();
  _expressions = new StackValueCollection(exprs->size());
  for(index = 0; index < exprs->size(); index++) {
    StackValue* value = exprs->at(index);
    switch(value->type()) {
      case T_OBJECT:
        assert(!value->obj_is_scalar_replaced() || realloc_failures, "object should be reallocated already");
        // preserve object type
        _expressions->add( new StackValue(cast_from_oop<intptr_t>((value->get_obj()())), T_OBJECT ));
        break;
      case T_CONFLICT:
        // A dead stack element.  Will be initialized to null/zero.
        // This can occur when the compiler emits a state in which stack
        // elements are known to be dead (because of an imminent exception).
        _expressions->add( new StackValue());
        break;
      case T_INT:
        _expressions->add( new StackValue(value->get_int()));
        break;
      default:
        ShouldNotReachHere();
    }
  }
}

int unpack_counter = 0;

void vframeArrayElement::unpack_on_stack(int caller_actual_parameters,
                                         int callee_parameters,
                                         int callee_locals,
                                         frame* caller,
                                         bool is_top_frame,
                                         bool is_bottom_frame,
                                         int exec_mode) {
  JavaThread* thread = (JavaThread*) Thread::current();

  // Look at bci and decide on bcp and continuation pc
  address bcp;
  // C++ interpreter doesn't need a pc since it will figure out what to do when it
  // begins execution
  address pc;
  bool use_next_mdp = false; // true if we should use the mdp associated with the next bci
                             // rather than the one associated with bcp
  if (raw_bci() == SynchronizationEntryBCI) {
    // We are deoptimizing while hanging in prologue code for synchronized method
    bcp = method()->bcp_from(0); // first byte code
    pc  = Interpreter::deopt_entry(vtos, 0); // step = 0 since we don't skip current bytecode
  } else if (should_reexecute()) { //reexecute this bytecode
    assert(is_top_frame, "reexecute allowed only for the top frame");
    bcp = method()->bcp_from(bci());
    pc  = Interpreter::deopt_reexecute_entry(method(), bcp);
  } else {
    bcp = method()->bcp_from(bci());
    pc  = Interpreter::deopt_continue_after_entry(method(), bcp, callee_parameters, is_top_frame);
    use_next_mdp = true;
  }
  assert(Bytecodes::is_defined(*bcp), "must be a valid bytecode");

  // Monitorenter and pending exceptions:
  //
  // For Compiler2, there should be no pending exception when deoptimizing at monitorenter
  // because there is no safepoint at the null pointer check (it is either handled explicitly
  // or prior to the monitorenter) and asynchronous exceptions are not made "pending" by the
  // runtime interface for the slow case (see JRT_ENTRY_FOR_MONITORENTER).  If an asynchronous
  // exception was processed, the bytecode pointer would have to be extended one bytecode beyond
  // the monitorenter to place it in the proper exception range.
  //
  // For Compiler1, deoptimization can occur while throwing a NullPointerException at monitorenter,
  // in which case bcp should point to the monitorenter since it is within the exception's range.

  assert(*bcp != Bytecodes::_monitorenter || is_top_frame, "a _monitorenter must be a top frame");
  assert(thread->deopt_nmethod() != NULL, "nmethod should be known");
  guarantee(!(thread->deopt_nmethod()->is_compiled_by_c2() &&
              *bcp == Bytecodes::_monitorenter             &&
              exec_mode == Deoptimization::Unpack_exception),
            "shouldn't get exception during monitorenter");

  int popframe_preserved_args_size_in_bytes = 0;
  int popframe_preserved_args_size_in_words = 0;
  if (is_top_frame) {
    JvmtiThreadState *state = thread->jvmti_thread_state();
    if (JvmtiExport::can_pop_frame() &&
        (thread->has_pending_popframe() || thread->popframe_forcing_deopt_reexecution())) {
      if (thread->has_pending_popframe()) {
        // Pop top frame after deoptimization
#ifndef CC_INTERP
        pc = Interpreter::remove_activation_preserving_args_entry();
#else
        // Do an uncommon trap type entry. c++ interpreter will know
        // to pop frame and preserve the args
        pc = Interpreter::deopt_entry(vtos, 0);
        use_next_mdp = false;
#endif
      } else {
        // Reexecute invoke in top frame
        pc = Interpreter::deopt_entry(vtos, 0);
        use_next_mdp = false;
        popframe_preserved_args_size_in_bytes = in_bytes(thread->popframe_preserved_args_size());
        // Note: the PopFrame-related extension of the expression stack size is done in
        // Deoptimization::fetch_unroll_info_helper
        popframe_preserved_args_size_in_words = in_words(thread->popframe_preserved_args_size_in_words());
      }
    } else if (JvmtiExport::can_force_early_return() && state != NULL && state->is_earlyret_pending()) {
      // Force early return from top frame after deoptimization
#ifndef CC_INTERP
      pc = Interpreter::remove_activation_early_entry(state->earlyret_tos());
#endif
    } else {
      // Possibly override the previous pc computation of the top (youngest) frame
      switch (exec_mode) {
      case Deoptimization::Unpack_deopt:
        // use what we've got
        break;
      case Deoptimization::Unpack_exception:
        // exception is pending
        pc = SharedRuntime::raw_exception_handler_for_return_address(thread, pc);
        // [phh] We're going to end up in some handler or other, so it doesn't
        // matter what mdp we point to.  See exception_handler_for_exception()
        // in interpreterRuntime.cpp.
        break;
      case Deoptimization::Unpack_uncommon_trap:
      case Deoptimization::Unpack_reexecute:
        // redo last byte code
        pc  = Interpreter::deopt_entry(vtos, 0);
        use_next_mdp = false;
        break;
      default:
        ShouldNotReachHere();
      }
    }
  }

  // Setup the interpreter frame

  assert(method() != NULL, "method must exist");
  int temps = expressions()->size();

  int locks = monitors() == NULL ? 0 : monitors()->number_of_monitors();

  Interpreter::layout_activation(method(),
                                 temps + callee_parameters,
                                 popframe_preserved_args_size_in_words,
                                 locks,
                                 caller_actual_parameters,
                                 callee_parameters,
                                 callee_locals,
                                 caller,
                                 iframe(),
                                 is_top_frame,
                                 is_bottom_frame);

  // Update the pc in the frame object and overwrite the temporary pc
  // we placed in the skeletal frame now that we finally know the
  // exact interpreter address we should use.

  _frame.patch_pc(thread, pc);

  assert (!method()->is_synchronized() || locks > 0 || _removed_monitors, "synchronized methods must have monitors");

  BasicObjectLock* top = iframe()->interpreter_frame_monitor_begin();
  for (int index = 0; index < locks; index++) {
    top = iframe()->previous_monitor_in_interpreter_frame(top);
    BasicObjectLock* src = _monitors->at(index);
    top->set_obj(src->obj());
    src->lock()->move_to(src->obj(), top->lock());
  }
  if (ProfileInterpreter) {
    iframe()->interpreter_frame_set_mdx(0); // clear out the mdp.
  }
  iframe()->interpreter_frame_set_bcx((intptr_t)bcp); // cannot use bcp because frame is not initialized yet
  if (ProfileInterpreter) {
    MethodData* mdo = method()->method_data();
    if (mdo != NULL) {
      int bci = iframe()->interpreter_frame_bci();
      if (use_next_mdp) ++bci;
      address mdp = mdo->bci_to_dp(bci);
      iframe()->interpreter_frame_set_mdp(mdp);
    }
  }

  // Unpack expression stack
  // If this is an intermediate frame (i.e. not top frame) then this
  // only unpacks the part of the expression stack not used by callee
  // as parameters. The callee parameters are unpacked as part of the
  // callee locals.
  int i;
  for(i = 0; i < expressions()->size(); i++) {
    StackValue *value = expressions()->at(i);
    intptr_t*   addr  = iframe()->interpreter_frame_expression_stack_at(i);
    switch(value->type()) {
      case T_INT:
        *addr = value->get_int();
        break;
      case T_OBJECT:
        *addr = value->get_int(T_OBJECT);
        break;
      case T_CONFLICT:
        // A dead stack slot.  Initialize to null in case it is an oop.
        *addr = NULL_WORD;
        break;
      default:
        ShouldNotReachHere();
    }
  }


  // Unpack the locals
  for(i = 0; i < locals()->size(); i++) {
    StackValue *value = locals()->at(i);
    intptr_t* addr  = iframe()->interpreter_frame_local_at(i);
    switch(value->type()) {
      case T_INT:
        *addr = value->get_int();
        break;
      case T_OBJECT:
        *addr = value->get_int(T_OBJECT);
        break;
      case T_CONFLICT:
        // A dead location. If it is an oop then we need a NULL to prevent GC from following it
        *addr = NULL_WORD;
        break;
      default:
        ShouldNotReachHere();
    }
  }

  if (is_top_frame && JvmtiExport::can_pop_frame() && thread->popframe_forcing_deopt_reexecution()) {
    // An interpreted frame was popped but it returns to a deoptimized
    // frame. The incoming arguments to the interpreted activation
    // were preserved in thread-local storage by the
    // remove_activation_preserving_args_entry in the interpreter; now
    // we put them back into the just-unpacked interpreter frame.
    // Note that this assumes that the locals arena grows toward lower
    // addresses.
    if (popframe_preserved_args_size_in_words != 0) {
      void* saved_args = thread->popframe_preserved_args();
      assert(saved_args != NULL, "must have been saved by interpreter");
#ifdef ASSERT
      assert(popframe_preserved_args_size_in_words <=
             iframe()->interpreter_frame_expression_stack_size()*Interpreter::stackElementWords,
             "expression stack size should have been extended");
#endif // ASSERT
      int top_element = iframe()->interpreter_frame_expression_stack_size()-1;
      intptr_t* base;
      if (frame::interpreter_frame_expression_stack_direction() < 0) {
        base = iframe()->interpreter_frame_expression_stack_at(top_element);
      } else {
        base = iframe()->interpreter_frame_expression_stack();
      }
      Copy::conjoint_jbytes(saved_args,
                            base,
                            popframe_preserved_args_size_in_bytes);
      thread->popframe_free_preserved_args();
    }
  }

#ifndef PRODUCT
  if (TraceDeoptimization && Verbose) {
    ttyLocker ttyl;
    tty->print_cr("[%d Interpreted Frame]", ++unpack_counter);
    iframe()->print_on(tty);
    RegisterMap map(thread);
    vframe* f = vframe::new_vframe(iframe(), &map, thread);
    f->print();

    tty->print_cr("locals size     %d", locals()->size());
    tty->print_cr("expression size %d", expressions()->size());

    method()->print_value();
    tty->cr();
    // method()->print_codes();
  } else if (TraceDeoptimization) {
    tty->print("     ");
    method()->print_value();
    Bytecodes::Code code = Bytecodes::java_code_at(method(), bcp);
    int bci = method()->bci_from(bcp);
    tty->print(" - %s", Bytecodes::name(code));
    tty->print(" @ bci %d ", bci);
    tty->print_cr("sp = " PTR_FORMAT, iframe()->sp());
  }
#endif // PRODUCT

  // The expression stack and locals are in the resource area don't leave
  // a dangling pointer in the vframeArray we leave around for debug
  // purposes

  _locals = _expressions = NULL;

}

int vframeArrayElement::on_stack_size(int callee_parameters,
                                      int callee_locals,
                                      bool is_top_frame,
                                      int popframe_extra_stack_expression_els) const {
  assert(method()->max_locals() == locals()->size(), "just checking");
  int locks = monitors() == NULL ? 0 : monitors()->number_of_monitors();
  int temps = expressions()->size();
  return Interpreter::size_activation(method()->max_stack(),
                                      temps + callee_parameters,
                                      popframe_extra_stack_expression_els,
                                      locks,
                                      callee_parameters,
                                      callee_locals,
                                      is_top_frame);
}



vframeArray* vframeArray::allocate(JavaThread* thread, int frame_size, GrowableArray<compiledVFrame*>* chunk,
                                   RegisterMap *reg_map, frame sender, frame caller, frame self,
                                   bool realloc_failures) {

  // Allocate the vframeArray
  vframeArray * result = (vframeArray*) AllocateHeap(sizeof(vframeArray) + // fixed part
                                                     sizeof(vframeArrayElement) * (chunk->length() - 1), // variable part
                                                     mtCompiler);
  result->_frames = chunk->length();
  result->_owner_thread = thread;
  result->_sender = sender;
  result->_caller = caller;
  result->_original = self;
  result->set_unroll_block(NULL); // initialize it
  result->fill_in(thread, frame_size, chunk, reg_map, realloc_failures);
  return result;
}

void vframeArray::fill_in(JavaThread* thread,
                          int frame_size,
                          GrowableArray<compiledVFrame*>* chunk,
                          const RegisterMap *reg_map,
                          bool realloc_failures) {
  // Set owner first, it is used when adding monitor chunks

  _frame_size = frame_size;
  for(int i = 0; i < chunk->length(); i++) {
    element(i)->fill_in(chunk->at(i), realloc_failures);
  }

  // Copy registers for callee-saved registers
  if (reg_map != NULL) {
    for(int i = 0; i < RegisterMap::reg_count; i++) {
<<<<<<< HEAD
#if defined(AMD64)
=======
#if defined(AMD64) || defined(AARCH64)
>>>>>>> 2acc8bba
      // The register map has one entry for every int (32-bit value), so
      // 64-bit physical registers have two entries in the map, one for
      // each half.  Ignore the high halves of 64-bit registers, just like
      // frame::oopmapreg_to_location does.
      //
      // [phh] FIXME: this is a temporary hack!  This code *should* work
      // correctly w/o this hack, possibly by changing RegisterMap::pd_location
      // in frame_amd64.cpp and the values of the phantom high half registers
      // in amd64.ad.
      //      if (VMReg::Name(i) < SharedInfo::stack0 && is_even(i)) {
        intptr_t* src = (intptr_t*) reg_map->location(VMRegImpl::as_VMReg(i));
        _callee_registers[i] = src != NULL ? *src : NULL_WORD;
        //      } else {
        //      jint* src = (jint*) reg_map->location(VMReg::Name(i));
        //      _callee_registers[i] = src != NULL ? *src : NULL_WORD;
        //      }
#else
      jint* src = (jint*) reg_map->location(VMRegImpl::as_VMReg(i));
      _callee_registers[i] = src != NULL ? *src : NULL_WORD;
#endif
      if (src == NULL) {
        set_location_valid(i, false);
      } else {
        set_location_valid(i, true);
        jint* dst = (jint*) register_location(i);
        *dst = *src;
      }
    }
  }
}

void vframeArray::unpack_to_stack(frame &unpack_frame, int exec_mode, int caller_actual_parameters) {
  // stack picture
  //   unpack_frame
  //   [new interpreter frames ] (frames are skeletal but walkable)
  //   caller_frame
  //
  //  This routine fills in the missing data for the skeletal interpreter frames
  //  in the above picture.

  // Find the skeletal interpreter frames to unpack into
  JavaThread* THREAD = JavaThread::current();
  RegisterMap map(THREAD, false);
  // Get the youngest frame we will unpack (last to be unpacked)
  frame me = unpack_frame.sender(&map);
  int index;
  for (index = 0; index < frames(); index++ ) {
    *element(index)->iframe() = me;
    // Get the caller frame (possibly skeletal)
    me = me.sender(&map);
  }

  // Do the unpacking of interpreter frames; the frame at index 0 represents the top activation, so it has no callee
  // Unpack the frames from the oldest (frames() -1) to the youngest (0)
  frame* caller_frame = &me;
  for (index = frames() - 1; index >= 0 ; index--) {
    vframeArrayElement* elem = element(index);  // caller
    int callee_parameters, callee_locals;
    if (index == 0) {
      callee_parameters = callee_locals = 0;
    } else {
      methodHandle caller = elem->method();
      methodHandle callee = element(index - 1)->method();
      Bytecode_invoke inv(caller, elem->bci());
      // invokedynamic instructions don't have a class but obviously don't have a MemberName appendix.
      // NOTE:  Use machinery here that avoids resolving of any kind.
      const bool has_member_arg =
          !inv.is_invokedynamic() && MethodHandles::has_member_arg(inv.klass(), inv.name());
      callee_parameters = callee->size_of_parameters() + (has_member_arg ? 1 : 0);
      callee_locals     = callee->max_locals();
    }
    elem->unpack_on_stack(caller_actual_parameters,
                          callee_parameters,
                          callee_locals,
                          caller_frame,
                          index == 0,
                          index == frames() - 1,
                          exec_mode);
    if (index == frames() - 1) {
      Deoptimization::unwind_callee_save_values(elem->iframe(), this);
    }
    caller_frame = elem->iframe();
    caller_actual_parameters = callee_parameters;
  }
  deallocate_monitor_chunks();
}

void vframeArray::deallocate_monitor_chunks() {
  JavaThread* jt = JavaThread::current();
  for (int index = 0; index < frames(); index++ ) {
     element(index)->free_monitors(jt);
  }
}

#ifndef PRODUCT

bool vframeArray::structural_compare(JavaThread* thread, GrowableArray<compiledVFrame*>* chunk) {
  if (owner_thread() != thread) return false;
  int index = 0;
#if 0 // FIXME can't do this comparison

  // Compare only within vframe array.
  for (deoptimizedVFrame* vf = deoptimizedVFrame::cast(vframe_at(first_index())); vf; vf = vf->deoptimized_sender_or_null()) {
    if (index >= chunk->length() || !vf->structural_compare(chunk->at(index))) return false;
    index++;
  }
  if (index != chunk->length()) return false;
#endif

  return true;
}

#endif

address vframeArray::register_location(int i) const {
  assert(0 <= i && i < RegisterMap::reg_count, "index out of bounds");
  return (address) & _callee_registers[i];
}


#ifndef PRODUCT

// Printing

// Note: we cannot have print_on as const, as we allocate inside the method
void vframeArray::print_on_2(outputStream* st)  {
  st->print_cr(" - sp: " INTPTR_FORMAT, sp());
  st->print(" - thread: ");
  Thread::current()->print();
  st->print_cr(" - frame size: %d", frame_size());
  for (int index = 0; index < frames() ; index++ ) {
    element(index)->print(st);
  }
}

void vframeArrayElement::print(outputStream* st) {
  st->print_cr(" - interpreter_frame -> sp: " INTPTR_FORMAT, iframe()->sp());
}

void vframeArray::print_value_on(outputStream* st) const {
  st->print_cr("vframeArray [%d] ", frames());
}


#endif<|MERGE_RESOLUTION|>--- conflicted
+++ resolved
@@ -477,11 +477,7 @@
   // Copy registers for callee-saved registers
   if (reg_map != NULL) {
     for(int i = 0; i < RegisterMap::reg_count; i++) {
-<<<<<<< HEAD
-#if defined(AMD64)
-=======
 #if defined(AMD64) || defined(AARCH64)
->>>>>>> 2acc8bba
       // The register map has one entry for every int (32-bit value), so
       // 64-bit physical registers have two entries in the map, one for
       // each half.  Ignore the high halves of 64-bit registers, just like
