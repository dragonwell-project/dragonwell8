--- conflicted
+++ resolved
@@ -98,11 +98,8 @@
   template(RotateGCLog)                           \
   template(WhiteBoxOperation)                     \
   template(ClassLoaderStatsOperation)             \
-<<<<<<< HEAD
   template(DestroyG1TenantAllocationContext)      \
-=======
   template(JFROldObject)                          \
->>>>>>> 38f27126
 
 class VM_Operation: public CHeapObj<mtInternal> {
  public:
