/*
 * Copyright (c) 2005, 2019, Oracle and/or its affiliates. All rights reserved.
 * DO NOT ALTER OR REMOVE COPYRIGHT NOTICES OR THIS FILE HEADER.
 *
 * This code is free software; you can redistribute it and/or modify it
 * under the terms of the GNU General Public License version 2 only, as
 * published by the Free Software Foundation.
 *
 * This code is distributed in the hope that it will be useful, but WITHOUT
 * ANY WARRANTY; without even the implied warranty of MERCHANTABILITY or
 * FITNESS FOR A PARTICULAR PURPOSE.  See the GNU General Public License
 * version 2 for more details (a copy is included in the LICENSE file that
 * accompanied this code).
 *
 * You should have received a copy of the GNU General Public License version
 * 2 along with this work; if not, write to the Free Software Foundation,
 * Inc., 51 Franklin St, Fifth Floor, Boston, MA 02110-1301 USA.
 *
 * Please contact Oracle, 500 Oracle Parkway, Redwood Shores, CA 94065 USA
 * or visit www.oracle.com if you need additional information or have any
 * questions.
 *
 */

#include "precompiled.hpp"
#include "classfile/symbolTable.hpp"
#include "classfile/systemDictionary.hpp"
#include "classfile/vmSymbols.hpp"
#include "gc_implementation/shared/vmGCOperations.hpp"
#include "memory/gcLocker.inline.hpp"
#include "memory/genCollectedHeap.hpp"
#include "memory/universe.hpp"
#include "oops/objArrayKlass.hpp"
#include "runtime/javaCalls.hpp"
#include "runtime/jniHandles.hpp"
#include "runtime/reflectionUtils.hpp"
#include "runtime/vframe.hpp"
#include "runtime/vmThread.hpp"
#include "runtime/vm_operations.hpp"
#include "services/heapDumper.hpp"
#include "services/threadService.hpp"
#include "utilities/ostream.hpp"
#include "utilities/macros.hpp"
#if INCLUDE_ALL_GCS
#include "gc_implementation/parallelScavenge/parallelScavengeHeap.hpp"
#endif // INCLUDE_ALL_GCS

/*
 * HPROF binary format - description copied from:
 *   src/share/demo/jvmti/hprof/hprof_io.c
 *
 *
 *  header    "JAVA PROFILE 1.0.2" (0-terminated)
 *
 *  u4        size of identifiers. Identifiers are used to represent
 *            UTF8 strings, objects, stack traces, etc. They usually
 *            have the same size as host pointers. For example, on
 *            Solaris and Win32, the size is 4.
 * u4         high word
 * u4         low word    number of milliseconds since 0:00 GMT, 1/1/70
 * [record]*  a sequence of records.
 *
 *
 * Record format:
 *
 * u1         a TAG denoting the type of the record
 * u4         number of *microseconds* since the time stamp in the
 *            header. (wraps around in a little more than an hour)
 * u4         number of bytes *remaining* in the record. Note that
 *            this number excludes the tag and the length field itself.
 * [u1]*      BODY of the record (a sequence of bytes)
 *
 *
 * The following TAGs are supported:
 *
 * TAG           BODY       notes
 *----------------------------------------------------------
 * HPROF_UTF8               a UTF8-encoded name
 *
 *               id         name ID
 *               [u1]*      UTF8 characters (no trailing zero)
 *
 * HPROF_LOAD_CLASS         a newly loaded class
 *
 *                u4        class serial number (> 0)
 *                id        class object ID
 *                u4        stack trace serial number
 *                id        class name ID
 *
 * HPROF_UNLOAD_CLASS       an unloading class
 *
 *                u4        class serial_number
 *
 * HPROF_FRAME              a Java stack frame
 *
 *                id        stack frame ID
 *                id        method name ID
 *                id        method signature ID
 *                id        source file name ID
 *                u4        class serial number
 *                i4        line number. >0: normal
 *                                       -1: unknown
 *                                       -2: compiled method
 *                                       -3: native method
 *
 * HPROF_TRACE              a Java stack trace
 *
 *               u4         stack trace serial number
 *               u4         thread serial number
 *               u4         number of frames
 *               [id]*      stack frame IDs
 *
 *
 * HPROF_ALLOC_SITES        a set of heap allocation sites, obtained after GC
 *
 *               u2         flags 0x0001: incremental vs. complete
 *                                0x0002: sorted by allocation vs. live
 *                                0x0004: whether to force a GC
 *               u4         cutoff ratio
 *               u4         total live bytes
 *               u4         total live instances
 *               u8         total bytes allocated
 *               u8         total instances allocated
 *               u4         number of sites that follow
 *               [u1        is_array: 0:  normal object
 *                                    2:  object array
 *                                    4:  boolean array
 *                                    5:  char array
 *                                    6:  float array
 *                                    7:  double array
 *                                    8:  byte array
 *                                    9:  short array
 *                                    10: int array
 *                                    11: long array
 *                u4        class serial number (may be zero during startup)
 *                u4        stack trace serial number
 *                u4        number of bytes alive
 *                u4        number of instances alive
 *                u4        number of bytes allocated
 *                u4]*      number of instance allocated
 *
 * HPROF_START_THREAD       a newly started thread.
 *
 *               u4         thread serial number (> 0)
 *               id         thread object ID
 *               u4         stack trace serial number
 *               id         thread name ID
 *               id         thread group name ID
 *               id         thread group parent name ID
 *
 * HPROF_END_THREAD         a terminating thread.
 *
 *               u4         thread serial number
 *
 * HPROF_HEAP_SUMMARY       heap summary
 *
 *               u4         total live bytes
 *               u4         total live instances
 *               u8         total bytes allocated
 *               u8         total instances allocated
 *
 * HPROF_HEAP_DUMP          denote a heap dump
 *
 *               [heap dump sub-records]*
 *
 *                          There are four kinds of heap dump sub-records:
 *
 *               u1         sub-record type
 *
 *               HPROF_GC_ROOT_UNKNOWN         unknown root
 *
 *                          id         object ID
 *
 *               HPROF_GC_ROOT_THREAD_OBJ      thread object
 *
 *                          id         thread object ID  (may be 0 for a
 *                                     thread newly attached through JNI)
 *                          u4         thread sequence number
 *                          u4         stack trace sequence number
 *
 *               HPROF_GC_ROOT_JNI_GLOBAL      JNI global ref root
 *
 *                          id         object ID
 *                          id         JNI global ref ID
 *
 *               HPROF_GC_ROOT_JNI_LOCAL       JNI local ref
 *
 *                          id         object ID
 *                          u4         thread serial number
 *                          u4         frame # in stack trace (-1 for empty)
 *
 *               HPROF_GC_ROOT_JAVA_FRAME      Java stack frame
 *
 *                          id         object ID
 *                          u4         thread serial number
 *                          u4         frame # in stack trace (-1 for empty)
 *
 *               HPROF_GC_ROOT_NATIVE_STACK    Native stack
 *
 *                          id         object ID
 *                          u4         thread serial number
 *
 *               HPROF_GC_ROOT_STICKY_CLASS    System class
 *
 *                          id         object ID
 *
 *               HPROF_GC_ROOT_THREAD_BLOCK    Reference from thread block
 *
 *                          id         object ID
 *                          u4         thread serial number
 *
 *               HPROF_GC_ROOT_MONITOR_USED    Busy monitor
 *
 *                          id         object ID
 *
 *               HPROF_GC_CLASS_DUMP           dump of a class object
 *
 *                          id         class object ID
 *                          u4         stack trace serial number
 *                          id         super class object ID
 *                          id         class loader object ID
 *                          id         signers object ID
 *                          id         protection domain object ID
 *                          id         reserved
 *                          id         reserved
 *
 *                          u4         instance size (in bytes)
 *
 *                          u2         size of constant pool
 *                          [u2,       constant pool index,
 *                           ty,       type
 *                                     2:  object
 *                                     4:  boolean
 *                                     5:  char
 *                                     6:  float
 *                                     7:  double
 *                                     8:  byte
 *                                     9:  short
 *                                     10: int
 *                                     11: long
 *                           vl]*      and value
 *
 *                          u2         number of static fields
 *                          [id,       static field name,
 *                           ty,       type,
 *                           vl]*      and value
 *
 *                          u2         number of inst. fields (not inc. super)
 *                          [id,       instance field name,
 *                           ty]*      type
 *
 *               HPROF_GC_INSTANCE_DUMP        dump of a normal object
 *
 *                          id         object ID
 *                          u4         stack trace serial number
 *                          id         class object ID
 *                          u4         number of bytes that follow
 *                          [vl]*      instance field values (class, followed
 *                                     by super, super's super ...)
 *
 *               HPROF_GC_OBJ_ARRAY_DUMP       dump of an object array
 *
 *                          id         array object ID
 *                          u4         stack trace serial number
 *                          u4         number of elements
 *                          id         array class ID
 *                          [id]*      elements
 *
 *               HPROF_GC_PRIM_ARRAY_DUMP      dump of a primitive array
 *
 *                          id         array object ID
 *                          u4         stack trace serial number
 *                          u4         number of elements
 *                          u1         element type
 *                                     4:  boolean array
 *                                     5:  char array
 *                                     6:  float array
 *                                     7:  double array
 *                                     8:  byte array
 *                                     9:  short array
 *                                     10: int array
 *                                     11: long array
 *                          [u1]*      elements
 *
 * HPROF_CPU_SAMPLES        a set of sample traces of running threads
 *
 *                u4        total number of samples
 *                u4        # of traces
 *               [u4        # of samples
 *                u4]*      stack trace serial number
 *
 * HPROF_CONTROL_SETTINGS   the settings of on/off switches
 *
 *                u4        0x00000001: alloc traces on/off
 *                          0x00000002: cpu sampling on/off
 *                u2        stack trace depth
 *
 *
 * When the header is "JAVA PROFILE 1.0.2" a heap dump can optionally
 * be generated as a sequence of heap dump segments. This sequence is
 * terminated by an end record. The additional tags allowed by format
 * "JAVA PROFILE 1.0.2" are:
 *
 * HPROF_HEAP_DUMP_SEGMENT  denote a heap dump segment
 *
 *               [heap dump sub-records]*
 *               The same sub-record types allowed by HPROF_HEAP_DUMP
 *
 * HPROF_HEAP_DUMP_END      denotes the end of a heap dump
 *
 */


// HPROF tags

typedef enum {
  // top-level records
  HPROF_UTF8                    = 0x01,
  HPROF_LOAD_CLASS              = 0x02,
  HPROF_UNLOAD_CLASS            = 0x03,
  HPROF_FRAME                   = 0x04,
  HPROF_TRACE                   = 0x05,
  HPROF_ALLOC_SITES             = 0x06,
  HPROF_HEAP_SUMMARY            = 0x07,
  HPROF_START_THREAD            = 0x0A,
  HPROF_END_THREAD              = 0x0B,
  HPROF_HEAP_DUMP               = 0x0C,
  HPROF_CPU_SAMPLES             = 0x0D,
  HPROF_CONTROL_SETTINGS        = 0x0E,

  // 1.0.2 record types
  HPROF_HEAP_DUMP_SEGMENT       = 0x1C,
  HPROF_HEAP_DUMP_END           = 0x2C,

  // field types
  HPROF_ARRAY_OBJECT            = 0x01,
  HPROF_NORMAL_OBJECT           = 0x02,
  HPROF_BOOLEAN                 = 0x04,
  HPROF_CHAR                    = 0x05,
  HPROF_FLOAT                   = 0x06,
  HPROF_DOUBLE                  = 0x07,
  HPROF_BYTE                    = 0x08,
  HPROF_SHORT                   = 0x09,
  HPROF_INT                     = 0x0A,
  HPROF_LONG                    = 0x0B,

  // data-dump sub-records
  HPROF_GC_ROOT_UNKNOWN         = 0xFF,
  HPROF_GC_ROOT_JNI_GLOBAL      = 0x01,
  HPROF_GC_ROOT_JNI_LOCAL       = 0x02,
  HPROF_GC_ROOT_JAVA_FRAME      = 0x03,
  HPROF_GC_ROOT_NATIVE_STACK    = 0x04,
  HPROF_GC_ROOT_STICKY_CLASS    = 0x05,
  HPROF_GC_ROOT_THREAD_BLOCK    = 0x06,
  HPROF_GC_ROOT_MONITOR_USED    = 0x07,
  HPROF_GC_ROOT_THREAD_OBJ      = 0x08,
  HPROF_GC_CLASS_DUMP           = 0x20,
  HPROF_GC_INSTANCE_DUMP        = 0x21,
  HPROF_GC_OBJ_ARRAY_DUMP       = 0x22,
  HPROF_GC_PRIM_ARRAY_DUMP      = 0x23
} hprofTag;

// Default stack trace ID (used for dummy HPROF_TRACE record)
enum {
  STACK_TRACE_ID = 1,
  INITIAL_CLASS_COUNT = 200
};

// Supports I/O operations on a dump file

class DumpWriter : public StackObj {
 private:
  enum {
    io_buffer_size  = 8*M
  };

  int _fd;              // file descriptor (-1 if dump file not open)
  julong _bytes_written; // number of byte written to dump file

  char* _buffer;    // internal buffer
  size_t _size;
  size_t _pos;

  jlong _dump_start;

  char* _error;   // error message when I/O fails

  void set_file_descriptor(int fd)              { _fd = fd; }
  int file_descriptor() const                   { return _fd; }

  char* buffer() const                          { return _buffer; }
  size_t buffer_size() const                    { return _size; }
  size_t position() const                       { return _pos; }
  void set_position(size_t pos)                 { _pos = pos; }

  void set_error(const char* error)             { _error = (char*)os::strdup(error); }

  // all I/O go through this function
  void write_internal(void* s, size_t len);

 public:
  DumpWriter(const char* path);
  ~DumpWriter();

  void close();
  bool is_open() const                  { return file_descriptor() >= 0; }
  void flush();

  jlong dump_start() const                      { return _dump_start; }
  void set_dump_start(jlong pos);
  julong current_record_length();

  // total number of bytes written to the disk
  julong bytes_written() const          { return _bytes_written; }

  // adjust the number of bytes written to disk (used to keep the count
  // of the number of bytes written in case of rewrites)
  void adjust_bytes_written(jlong n)    { _bytes_written += n; }

  // number of (buffered) bytes as yet unwritten to the dump file
  size_t bytes_unwritten() const        { return position(); }

  char* error() const                   { return _error; }

  jlong current_offset();
  void seek_to_offset(jlong pos);

  // writer functions
  void write_raw(void* s, size_t len);
  void write_u1(u1 x)                   { write_raw((void*)&x, 1); }
  void write_u2(u2 x);
  void write_u4(u4 x);
  void write_u8(u8 x);
  void write_objectID(oop o);
  void write_symbolID(Symbol* o);
  void write_classID(Klass* k);
  void write_id(u4 x);
};

DumpWriter::DumpWriter(const char* path) {
  // try to allocate an I/O buffer of io_buffer_size. If there isn't
  // sufficient memory then reduce size until we can allocate something.
  _size = io_buffer_size;
  do {
    _buffer = (char*)os::malloc(_size, mtInternal);
    if (_buffer == NULL) {
      _size = _size >> 1;
    }
  } while (_buffer == NULL && _size > 0);
  assert((_size > 0 && _buffer != NULL) || (_size == 0 && _buffer == NULL), "sanity check");
  _pos = 0;
  _error = NULL;
  _bytes_written = 0L;
  _dump_start = (jlong)-1;
  _fd = os::create_binary_file(path, false);    // don't replace existing file

  // if the open failed we record the error
  if (_fd < 0) {
    _error = (char*)os::strdup(strerror(errno));
  }
}

DumpWriter::~DumpWriter() {
  // flush and close dump file
  if (is_open()) {
    close();
  }
  if (_buffer != NULL) os::free(_buffer);
  if (_error != NULL) os::free(_error);
}

// closes dump file (if open)
void DumpWriter::close() {
  // flush and close dump file
  if (is_open()) {
    flush();
    ::close(file_descriptor());
    set_file_descriptor(-1);
  }
}

// sets the dump starting position
void DumpWriter::set_dump_start(jlong pos) {
  _dump_start = pos;
}

julong DumpWriter::current_record_length() {
  if (is_open()) {
    // calculate the size of the dump record
    julong dump_end = bytes_written() + bytes_unwritten();
    assert(dump_end == (size_t)current_offset(), "checking");
    julong dump_len = dump_end - dump_start() - 4;
    return dump_len;
  }
  return 0;
}

// write directly to the file
void DumpWriter::write_internal(void* s, size_t len) {
  if (is_open()) {
    const char* pos = (char*)s;
    ssize_t n = 0;
    while (len > 0) {
      uint tmp = (uint)MIN2(len, (size_t)UINT_MAX);
      n = ::write(file_descriptor(), pos, tmp);

      if (n < 0) {
        set_error(strerror(errno));
        ::close(file_descriptor());
        set_file_descriptor(-1);
        return;
      }

      _bytes_written += n;
      pos += n;
      len -= n;
    }
  }
}

// write raw bytes
void DumpWriter::write_raw(void* s, size_t len) {
  if (is_open()) {
    // flush buffer to make room
    if ((position() + len) >= buffer_size()) {
      flush();
    }

    // buffer not available or too big to buffer it
    if ((buffer() == NULL) || (len >= buffer_size())) {
      write_internal(s, len);
    } else {
      // Should optimize this for u1/u2/u4/u8 sizes.
      memcpy(buffer() + position(), s, len);
      set_position(position() + len);
    }
  }
}

// flush any buffered bytes to the file
void DumpWriter::flush() {
  if (is_open() && position() > 0) {
    write_internal(buffer(), position());
    set_position(0);
  }
}

jlong DumpWriter::current_offset() {
  if (is_open()) {
    // the offset is the file offset plus whatever we have buffered
    jlong offset = os::current_file_offset(file_descriptor());
    assert(offset >= 0, "lseek failed");
    return offset + position();
  } else {
    return (jlong)-1;
  }
}

void DumpWriter::seek_to_offset(jlong off) {
  assert(off >= 0, "bad offset");

  // need to flush before seeking
  flush();

  // may be closed due to I/O error
  if (is_open()) {
    jlong n = os::seek_to_file_offset(file_descriptor(), off);
    assert(n >= 0, "lseek failed");
  }
}

void DumpWriter::write_u2(u2 x) {
  u2 v;
  Bytes::put_Java_u2((address)&v, x);
  write_raw((void*)&v, 2);
}

void DumpWriter::write_u4(u4 x) {
  u4 v;
  Bytes::put_Java_u4((address)&v, x);
  write_raw((void*)&v, 4);
}

void DumpWriter::write_u8(u8 x) {
  u8 v;
  Bytes::put_Java_u8((address)&v, x);
  write_raw((void*)&v, 8);
}

void DumpWriter::write_objectID(oop o) {
  address a = (address)o;
#ifdef _LP64
  write_u8((u8)a);
#else
  write_u4((u4)a);
#endif
}

void DumpWriter::write_symbolID(Symbol* s) {
  address a = (address)((uintptr_t)s);
#ifdef _LP64
  write_u8((u8)a);
#else
  write_u4((u4)a);
#endif
}

void DumpWriter::write_id(u4 x) {
#ifdef _LP64
  write_u8((u8) x);
#else
  write_u4(x);
#endif
}

// We use java mirror as the class ID
void DumpWriter::write_classID(Klass* k) {
  write_objectID(k->java_mirror());
}



// Support class with a collection of functions used when dumping the heap

class DumperSupport : AllStatic {
 public:

  // write a header of the given type
  static void write_header(DumpWriter* writer, hprofTag tag, u4 len);

  // returns hprof tag for the given type signature
  static hprofTag sig2tag(Symbol* sig);
  // returns hprof tag for the given basic type
  static hprofTag type2tag(BasicType type);

  // returns the size of the instance of the given class
  static u4 instance_size(Klass* k);

  // dump a jfloat
  static void dump_float(DumpWriter* writer, jfloat f);
  // dump a jdouble
  static void dump_double(DumpWriter* writer, jdouble d);
  // dumps the raw value of the given field
  static void dump_field_value(DumpWriter* writer, char type, address addr);
  // dumps static fields of the given class
  static void dump_static_fields(DumpWriter* writer, Klass* k);
  // dump the raw values of the instance fields of the given object
  static void dump_instance_fields(DumpWriter* writer, oop o);
  // dumps the definition of the instance fields for a given class
  static void dump_instance_field_descriptors(DumpWriter* writer, Klass* k);
  // creates HPROF_GC_INSTANCE_DUMP record for the given object
  static void dump_instance(DumpWriter* writer, oop o);
  // creates HPROF_GC_CLASS_DUMP record for the given class and each of its
  // array classes
  static void dump_class_and_array_classes(DumpWriter* writer, Klass* k);
  // creates HPROF_GC_CLASS_DUMP record for a given primitive array
  // class (and each multi-dimensional array class too)
  static void dump_basic_type_array_class(DumpWriter* writer, Klass* k);

  // creates HPROF_GC_OBJ_ARRAY_DUMP record for the given object array
  static void dump_object_array(DumpWriter* writer, objArrayOop array);
  // creates HPROF_GC_PRIM_ARRAY_DUMP record for the given type array
  static void dump_prim_array(DumpWriter* writer, typeArrayOop array, bool minidump = false);
  // create HPROF_FRAME record for the given method and bci
  static void dump_stack_frame(DumpWriter* writer, int frame_serial_num, int class_serial_num, Method* m, int bci);

  // check if we need to truncate an array
  static int calculate_array_max_length(DumpWriter* writer, arrayOop array, short header_size);

  // writes a HPROF_HEAP_DUMP_SEGMENT record
  static void write_dump_header(DumpWriter* writer);

  // fixes up the length of the current dump record
  static void write_current_dump_record_length(DumpWriter* writer);

  // fixes up the current dump record and writes HPROF_HEAP_DUMP_END record
  static void end_of_dump(DumpWriter* writer);
};

// write a header of the given type
void DumperSupport:: write_header(DumpWriter* writer, hprofTag tag, u4 len) {
  writer->write_u1((u1)tag);
  writer->write_u4(0);                  // current ticks
  writer->write_u4(len);
}

// returns hprof tag for the given type signature
hprofTag DumperSupport::sig2tag(Symbol* sig) {
  switch (sig->byte_at(0)) {
    case JVM_SIGNATURE_CLASS    : return HPROF_NORMAL_OBJECT;
    case JVM_SIGNATURE_ARRAY    : return HPROF_NORMAL_OBJECT;
    case JVM_SIGNATURE_BYTE     : return HPROF_BYTE;
    case JVM_SIGNATURE_CHAR     : return HPROF_CHAR;
    case JVM_SIGNATURE_FLOAT    : return HPROF_FLOAT;
    case JVM_SIGNATURE_DOUBLE   : return HPROF_DOUBLE;
    case JVM_SIGNATURE_INT      : return HPROF_INT;
    case JVM_SIGNATURE_LONG     : return HPROF_LONG;
    case JVM_SIGNATURE_SHORT    : return HPROF_SHORT;
    case JVM_SIGNATURE_BOOLEAN  : return HPROF_BOOLEAN;
    default : ShouldNotReachHere(); /* to shut up compiler */ return HPROF_BYTE;
  }
}

hprofTag DumperSupport::type2tag(BasicType type) {
  switch (type) {
    case T_BYTE     : return HPROF_BYTE;
    case T_CHAR     : return HPROF_CHAR;
    case T_FLOAT    : return HPROF_FLOAT;
    case T_DOUBLE   : return HPROF_DOUBLE;
    case T_INT      : return HPROF_INT;
    case T_LONG     : return HPROF_LONG;
    case T_SHORT    : return HPROF_SHORT;
    case T_BOOLEAN  : return HPROF_BOOLEAN;
    default : ShouldNotReachHere(); /* to shut up compiler */ return HPROF_BYTE;
  }
}

// dump a jfloat
void DumperSupport::dump_float(DumpWriter* writer, jfloat f) {
  if (g_isnan(f)) {
    writer->write_u4(0x7fc00000);    // collapsing NaNs
  } else {
    union {
      int i;
      float f;
    } u;
    u.f = (float)f;
    writer->write_u4((u4)u.i);
  }
}

// dump a jdouble
void DumperSupport::dump_double(DumpWriter* writer, jdouble d) {
  union {
    jlong l;
    double d;
  } u;
  if (g_isnan(d)) {                 // collapsing NaNs
    u.l = (jlong)(0x7ff80000);
    u.l = (u.l << 32);
  } else {
    u.d = (double)d;
  }
  writer->write_u8((u8)u.l);
}

// dumps the raw value of the given field
void DumperSupport::dump_field_value(DumpWriter* writer, char type, address addr) {
  switch (type) {
    case JVM_SIGNATURE_CLASS :
    case JVM_SIGNATURE_ARRAY : {
      oop o;
      if (UseCompressedOops) {
        o = oopDesc::load_decode_heap_oop((narrowOop*)addr);
      } else {
        o = oopDesc::load_decode_heap_oop((oop*)addr);
      }

      // reflection and sun.misc.Unsafe classes may have a reference to a
      // Klass* so filter it out.
      assert(o->is_oop_or_null(), "should always be an oop");
      writer->write_objectID(o);
      break;
    }
    case JVM_SIGNATURE_BYTE     : {
      jbyte* b = (jbyte*)addr;
      writer->write_u1((u1)*b);
      break;
    }
    case JVM_SIGNATURE_CHAR     : {
      jchar* c = (jchar*)addr;
      writer->write_u2((u2)*c);
      break;
    }
    case JVM_SIGNATURE_SHORT : {
      jshort* s = (jshort*)addr;
      writer->write_u2((u2)*s);
      break;
    }
    case JVM_SIGNATURE_FLOAT : {
      jfloat* f = (jfloat*)addr;
      dump_float(writer, *f);
      break;
    }
    case JVM_SIGNATURE_DOUBLE : {
      jdouble* f = (jdouble*)addr;
      dump_double(writer, *f);
      break;
    }
    case JVM_SIGNATURE_INT : {
      jint* i = (jint*)addr;
      writer->write_u4((u4)*i);
      break;
    }
    case JVM_SIGNATURE_LONG     : {
      jlong* l = (jlong*)addr;
      writer->write_u8((u8)*l);
      break;
    }
    case JVM_SIGNATURE_BOOLEAN : {
      jboolean* b = (jboolean*)addr;
      writer->write_u1((u1)*b);
      break;
    }
    default : ShouldNotReachHere();
  }
}

// returns the size of the instance of the given class
u4 DumperSupport::instance_size(Klass* k) {
  HandleMark hm;
  instanceKlassHandle ikh = instanceKlassHandle(Thread::current(), k);

  u4 size = 0;

  for (FieldStream fld(ikh, false, false); !fld.eos(); fld.next()) {
    if (!fld.access_flags().is_static()) {
      Symbol* sig = fld.signature();
      switch (sig->byte_at(0)) {
        case JVM_SIGNATURE_CLASS   :
        case JVM_SIGNATURE_ARRAY   : size += oopSize; break;

        case JVM_SIGNATURE_BYTE    :
        case JVM_SIGNATURE_BOOLEAN : size += 1; break;

        case JVM_SIGNATURE_CHAR    :
        case JVM_SIGNATURE_SHORT   : size += 2; break;

        case JVM_SIGNATURE_INT     :
        case JVM_SIGNATURE_FLOAT   : size += 4; break;

        case JVM_SIGNATURE_LONG    :
        case JVM_SIGNATURE_DOUBLE  : size += 8; break;

        default : ShouldNotReachHere();
      }
    }
  }
  return size;
}

// dumps static fields of the given class
void DumperSupport::dump_static_fields(DumpWriter* writer, Klass* k) {
  HandleMark hm;
  instanceKlassHandle ikh = instanceKlassHandle(Thread::current(), k);

  // pass 1 - count the static fields
  u2 field_count = 0;
  for (FieldStream fldc(ikh, true, true); !fldc.eos(); fldc.next()) {
    if (fldc.access_flags().is_static()) field_count++;
  }
  // Add in resolved_references which is referenced by the cpCache
  // The resolved_references is an array per InstanceKlass holding the
  // strings and other oops resolved from the constant pool.
  oop resolved_references = ikh->constants()->resolved_references_or_null();
  if (resolved_references != NULL) {
    field_count++;

    // Add in the resolved_references of the used previous versions of the class
    // in the case of RedefineClasses
    InstanceKlass* prev = ikh->previous_versions();
    while (prev != NULL && prev->constants()->resolved_references_or_null() != NULL) {
      field_count++;
      prev = prev->previous_versions();
    }
  }

  // Also provide a pointer to the init_lock if present, so there aren't unreferenced int[0]
  // arrays.
  oop init_lock = ikh->init_lock();
  if (init_lock != NULL) {
    field_count++;
  }

  writer->write_u2(field_count);

  // pass 2 - dump the field descriptors and raw values
  for (FieldStream fld(ikh, true, true); !fld.eos(); fld.next()) {
    if (fld.access_flags().is_static()) {
      Symbol* sig = fld.signature();

      writer->write_symbolID(fld.name());   // name
      writer->write_u1(sig2tag(sig));       // type

      // value
      int offset = fld.offset();
      address addr = (address)ikh->java_mirror() + offset;

      dump_field_value(writer, sig->byte_at(0), addr);
    }
  }

  // Add resolved_references for each class that has them
  if (resolved_references != NULL) {
    writer->write_symbolID(vmSymbols::resolved_references_name());  // name
    writer->write_u1(sig2tag(vmSymbols::object_array_signature())); // type
    writer->write_objectID(resolved_references);

    // Also write any previous versions
    InstanceKlass* prev = ikh->previous_versions();
    while (prev != NULL && prev->constants()->resolved_references_or_null() != NULL) {
      writer->write_symbolID(vmSymbols::resolved_references_name());  // name
      writer->write_u1(sig2tag(vmSymbols::object_array_signature())); // type
      writer->write_objectID(prev->constants()->resolved_references());
      prev = prev->previous_versions();
    }
  }

  // Add init lock to the end if the class is not yet initialized
  if (init_lock != NULL) {
    writer->write_symbolID(vmSymbols::init_lock_name());         // name
    writer->write_u1(sig2tag(vmSymbols::int_array_signature())); // type
    writer->write_objectID(init_lock);
  }
}

// dump the raw values of the instance fields of the given object
void DumperSupport::dump_instance_fields(DumpWriter* writer, oop o) {
  HandleMark hm;
  instanceKlassHandle ikh = instanceKlassHandle(Thread::current(), o->klass());

  for (FieldStream fld(ikh, false, false); !fld.eos(); fld.next()) {
    if (!fld.access_flags().is_static()) {
      Symbol* sig = fld.signature();
      address addr = (address)o + fld.offset();

      dump_field_value(writer, sig->byte_at(0), addr);
    }
  }
}

// dumps the definition of the instance fields for a given class
void DumperSupport::dump_instance_field_descriptors(DumpWriter* writer, Klass* k) {
  HandleMark hm;
  instanceKlassHandle ikh = instanceKlassHandle(Thread::current(), k);

  // pass 1 - count the instance fields
  u2 field_count = 0;
  for (FieldStream fldc(ikh, true, true); !fldc.eos(); fldc.next()) {
    if (!fldc.access_flags().is_static()) field_count++;
  }

  writer->write_u2(field_count);

  // pass 2 - dump the field descriptors
  for (FieldStream fld(ikh, true, true); !fld.eos(); fld.next()) {
    if (!fld.access_flags().is_static()) {
      Symbol* sig = fld.signature();

      writer->write_symbolID(fld.name());   // name
      writer->write_u1(sig2tag(sig));       // type
    }
  }
}

// creates HPROF_GC_INSTANCE_DUMP record for the given object
void DumperSupport::dump_instance(DumpWriter* writer, oop o) {
  Klass* k = o->klass();

  writer->write_u1(HPROF_GC_INSTANCE_DUMP);
  writer->write_objectID(o);
  writer->write_u4(STACK_TRACE_ID);

  // class ID
  writer->write_classID(k);

  // number of bytes that follow
  writer->write_u4(instance_size(k) );

  // field values
  dump_instance_fields(writer, o);
}

// creates HPROF_GC_CLASS_DUMP record for the given class and each of
// its array classes
void DumperSupport::dump_class_and_array_classes(DumpWriter* writer, Klass* k) {
  Klass* klass = k;
  InstanceKlass* ik = InstanceKlass::cast(k);

  // We can safepoint and do a heap dump at a point where we have a Klass,
  // but no java mirror class has been setup for it. So we need to check
  // that the class is at least loaded, to avoid crash from a null mirror.
  if (!ik->is_loaded()) {
    return;
  }

  writer->write_u1(HPROF_GC_CLASS_DUMP);

  // class ID
  writer->write_classID(ik);
  writer->write_u4(STACK_TRACE_ID);

  // super class ID
  Klass* java_super = ik->java_super();
  if (java_super == NULL) {
    writer->write_objectID(oop(NULL));
  } else {
    writer->write_classID(java_super);
  }

  writer->write_objectID(ik->class_loader());
  writer->write_objectID(ik->signers());
  writer->write_objectID(ik->protection_domain());

  // reserved
  writer->write_objectID(oop(NULL));
  writer->write_objectID(oop(NULL));

  // instance size
  writer->write_u4(DumperSupport::instance_size(k));

  // size of constant pool - ignored by HAT 1.1
  writer->write_u2(0);

  // number of static fields
  dump_static_fields(writer, k);

  // description of instance fields
  dump_instance_field_descriptors(writer, k);

  // array classes
  k = klass->array_klass_or_null();
  while (k != NULL) {
    Klass* klass = k;
    assert(klass->oop_is_objArray(), "not an ObjArrayKlass");

    writer->write_u1(HPROF_GC_CLASS_DUMP);
    writer->write_classID(klass);
    writer->write_u4(STACK_TRACE_ID);

    // super class of array classes is java.lang.Object
    java_super = klass->java_super();
    assert(java_super != NULL, "checking");
    writer->write_classID(java_super);

    writer->write_objectID(ik->class_loader());
    writer->write_objectID(ik->signers());
    writer->write_objectID(ik->protection_domain());

    writer->write_objectID(oop(NULL));    // reserved
    writer->write_objectID(oop(NULL));
    writer->write_u4(0);             // instance size
    writer->write_u2(0);             // constant pool
    writer->write_u2(0);             // static fields
    writer->write_u2(0);             // instance fields

    // get the array class for the next rank
    k = klass->array_klass_or_null();
  }
}

// creates HPROF_GC_CLASS_DUMP record for a given primitive array
// class (and each multi-dimensional array class too)
void DumperSupport::dump_basic_type_array_class(DumpWriter* writer, Klass* k) {
 // array classes
 while (k != NULL) {
    Klass* klass = k;

    writer->write_u1(HPROF_GC_CLASS_DUMP);
    writer->write_classID(klass);
    writer->write_u4(STACK_TRACE_ID);

    // super class of array classes is java.lang.Object
    Klass* java_super = klass->java_super();
    assert(java_super != NULL, "checking");
    writer->write_classID(java_super);

    writer->write_objectID(oop(NULL));    // loader
    writer->write_objectID(oop(NULL));    // signers
    writer->write_objectID(oop(NULL));    // protection domain

    writer->write_objectID(oop(NULL));    // reserved
    writer->write_objectID(oop(NULL));
    writer->write_u4(0);             // instance size
    writer->write_u2(0);             // constant pool
    writer->write_u2(0);             // static fields
    writer->write_u2(0);             // instance fields

    // get the array class for the next rank
    k = klass->array_klass_or_null();
  }
}

// Hprof uses an u4 as record length field,
// which means we need to truncate arrays that are too long.
int DumperSupport::calculate_array_max_length(DumpWriter* writer, arrayOop array, short header_size) {
  BasicType type = ArrayKlass::cast(array->klass())->element_type();
  assert(type >= T_BOOLEAN && type <= T_OBJECT, "invalid array element type");

  int length = array->length();

  int type_size;
  if (type == T_OBJECT) {
    type_size = sizeof(address);
  } else {
    type_size = type2aelembytes(type);
  }

  size_t length_in_bytes = (size_t)length * type_size;

  // Create a new record if the current record is non-empty and the array can't fit.
  julong current_record_length = writer->current_record_length();
  if (current_record_length > 0 &&
      (current_record_length + header_size + length_in_bytes) > max_juint) {
    write_current_dump_record_length(writer);
    write_dump_header(writer);

    // We now have an empty record.
    current_record_length = 0;
  }

  // Calculate max bytes we can use.
  uint max_bytes = max_juint - (header_size + current_record_length);

  // Array too long for the record?
  // Calculate max length and return it.
  if (length_in_bytes > max_bytes) {
    length = max_bytes / type_size;
    length_in_bytes = (size_t)length * type_size;

    warning("cannot dump array of type %s[] with length %d; truncating to length %d",
            type2name_tab[type], array->length(), length);
  }
  return length;
}

// creates HPROF_GC_OBJ_ARRAY_DUMP record for the given object array
void DumperSupport::dump_object_array(DumpWriter* writer, objArrayOop array) {
  // sizeof(u1) + 2 * sizeof(u4) + sizeof(objectID) + sizeof(classID)
  short header_size = 1 + 2 * 4 + 2 * sizeof(address);

  int length = calculate_array_max_length(writer, array, header_size);

  writer->write_u1(HPROF_GC_OBJ_ARRAY_DUMP);
  writer->write_objectID(array);
  writer->write_u4(STACK_TRACE_ID);
  writer->write_u4(length);


  // array class ID
  writer->write_classID(array->klass());

  // [id]* elements
  for (int index = 0; index < length; index++) {
    oop o = array->obj_at(index);
    writer->write_objectID(o);
  }
}

#define WRITE_ARRAY(Array, Type, Size, Length) \
  for (int i = 0; i < Length; i++) { writer->write_##Size((Size)array->Type##_at(i)); }

// creates HPROF_GC_PRIM_ARRAY_DUMP record for the given type array
void DumperSupport::dump_prim_array(DumpWriter* writer, typeArrayOop array, bool minidump) {
  BasicType type = TypeArrayKlass::cast(array->klass())->element_type();

  // 2 * sizeof(u1) + 2 * sizeof(u4) + sizeof(objectID)
  short header_size = 2 * 1 + 2 * 4 + sizeof(address);

  int length = calculate_array_max_length(writer, array, header_size);
  int type_size = type2aelembytes(type);
  u4 length_in_bytes = (u4)length * type_size;

  writer->write_u1(HPROF_GC_PRIM_ARRAY_DUMP);
  writer->write_objectID(array);
  writer->write_u4(STACK_TRACE_ID);
<<<<<<< HEAD
  if (!minidump) {
    writer->write_u4((u4)array->length());
  } else {
    writer->write_u4(0);
  }
  writer->write_u1(type2tag(type));

  // nothing to copy
  if (array->length() == 0 || minidump) {
=======
  writer->write_u4(length);
  writer->write_u1(type2tag(type));

  // nothing to copy
  if (length == 0) {
>>>>>>> 38f27126
    return;
  }

  // If the byte ordering is big endian then we can copy most types directly

  switch (type) {
    case T_INT : {
      if (Bytes::is_Java_byte_ordering_different()) {
        WRITE_ARRAY(array, int, u4, length);
      } else {
        writer->write_raw((void*)(array->int_at_addr(0)), length_in_bytes);
      }
      break;
    }
    case T_BYTE : {
      writer->write_raw((void*)(array->byte_at_addr(0)), length_in_bytes);
      break;
    }
    case T_CHAR : {
      if (Bytes::is_Java_byte_ordering_different()) {
        WRITE_ARRAY(array, char, u2, length);
      } else {
        writer->write_raw((void*)(array->char_at_addr(0)), length_in_bytes);
      }
      break;
    }
    case T_SHORT : {
      if (Bytes::is_Java_byte_ordering_different()) {
        WRITE_ARRAY(array, short, u2, length);
      } else {
        writer->write_raw((void*)(array->short_at_addr(0)), length_in_bytes);
      }
      break;
    }
    case T_BOOLEAN : {
      if (Bytes::is_Java_byte_ordering_different()) {
        WRITE_ARRAY(array, bool, u1, length);
      } else {
        writer->write_raw((void*)(array->bool_at_addr(0)), length_in_bytes);
      }
      break;
    }
    case T_LONG : {
      if (Bytes::is_Java_byte_ordering_different()) {
        WRITE_ARRAY(array, long, u8, length);
      } else {
        writer->write_raw((void*)(array->long_at_addr(0)), length_in_bytes);
      }
      break;
    }

    // handle float/doubles in a special value to ensure than NaNs are
    // written correctly. TO DO: Check if we can avoid this on processors that
    // use IEEE 754.

    case T_FLOAT : {
      for (int i = 0; i < length; i++) {
        dump_float(writer, array->float_at(i));
      }
      break;
    }
    case T_DOUBLE : {
      for (int i = 0; i < length; i++) {
        dump_double(writer, array->double_at(i));
      }
      break;
    }
    default : ShouldNotReachHere();
  }
}

// create a HPROF_FRAME record of the given Method* and bci
void DumperSupport::dump_stack_frame(DumpWriter* writer,
                                     int frame_serial_num,
                                     int class_serial_num,
                                     Method* m,
                                     int bci) {
  int line_number;
  if (m->is_native()) {
    line_number = -3;  // native frame
  } else {
    line_number = m->line_number_from_bci(bci);
  }

  write_header(writer, HPROF_FRAME, 4*oopSize + 2*sizeof(u4));
  writer->write_id(frame_serial_num);               // frame serial number
  writer->write_symbolID(m->name());                // method's name
  writer->write_symbolID(m->signature());           // method's signature

  assert(m->method_holder()->oop_is_instance(), "not InstanceKlass");
  writer->write_symbolID(m->method_holder()->source_file_name());  // source file name
  writer->write_u4(class_serial_num);               // class serial number
  writer->write_u4((u4) line_number);               // line number
}


// Support class used to generate HPROF_UTF8 records from the entries in the
// SymbolTable.

class SymbolTableDumper : public SymbolClosure {
 private:
  DumpWriter* _writer;
  DumpWriter* writer() const                { return _writer; }
 public:
  SymbolTableDumper(DumpWriter* writer)     { _writer = writer; }
  void do_symbol(Symbol** p);
};

void SymbolTableDumper::do_symbol(Symbol** p) {
  ResourceMark rm;
  Symbol* sym = load_symbol(p);
  int len = sym->utf8_length();
  if (len > 0) {
    char* s = sym->as_utf8();
    DumperSupport::write_header(writer(), HPROF_UTF8, oopSize + len);
    writer()->write_symbolID(sym);
    writer()->write_raw(s, len);
  }
}

// Support class used to generate HPROF_GC_ROOT_JNI_LOCAL records

class JNILocalsDumper : public OopClosure {
 private:
  DumpWriter* _writer;
  u4 _thread_serial_num;
  int _frame_num;
  DumpWriter* writer() const                { return _writer; }
 public:
  JNILocalsDumper(DumpWriter* writer, u4 thread_serial_num) {
    _writer = writer;
    _thread_serial_num = thread_serial_num;
    _frame_num = -1;  // default - empty stack
  }
  void set_frame_number(int n) { _frame_num = n; }
  void do_oop(oop* obj_p);
  void do_oop(narrowOop* obj_p) { ShouldNotReachHere(); }
};


void JNILocalsDumper::do_oop(oop* obj_p) {
  // ignore null or deleted handles
  oop o = *obj_p;
  if (o != NULL && o != JNIHandles::deleted_handle()) {
    writer()->write_u1(HPROF_GC_ROOT_JNI_LOCAL);
    writer()->write_objectID(o);
    writer()->write_u4(_thread_serial_num);
    writer()->write_u4((u4)_frame_num);
  }
}


// Support class used to generate HPROF_GC_ROOT_JNI_GLOBAL records

class JNIGlobalsDumper : public OopClosure {
 private:
  DumpWriter* _writer;
  DumpWriter* writer() const                { return _writer; }

 public:
  JNIGlobalsDumper(DumpWriter* writer) {
    _writer = writer;
  }
  void do_oop(oop* obj_p);
  void do_oop(narrowOop* obj_p) { ShouldNotReachHere(); }
};

void JNIGlobalsDumper::do_oop(oop* obj_p) {
  oop o = *obj_p;

  // ignore these
  if (o == NULL || o == JNIHandles::deleted_handle()) return;

  // we ignore global ref to symbols and other internal objects
  if (o->is_instance() || o->is_objArray() || o->is_typeArray()) {
    writer()->write_u1(HPROF_GC_ROOT_JNI_GLOBAL);
    writer()->write_objectID(o);
    writer()->write_objectID((oopDesc*)obj_p);      // global ref ID
  }
};


// Support class used to generate HPROF_GC_ROOT_MONITOR_USED records

class MonitorUsedDumper : public OopClosure {
 private:
  DumpWriter* _writer;
  DumpWriter* writer() const                { return _writer; }
 public:
  MonitorUsedDumper(DumpWriter* writer) {
    _writer = writer;
  }
  void do_oop(oop* obj_p) {
    writer()->write_u1(HPROF_GC_ROOT_MONITOR_USED);
    writer()->write_objectID(*obj_p);
  }
  void do_oop(narrowOop* obj_p) { ShouldNotReachHere(); }
};


// Support class used to generate HPROF_GC_ROOT_STICKY_CLASS records

class StickyClassDumper : public KlassClosure {
 private:
  DumpWriter* _writer;
  DumpWriter* writer() const                { return _writer; }
 public:
  StickyClassDumper(DumpWriter* writer) {
    _writer = writer;
  }
  void do_klass(Klass* k) {
    if (k->oop_is_instance()) {
      InstanceKlass* ik = InstanceKlass::cast(k);
        writer()->write_u1(HPROF_GC_ROOT_STICKY_CLASS);
        writer()->write_classID(ik);
      }
    }
};


class VM_HeapDumper;

// Support class using when iterating over the heap.

class HeapObjectDumper : public ObjectClosure {
 private:
  VM_HeapDumper* _dumper;
  DumpWriter* _writer;

  VM_HeapDumper* dumper()               { return _dumper; }
  DumpWriter* writer()                  { return _writer; }

  // used to indicate that a record has been writen
  void mark_end_of_record();

  bool using_minidump();

 public:
  HeapObjectDumper(VM_HeapDumper* dumper, DumpWriter* writer) {
    _dumper = dumper;
    _writer = writer;
  }

  // called for each object in the heap
  void do_object(oop o);
};

void HeapObjectDumper::do_object(oop o) {
  // hide the sentinel for deleted handles
  if (o == JNIHandles::deleted_handle()) return;

  // skip classes as these emitted as HPROF_GC_CLASS_DUMP records
  if (o->klass() == SystemDictionary::Class_klass()) {
    if (!java_lang_Class::is_primitive(o)) {
      return;
    }
  }

  if (o->is_instance()) {
    // create a HPROF_GC_INSTANCE record for each object
    DumperSupport::dump_instance(writer(), o);
    mark_end_of_record();
  } else if (o->is_objArray()) {
    // create a HPROF_GC_OBJ_ARRAY_DUMP record for each object array
    DumperSupport::dump_object_array(writer(), objArrayOop(o));
    mark_end_of_record();
  } else if (o->is_typeArray()) {
    // create a HPROF_GC_PRIM_ARRAY_DUMP record for each type array
    if (using_minidump()) {
      DumperSupport::dump_prim_array(writer(), typeArrayOop(o), true);
    } else {
      DumperSupport::dump_prim_array(writer(), typeArrayOop(o));
    }
    mark_end_of_record();
  }
}

// The VM operation that performs the heap dump
class VM_HeapDumper : public VM_GC_Operation {
 private:
  static VM_HeapDumper* _global_dumper;
  static DumpWriter*    _global_writer;
  DumpWriter*           _local_writer;
  JavaThread*           _oome_thread;
  Method*               _oome_constructor;
  bool _gc_before_heap_dump;
  GrowableArray<Klass*>* _klass_map;
  ThreadStackTrace** _stack_traces;
  int _num_threads;

  HeapDumper*           _heap_dumper;

  // accessors and setters
  static VM_HeapDumper* dumper()         {  assert(_global_dumper != NULL, "Error"); return _global_dumper; }
  static DumpWriter* writer()            {  assert(_global_writer != NULL, "Error"); return _global_writer; }
  void set_global_dumper() {
    assert(_global_dumper == NULL, "Error");
    _global_dumper = this;
  }
  void set_global_writer() {
    assert(_global_writer == NULL, "Error");
    _global_writer = _local_writer;
  }
  void clear_global_dumper() { _global_dumper = NULL; }
  void clear_global_writer() { _global_writer = NULL; }

  bool skip_operation() const;

  // writes a HPROF_LOAD_CLASS record
  static void do_load_class(Klass* k);

  // writes a HPROF_GC_CLASS_DUMP record for the given class
  // (and each array class too)
  static void do_class_dump(Klass* k);

  // writes a HPROF_GC_CLASS_DUMP records for a given basic type
  // array (and each multi-dimensional array too)
  static void do_basic_type_array_class_dump(Klass* k);

  // HPROF_GC_ROOT_THREAD_OBJ records
  int do_thread(JavaThread* thread, u4 thread_serial_num);
  void do_threads();

  void add_class_serial_number(Klass* k, int serial_num) {
    _klass_map->at_put_grow(serial_num, k);
  }

  // HPROF_TRACE and HPROF_FRAME records
  void dump_stack_traces();

 public:
  VM_HeapDumper(DumpWriter* writer, bool gc_before_heap_dump, bool oome, HeapDumper* heap_dumper = NULL) :
    VM_GC_Operation(0 /* total collections,      dummy, ignored */,
                    GCCause::_heap_dump /* GC Cause */,
                    0 /* total full collections, dummy, ignored */,
                    gc_before_heap_dump) {
    _local_writer = writer;
    _gc_before_heap_dump = gc_before_heap_dump;
    _klass_map = new (ResourceObj::C_HEAP, mtInternal) GrowableArray<Klass*>(INITIAL_CLASS_COUNT, true);
    _stack_traces = NULL;
    _num_threads = 0;
    _heap_dumper = heap_dumper;
    if (oome) {
      assert(!Thread::current()->is_VM_thread(), "Dump from OutOfMemoryError cannot be called by the VMThread");
      // get OutOfMemoryError zero-parameter constructor
      InstanceKlass* oome_ik = InstanceKlass::cast(SystemDictionary::OutOfMemoryError_klass());
      _oome_constructor = oome_ik->find_method(vmSymbols::object_initializer_name(),
                                                          vmSymbols::void_method_signature());
      // get thread throwing OOME when generating the heap dump at OOME
      _oome_thread = JavaThread::current();
    } else {
      _oome_thread = NULL;
      _oome_constructor = NULL;
    }
  }
  ~VM_HeapDumper() {
    if (_stack_traces != NULL) {
      for (int i=0; i < _num_threads; i++) {
        delete _stack_traces[i];
      }
      FREE_C_HEAP_ARRAY(ThreadStackTrace*, _stack_traces, mtInternal);
    }
    delete _klass_map;
  }

  VMOp_Type type() const { return VMOp_HeapDumper; }
  // used to mark sub-record boundary
  void check_segment_length();
  void doit();

  HeapDumper* heap_dumper() { return _heap_dumper; }
};

VM_HeapDumper* VM_HeapDumper::_global_dumper = NULL;
DumpWriter*    VM_HeapDumper::_global_writer = NULL;

bool HeapObjectDumper::using_minidump() {
  return _dumper->heap_dumper()->is_mini_dump();
}

bool VM_HeapDumper::skip_operation() const {
  return false;
}

 // writes a HPROF_HEAP_DUMP_SEGMENT record
void DumperSupport::write_dump_header(DumpWriter* writer) {
  if (writer->is_open()) {
    writer->write_u1(HPROF_HEAP_DUMP_SEGMENT);
    writer->write_u4(0); // current ticks

    // record the starting position for the dump (its length will be fixed up later)
    writer->set_dump_start(writer->current_offset());
    writer->write_u4(0);
  }
}

// fixes up the length of the current dump record
void DumperSupport::write_current_dump_record_length(DumpWriter* writer) {
  if (writer->is_open()) {
    julong dump_end = writer->bytes_written() + writer->bytes_unwritten();
    julong dump_len = writer->current_record_length();

    // record length must fit in a u4
    if (dump_len > max_juint) {
      warning("record is too large");
    }

    // seek to the dump start and fix-up the length
    assert(writer->dump_start() >= 0, "no dump start recorded");
    writer->seek_to_offset(writer->dump_start());
    writer->write_u4((u4)dump_len);

    // adjust the total size written to keep the bytes written correct.
    writer->adjust_bytes_written(-((jlong) sizeof(u4)));

    // seek to dump end so we can continue
    writer->seek_to_offset(dump_end);

    // no current dump record
    writer->set_dump_start((jlong)-1);
  }
}

// used on a sub-record boundary to check if we need to start a
// new segment.
void VM_HeapDumper::check_segment_length() {
  if (writer()->is_open()) {
    julong dump_len = writer()->current_record_length();

    if (dump_len > 2UL*G) {
      DumperSupport::write_current_dump_record_length(writer());
      DumperSupport::write_dump_header(writer());
    }
  }
}

// fixes up the current dump record and writes HPROF_HEAP_DUMP_END record
void DumperSupport::end_of_dump(DumpWriter* writer) {
  if (writer->is_open()) {
    write_current_dump_record_length(writer);

    writer->write_u1(HPROF_HEAP_DUMP_END);
    writer->write_u4(0);
    writer->write_u4(0);
  }
}

// marks sub-record boundary
void HeapObjectDumper::mark_end_of_record() {
  dumper()->check_segment_length();
}

// writes a HPROF_LOAD_CLASS record for the class (and each of its
// array classes)
void VM_HeapDumper::do_load_class(Klass* k) {
  static u4 class_serial_num = 0;

  // len of HPROF_LOAD_CLASS record
  u4 remaining = 2*oopSize + 2*sizeof(u4);

  // write a HPROF_LOAD_CLASS for the class and each array class
  do {
    DumperSupport::write_header(writer(), HPROF_LOAD_CLASS, remaining);

    // class serial number is just a number
    writer()->write_u4(++class_serial_num);

    // class ID
    Klass* klass = k;
    writer()->write_classID(klass);

    // add the Klass* and class serial number pair
    dumper()->add_class_serial_number(klass, class_serial_num);

    writer()->write_u4(STACK_TRACE_ID);

    // class name ID
    Symbol* name = klass->name();
    writer()->write_symbolID(name);

    // write a LOAD_CLASS record for the array type (if it exists)
    k = klass->array_klass_or_null();
  } while (k != NULL);
}

// writes a HPROF_GC_CLASS_DUMP record for the given class
void VM_HeapDumper::do_class_dump(Klass* k) {
  if (k->oop_is_instance()) {
    DumperSupport::dump_class_and_array_classes(writer(), k);
  }
}

// writes a HPROF_GC_CLASS_DUMP records for a given basic type
// array (and each multi-dimensional array too)
void VM_HeapDumper::do_basic_type_array_class_dump(Klass* k) {
  DumperSupport::dump_basic_type_array_class(writer(), k);
}

// Walk the stack of the given thread.
// Dumps a HPROF_GC_ROOT_JAVA_FRAME record for each local
// Dumps a HPROF_GC_ROOT_JNI_LOCAL record for each JNI local
//
// It returns the number of Java frames in this thread stack
int VM_HeapDumper::do_thread(JavaThread* java_thread, u4 thread_serial_num) {
  JNILocalsDumper blk(writer(), thread_serial_num);

  oop threadObj = java_thread->threadObj();
  assert(threadObj != NULL, "sanity check");

  int stack_depth = 0;
  if (java_thread->has_last_Java_frame()) {

    // vframes are resource allocated
    Thread* current_thread = Thread::current();
    ResourceMark rm(current_thread);
    HandleMark hm(current_thread);

    RegisterMap reg_map(java_thread);
    frame f = java_thread->last_frame();
    vframe* vf = vframe::new_vframe(&f, &reg_map, java_thread);
    frame* last_entry_frame = NULL;
    int extra_frames = 0;

    if (java_thread == _oome_thread && _oome_constructor != NULL) {
      extra_frames++;
    }
    while (vf != NULL) {
      blk.set_frame_number(stack_depth);
      if (vf->is_java_frame()) {

        // java frame (interpreted, compiled, ...)
        javaVFrame *jvf = javaVFrame::cast(vf);
        if (!(jvf->method()->is_native())) {
          StackValueCollection* locals = jvf->locals();
          for (int slot=0; slot<locals->size(); slot++) {
            if (locals->at(slot)->type() == T_OBJECT) {
              oop o = locals->obj_at(slot)();

              if (o != NULL) {
                writer()->write_u1(HPROF_GC_ROOT_JAVA_FRAME);
                writer()->write_objectID(o);
                writer()->write_u4(thread_serial_num);
                writer()->write_u4((u4) (stack_depth + extra_frames));
              }
            }
          }
        } else {
          // native frame
          if (stack_depth == 0) {
            // JNI locals for the top frame.
            java_thread->active_handles()->oops_do(&blk);
          } else {
            if (last_entry_frame != NULL) {
              // JNI locals for the entry frame
              assert(last_entry_frame->is_entry_frame(), "checking");
              last_entry_frame->entry_frame_call_wrapper()->handles()->oops_do(&blk);
            }
          }
        }
        // increment only for Java frames
        stack_depth++;
        last_entry_frame = NULL;

      } else {
        // externalVFrame - if it's an entry frame then report any JNI locals
        // as roots when we find the corresponding native javaVFrame
        frame* fr = vf->frame_pointer();
        assert(fr != NULL, "sanity check");
        if (fr->is_entry_frame()) {
          last_entry_frame = fr;
        }
      }
      vf = vf->sender();
    }
  } else {
    // no last java frame but there may be JNI locals
    java_thread->active_handles()->oops_do(&blk);
  }
  return stack_depth;
}


// write a HPROF_GC_ROOT_THREAD_OBJ record for each java thread. Then walk
// the stack so that locals and JNI locals are dumped.
void VM_HeapDumper::do_threads() {
  for (int i=0; i < _num_threads; i++) {
    JavaThread* thread = _stack_traces[i]->thread();
    oop threadObj = thread->threadObj();
    u4 thread_serial_num = i+1;
    u4 stack_serial_num = thread_serial_num + STACK_TRACE_ID;
    writer()->write_u1(HPROF_GC_ROOT_THREAD_OBJ);
    writer()->write_objectID(threadObj);
    writer()->write_u4(thread_serial_num);  // thread number
    writer()->write_u4(stack_serial_num);   // stack trace serial number
    int num_frames = do_thread(thread, thread_serial_num);
    assert(num_frames == _stack_traces[i]->get_stack_depth(),
           "total number of Java frames not matched");
  }
}


// The VM operation that dumps the heap. The dump consists of the following
// records:
//
//  HPROF_HEADER
//  [HPROF_UTF8]*
//  [HPROF_LOAD_CLASS]*
//  [[HPROF_FRAME]*|HPROF_TRACE]*
//  [HPROF_GC_CLASS_DUMP]*
//  [HPROF_HEAP_DUMP_SEGMENT]*
//  HPROF_HEAP_DUMP_END
//
// The HPROF_TRACE records represent the stack traces where the heap dump
// is generated and a "dummy trace" record which does not include
// any frames. The dummy trace record is used to be referenced as the
// unknown object alloc site.
//
// Each HPROF_HEAP_DUMP_SEGMENT record has a length followed by sub-records.
// To allow the heap dump be generated in a single pass we remember the position
// of the dump length and fix it up after all sub-records have been written.
// To generate the sub-records we iterate over the heap, writing
// HPROF_GC_INSTANCE_DUMP, HPROF_GC_OBJ_ARRAY_DUMP, and HPROF_GC_PRIM_ARRAY_DUMP
// records as we go. Once that is done we write records for some of the GC
// roots.

void VM_HeapDumper::doit() {

  HandleMark hm;
  CollectedHeap* ch = Universe::heap();

  ch->ensure_parsability(false); // must happen, even if collection does
                                 // not happen (e.g. due to GC_locker)

  if (_gc_before_heap_dump) {
    if (GC_locker::is_active()) {
      warning("GC locker is held; pre-heapdump GC was skipped");
    } else {
      ch->collect_as_vm_thread(GCCause::_heap_dump);
    }
  }

  // At this point we should be the only dumper active, so
  // the following should be safe.
  set_global_dumper();
  set_global_writer();

  // Write the file header - we always use 1.0.2
  size_t used = ch->used();
  const char* header = "JAVA PROFILE 1.0.2";

  // header is few bytes long - no chance to overflow int
  writer()->write_raw((void*)header, (int)strlen(header));
  writer()->write_u1(0); // terminator
  writer()->write_u4(oopSize);
  writer()->write_u8(os::javaTimeMillis());

  // HPROF_UTF8 records
  SymbolTableDumper sym_dumper(writer());
  SymbolTable::symbols_do(&sym_dumper);

  // write HPROF_LOAD_CLASS records
  ClassLoaderDataGraph::classes_do(&do_load_class);
  Universe::basic_type_classes_do(&do_load_class);

  // write HPROF_FRAME and HPROF_TRACE records
  // this must be called after _klass_map is built when iterating the classes above.
  dump_stack_traces();

  // write HPROF_HEAP_DUMP_SEGMENT
  DumperSupport::write_dump_header(writer());

  // Writes HPROF_GC_CLASS_DUMP records
  ClassLoaderDataGraph::classes_do(&do_class_dump);
  Universe::basic_type_classes_do(&do_basic_type_array_class_dump);
  check_segment_length();

  // writes HPROF_GC_INSTANCE_DUMP records.
  // After each sub-record is written check_segment_length will be invoked
  // to check if the current segment exceeds a threshold. If so, a new
  // segment is started.
  // The HPROF_GC_CLASS_DUMP and HPROF_GC_INSTANCE_DUMP are the vast bulk
  // of the heap dump.
  HeapObjectDumper obj_dumper(this, writer());
  Universe::heap()->safe_object_iterate(&obj_dumper);

  // HPROF_GC_ROOT_THREAD_OBJ + frames + jni locals
  do_threads();
  check_segment_length();

  // HPROF_GC_ROOT_MONITOR_USED
  MonitorUsedDumper mon_dumper(writer());
  ObjectSynchronizer::oops_do(&mon_dumper);
  check_segment_length();

  // HPROF_GC_ROOT_JNI_GLOBAL
  JNIGlobalsDumper jni_dumper(writer());
  JNIHandles::oops_do(&jni_dumper);
  Universe::oops_do(&jni_dumper);  // technically not jni roots, but global roots
                                   // for things like preallocated throwable backtraces
  check_segment_length();

  // HPROF_GC_ROOT_STICKY_CLASS
  StickyClassDumper class_dumper(writer());
  SystemDictionary::always_strong_classes_do(&class_dumper);

  // fixes up the length of the dump record and writes the HPROF_HEAP_DUMP_END record.
  DumperSupport::end_of_dump(writer());

  // Now we clear the global variables, so that a future dumper might run.
  clear_global_dumper();
  clear_global_writer();
}

void VM_HeapDumper::dump_stack_traces() {
  // write a HPROF_TRACE record without any frames to be referenced as object alloc sites
  DumperSupport::write_header(writer(), HPROF_TRACE, 3*sizeof(u4));
  writer()->write_u4((u4) STACK_TRACE_ID);
  writer()->write_u4(0);                    // thread number
  writer()->write_u4(0);                    // frame count

  _stack_traces = NEW_C_HEAP_ARRAY(ThreadStackTrace*, Threads::number_of_threads(), mtInternal);
  int frame_serial_num = 0;
  for (JavaThread* thread = Threads::first(); thread != NULL ; thread = thread->next()) {
    oop threadObj = thread->threadObj();
    if (threadObj != NULL && !thread->is_exiting() && !thread->is_hidden_from_external_view()) {
      // dump thread stack trace
      ThreadStackTrace* stack_trace = new ThreadStackTrace(thread, false);
      stack_trace->dump_stack_at_safepoint(-1);
      _stack_traces[_num_threads++] = stack_trace;

      // write HPROF_FRAME records for this thread's stack trace
      int depth = stack_trace->get_stack_depth();
      int thread_frame_start = frame_serial_num;
      int extra_frames = 0;
      // write fake frame that makes it look like the thread, which caused OOME,
      // is in the OutOfMemoryError zero-parameter constructor
      if (thread == _oome_thread && _oome_constructor != NULL) {
        int oome_serial_num = _klass_map->find(_oome_constructor->method_holder());
        // the class serial number starts from 1
        assert(oome_serial_num > 0, "OutOfMemoryError class not found");
        DumperSupport::dump_stack_frame(writer(), ++frame_serial_num, oome_serial_num,
                                        _oome_constructor, 0);
        extra_frames++;
      }
      for (int j=0; j < depth; j++) {
        StackFrameInfo* frame = stack_trace->stack_frame_at(j);
        Method* m = frame->method();
        int class_serial_num = _klass_map->find(m->method_holder());
        // the class serial number starts from 1
        assert(class_serial_num > 0, "class not found");
        DumperSupport::dump_stack_frame(writer(), ++frame_serial_num, class_serial_num, m, frame->bci());
      }
      depth += extra_frames;

      // write HPROF_TRACE record for one thread
      DumperSupport::write_header(writer(), HPROF_TRACE, 3*sizeof(u4) + depth*oopSize);
      int stack_serial_num = _num_threads + STACK_TRACE_ID;
      writer()->write_u4(stack_serial_num);      // stack trace serial number
      writer()->write_u4((u4) _num_threads);     // thread serial number
      writer()->write_u4(depth);                 // frame count
      for (int j=1; j <= depth; j++) {
        writer()->write_id(thread_frame_start + j);
      }
    }
  }
}

// dump the heap to given path.
PRAGMA_FORMAT_NONLITERAL_IGNORED_EXTERNAL
int HeapDumper::dump(const char* path) {
  assert(path != NULL && strlen(path) > 0, "path missing");

  // print message in interactive case
  if (print_to_tty()) {
    tty->print_cr("Dumping heap to %s ...", path);
    timer()->start();
  }

  // create the dump writer. If the file can be opened then bail
  DumpWriter writer(path);
  if (!writer.is_open()) {
    set_error(writer.error());
    if (print_to_tty()) {
      tty->print_cr("Unable to create %s: %s", path,
        (error() != NULL) ? error() : "reason unknown");
    }
    return -1;
  }

  // generate the dump
  VM_HeapDumper dumper(&writer, _gc_before_heap_dump, _oome, this);
  if (Thread::current()->is_VM_thread()) {
    assert(SafepointSynchronize::is_at_safepoint(), "Expected to be called at a safepoint");
    dumper.doit();
  } else {
    VMThread::execute(&dumper);
  }

  // close dump file and record any error that the writer may have encountered
  writer.close();
  set_error(writer.error());

  // print message in interactive case
  if (print_to_tty()) {
    timer()->stop();
    if (error() == NULL) {
      tty->print_cr("Heap dump file created [" JULONG_FORMAT " bytes in %3.3f secs]",
                    writer.bytes_written(), timer()->seconds());
    } else {
      tty->print_cr("Dump file is incomplete: %s", writer.error());
    }
  }

  return (writer.error() == NULL) ? 0 : -1;
}

// stop timer (if still active), and free any error string we might be holding
HeapDumper::~HeapDumper() {
  if (timer()->is_active()) {
    timer()->stop();
  }
  set_error(NULL);
}


// returns the error string (resource allocated), or NULL
char* HeapDumper::error_as_C_string() const {
  if (error() != NULL) {
    char* str = NEW_RESOURCE_ARRAY(char, strlen(error())+1);
    strcpy(str, error());
    return str;
  } else {
    return NULL;
  }
}

// set the error string
void HeapDumper::set_error(char* error) {
  if (_error != NULL) {
    os::free(_error);
  }
  if (error == NULL) {
    _error = NULL;
  } else {
    _error = os::strdup(error);
    assert(_error != NULL, "allocation failure");
  }
}

// Called by out-of-memory error reporting by a single Java thread
// outside of a JVM safepoint
void HeapDumper::dump_heap_from_oome() {
  HeapDumper::dump_heap(true);
}

// Called by error reporting by a single Java thread outside of a JVM safepoint,
// or by heap dumping by the VM thread during a (GC) safepoint. Thus, these various
// callers are strictly serialized and guaranteed not to interfere below. For more
// general use, however, this method will need modification to prevent
// inteference when updating the static variables base_path and dump_file_seq below.
void HeapDumper::dump_heap() {
  HeapDumper::dump_heap(false);
}

void HeapDumper::dump_heap(bool oome) {
  static char base_path[JVM_MAXPATHLEN] = {'\0'};
  static uint dump_file_seq = 0;
  char* my_path;
  const int max_digit_chars = 20;

  const char* dump_file_name = "java_pid";
  const char* dump_file_ext  = ".hprof";

  // The dump file defaults to java_pid<pid>.hprof in the current working
  // directory. HeapDumpPath=<file> can be used to specify an alternative
  // dump file name or a directory where dump file is created.
  if (dump_file_seq == 0) { // first time in, we initialize base_path
    // Calculate potentially longest base path and check if we have enough
    // allocated statically.
    const size_t total_length =
                      (HeapDumpPath == NULL ? 0 : strlen(HeapDumpPath)) +
                      strlen(os::file_separator()) + max_digit_chars +
                      strlen(dump_file_name) + strlen(dump_file_ext) + 1;
    if (total_length > sizeof(base_path)) {
      warning("Cannot create heap dump file.  HeapDumpPath is too long.");
      return;
    }

    bool use_default_filename = true;
    if (HeapDumpPath == NULL || HeapDumpPath[0] == '\0') {
      // HeapDumpPath=<file> not specified
    } else {
      strncpy(base_path, HeapDumpPath, sizeof(base_path));
      // check if the path is a directory (must exist)
      DIR* dir = os::opendir(base_path);
      if (dir == NULL) {
        use_default_filename = false;
      } else {
        // HeapDumpPath specified a directory. We append a file separator
        // (if needed).
        os::closedir(dir);
        size_t fs_len = strlen(os::file_separator());
        if (strlen(base_path) >= fs_len) {
          char* end = base_path;
          end += (strlen(base_path) - fs_len);
          if (strcmp(end, os::file_separator()) != 0) {
            strcat(base_path, os::file_separator());
          }
        }
      }
    }
    // If HeapDumpPath wasn't a file name then we append the default name
    if (use_default_filename) {
      const size_t dlen = strlen(base_path);  // if heap dump dir specified
      jio_snprintf(&base_path[dlen], sizeof(base_path)-dlen, "%s%d%s",
                   dump_file_name, os::current_process_id(), dump_file_ext);
    }
    const size_t len = strlen(base_path) + 1;
    my_path = (char*)os::malloc(len, mtInternal);
    if (my_path == NULL) {
      warning("Cannot create heap dump file.  Out of system memory.");
      return;
    }
    strncpy(my_path, base_path, len);
  } else {
    // Append a sequence number id for dumps following the first
    const size_t len = strlen(base_path) + max_digit_chars + 2; // for '.' and \0
    my_path = (char*)os::malloc(len, mtInternal);
    if (my_path == NULL) {
      warning("Cannot create heap dump file.  Out of system memory.");
      return;
    }
    jio_snprintf(my_path, len, "%s.%d", base_path, dump_file_seq);
  }
  dump_file_seq++;   // increment seq number for next time we dump

  HeapDumper dumper(false /* no GC before heap dump */,
                    true  /* send to tty */,
                    oome  /* pass along out-of-memory-error flag */);
  dumper.dump(my_path);
  os::free(my_path);
}<|MERGE_RESOLUTION|>--- conflicted
+++ resolved
@@ -1164,7 +1164,6 @@
   writer->write_u1(HPROF_GC_PRIM_ARRAY_DUMP);
   writer->write_objectID(array);
   writer->write_u4(STACK_TRACE_ID);
-<<<<<<< HEAD
   if (!minidump) {
     writer->write_u4((u4)array->length());
   } else {
@@ -1174,13 +1173,6 @@
 
   // nothing to copy
   if (array->length() == 0 || minidump) {
-=======
-  writer->write_u4(length);
-  writer->write_u1(type2tag(type));
-
-  // nothing to copy
-  if (length == 0) {
->>>>>>> 38f27126
     return;
   }
 
