--- conflicted
+++ resolved
@@ -25,11 +25,7 @@
 
 package jdk.jfr.event.runtime;
 
-<<<<<<< HEAD
-import static jdk.test.lib.Asserts.assertEquals;
-=======
 import static jdk.test.lib.Asserts.assertEQ;
->>>>>>> 5089e0f5
 import static jdk.test.lib.Asserts.assertNotNull;
 
 import java.time.Duration;
@@ -91,11 +87,7 @@
                 RecordedStackTrace stackTrace = event.getValue("stackTrace");
                 assertNotNull(stackTrace);
                 RecordedMethod topMethod = stackTrace.getFrames().get(0).getMethod();
-<<<<<<< HEAD
-                assertEquals(topMethod.getName(), "startThread");
-=======
                 assertEQ(topMethod.getName(), "startThread");
->>>>>>> 5089e0f5
             }
             currThreadIndex++;
         }
