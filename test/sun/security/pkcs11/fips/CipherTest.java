/*
 * Copyright (c) 2002, 2010, Oracle and/or its affiliates. All rights reserved.
 * DO NOT ALTER OR REMOVE COPYRIGHT NOTICES OR THIS FILE HEADER.
 *
 * This code is free software; you can redistribute it and/or modify it
 * under the terms of the GNU General Public License version 2 only, as
 * published by the Free Software Foundation.
 *
 * This code is distributed in the hope that it will be useful, but WITHOUT
 * ANY WARRANTY; without even the implied warranty of MERCHANTABILITY or
 * FITNESS FOR A PARTICULAR PURPOSE.  See the GNU General Public License
 * version 2 for more details (a copy is included in the LICENSE file that
 * accompanied this code).
 *
 * You should have received a copy of the GNU General Public License version
 * 2 along with this work; if not, write to the Free Software Foundation,
 * Inc., 51 Franklin St, Fifth Floor, Boston, MA 02110-1301 USA.
 *
 * Please contact Oracle, 500 Oracle Parkway, Redwood Shores, CA 94065 USA
 * or visit www.oracle.com if you need additional information or have any
 * questions.
 */

import java.io.*;
import java.net.*;
import java.util.*;
import java.util.concurrent.*;

import java.security.*;
import java.security.cert.*;
import java.security.cert.Certificate;

import javax.net.ssl.*;

/**
 * Test that all ciphersuites work in all versions and all client
 * authentication types. The way this is setup the server is stateless and
 * all checking is done on the client side.
 *
 * The test is multithreaded to speed it up, especially on multiprocessor
 * machines. To simplify debugging, run with -DnumThreads=1.
 *
 * @author Andreas Sterbenz
 */
public class CipherTest {

    // use any available port for the server socket
    static int serverPort = 0;

    final int THREADS;

    // assume that if we do not read anything for 20 seconds, something
    // has gone wrong
    final static int TIMEOUT = 20 * 1000;

    static KeyStore /* trustStore, */ keyStore;
    static X509ExtendedKeyManager keyManager;
    static X509TrustManager trustManager;
    static SecureRandom secureRandom;

    private static PeerFactory peerFactory;

    static abstract class Server implements Runnable {

        final CipherTest cipherTest;

        Server(CipherTest cipherTest) throws Exception {
            this.cipherTest = cipherTest;
        }

        public abstract void run();

        void handleRequest(InputStream in, OutputStream out) throws IOException {
            boolean newline = false;
            StringBuilder sb = new StringBuilder();
            while (true) {
                int ch = in.read();
                if (ch < 0) {
                    throw new EOFException();
                }
                sb.append((char)ch);
                if (ch == '\r') {
                    // empty
                } else if (ch == '\n') {
                    if (newline) {
                        // 2nd newline in a row, end of request
                        break;
                    }
                    newline = true;
                } else {
                    newline = false;
                }
            }
            String request = sb.toString();
            if (request.startsWith("GET / HTTP/1.") == false) {
                throw new IOException("Invalid request: " + request);
            }
            out.write("HTTP/1.0 200 OK\r\n\r\n".getBytes());
        }

    }

    public static class TestParameters {

        String cipherSuite;
        String protocol;
        String clientAuth;

        TestParameters(String cipherSuite, String protocol,
                String clientAuth) {
            this.cipherSuite = cipherSuite;
            this.protocol = protocol;
            this.clientAuth = clientAuth;
        }

        boolean isEnabled() {
            // ignore SCSV
            if (cipherSuite.equals("TLS_EMPTY_RENEGOTIATION_INFO_SCSV")) {
                return false;
            }

<<<<<<< HEAD
=======
            // ignore exportable cipher suite for TLSv1.1
            if (protocol.equals("TLSv1.1")) {
                if(cipherSuite.indexOf("_EXPORT_") != -1) {
                    return false;
                }
            }

>>>>>>> 31872138
            return true;
        }

        public String toString() {
            String s = cipherSuite + " in " + protocol + " mode";
            if (clientAuth != null) {
                s += " with " + clientAuth + " client authentication";
            }
            return s;
        }

    }

    private List<TestParameters> tests;
    private Iterator<TestParameters> testIterator;
    private SSLSocketFactory factory;
    private boolean failed;

    private CipherTest(PeerFactory peerFactory) throws IOException {
        THREADS = Integer.parseInt(System.getProperty("numThreads", "4"));
        factory = (SSLSocketFactory)SSLSocketFactory.getDefault();
        SSLSocket socket = (SSLSocket)factory.createSocket();
        String[] cipherSuites = socket.getSupportedCipherSuites();
        String[] protocols = socket.getSupportedProtocols();
//      String[] clientAuths = {null, "RSA", "DSA"};
        String[] clientAuths = {null};
        tests = new ArrayList<TestParameters>(
            cipherSuites.length * protocols.length * clientAuths.length);
        for (int i = 0; i < cipherSuites.length; i++) {
            String cipherSuite = cipherSuites[i];

            for (int j = 0; j < protocols.length; j++) {
                String protocol = protocols[j];

                if (!peerFactory.isSupported(cipherSuite, protocol)) {
                    continue;
                }

                for (int k = 0; k < clientAuths.length; k++) {
                    String clientAuth = clientAuths[k];
                    if ((clientAuth != null) &&
                            (cipherSuite.indexOf("DH_anon") != -1)) {
                        // no client with anonymous ciphersuites
                        continue;
                    }
                    tests.add(new TestParameters(cipherSuite, protocol,
                        clientAuth));
                }
            }
        }
        testIterator = tests.iterator();
    }

    synchronized void setFailed() {
        failed = true;
    }

    public void run() throws Exception {
        Thread[] threads = new Thread[THREADS];
        for (int i = 0; i < THREADS; i++) {
            try {
                threads[i] = new Thread(peerFactory.newClient(this),
                    "Client " + i);
            } catch (Exception e) {
                e.printStackTrace();
                return;
            }
            threads[i].start();
        }
        try {
            for (int i = 0; i < THREADS; i++) {
                threads[i].join();
            }
        } catch (InterruptedException e) {
            setFailed();
            e.printStackTrace();
        }
        if (failed) {
            throw new Exception("*** Test '" + peerFactory.getName() +
                "' failed ***");
        } else {
            System.out.println("Test '" + peerFactory.getName() +
                "' completed successfully");
        }
    }

    synchronized TestParameters getTest() {
        if (failed) {
            return null;
        }
        if (testIterator.hasNext()) {
            return (TestParameters)testIterator.next();
        }
        return null;
    }

    SSLSocketFactory getFactory() {
        return factory;
    }

    static abstract class Client implements Runnable {

        final CipherTest cipherTest;

        Client(CipherTest cipherTest) throws Exception {
            this.cipherTest = cipherTest;
        }

        public final void run() {
            while (true) {
                TestParameters params = cipherTest.getTest();
                if (params == null) {
                    // no more tests
                    break;
                }
                if (params.isEnabled() == false) {
                    System.out.println("Skipping disabled test " + params);
                    continue;
                }
                try {
                    runTest(params);
                    System.out.println("Passed " + params);
                } catch (Exception e) {
                    cipherTest.setFailed();
                    System.out.println("** Failed " + params + "**");
                    e.printStackTrace();
                }
            }
        }

        abstract void runTest(TestParameters params) throws Exception;

        void sendRequest(InputStream in, OutputStream out) throws IOException {
            out.write("GET / HTTP/1.0\r\n\r\n".getBytes());
            out.flush();
            StringBuilder sb = new StringBuilder();
            while (true) {
                int ch = in.read();
                if (ch < 0) {
                    break;
                }
                sb.append((char)ch);
            }
            String response = sb.toString();
            if (response.startsWith("HTTP/1.0 200 ") == false) {
                throw new IOException("Invalid response: " + response);
            }
        }

    }

    // for some reason, ${test.src} has a different value when the
    // test is called from the script and when it is called directly...
    static String pathToStores = ".";
    static String pathToStoresSH = ".";
    static String keyStoreFile = "keystore";
    static String trustStoreFile = "truststore";
    static char[] passwd = "passphrase".toCharArray();

    static File PATH;

    private static KeyStore readKeyStore(String name) throws Exception {
        File file = new File(PATH, name);
        InputStream in = new FileInputStream(file);
        KeyStore ks = KeyStore.getInstance("JKS");
        ks.load(in, passwd);
        in.close();
        return ks;
    }

    public static void main(PeerFactory peerFactory, KeyStore keyStore,
            String[] args) throws Exception {

        long time = System.currentTimeMillis();
        String relPath;
        if ((args != null) && (args.length > 0) && args[0].equals("sh")) {
            relPath = pathToStoresSH;
        } else {
            relPath = pathToStores;
        }
        PATH = new File(System.getProperty("test.src", "."), relPath);
        CipherTest.peerFactory = peerFactory;
        System.out.print(
            "Initializing test '" + peerFactory.getName() + "'...");
//      secureRandom = new SecureRandom();
//      secureRandom.nextInt();
//      trustStore = readKeyStore(trustStoreFile);
        CipherTest.keyStore = keyStore;
//      keyStore = readKeyStore(keyStoreFile);
        KeyManagerFactory keyFactory =
            KeyManagerFactory.getInstance(
                KeyManagerFactory.getDefaultAlgorithm());
        keyFactory.init(keyStore, "test12".toCharArray());
        keyManager = (X509ExtendedKeyManager)keyFactory.getKeyManagers()[0];

        TrustManagerFactory tmf = TrustManagerFactory.getInstance(TrustManagerFactory.getDefaultAlgorithm());
        tmf.init(keyStore);
        trustManager = (X509TrustManager)tmf.getTrustManagers()[0];

//      trustManager = new AlwaysTrustManager();
        SSLContext context = SSLContext.getInstance("TLS");
        context.init(new KeyManager[] {keyManager}, new TrustManager[] {trustManager}, null);
        SSLContext.setDefault(context);

        CipherTest cipherTest = new CipherTest(peerFactory);
        Thread serverThread = new Thread(peerFactory.newServer(cipherTest),
            "Server");
        serverThread.setDaemon(true);
        serverThread.start();
        System.out.println("Done");
        cipherTest.run();
        time = System.currentTimeMillis() - time;
        System.out.println("Done. (" + time + " ms)");
    }

    static abstract class PeerFactory {

        abstract String getName();

        abstract Client newClient(CipherTest cipherTest) throws Exception;

        abstract Server newServer(CipherTest cipherTest) throws Exception;

        boolean isSupported(String cipherSuite, String protocol) {
            // skip kerberos cipher suites
            if (cipherSuite.startsWith("TLS_KRB5")) {
                System.out.println("Skipping unsupported test for " +
                                    cipherSuite + " of " + protocol);
                return false;
            }

            // skip SSLv2Hello protocol
            if (protocol.equals("SSLv2Hello")) {
                System.out.println("Skipping unsupported test for " +
                                    cipherSuite + " of " + protocol);
                return false;
            }

            // ignore exportable cipher suite for TLSv1.1
            if (protocol.equals("TLSv1.1")) {
                if (cipherSuite.indexOf("_EXPORT_WITH") != -1) {
                    System.out.println("Skipping obsoleted test for " +
                                        cipherSuite + " of " + protocol);
                    return false;
                }
            }

            return true;
        }
    }

}

// we currently don't do any chain verification. we assume that works ok
// and we can speed up the test. we could also just add a plain certificate
// chain comparision with our trusted certificates.
class AlwaysTrustManager implements X509TrustManager {

    public AlwaysTrustManager() {

    }

    public void checkClientTrusted(X509Certificate[] chain, String authType)
            throws CertificateException {
        // empty
    }

    public void checkServerTrusted(X509Certificate[] chain, String authType)
            throws CertificateException {
        // empty
    }

    public X509Certificate[] getAcceptedIssuers() {
        return new X509Certificate[0];
    }
}

class MyX509KeyManager extends X509ExtendedKeyManager {

    private final X509ExtendedKeyManager keyManager;
    private String authType;

    MyX509KeyManager(X509ExtendedKeyManager keyManager) {
        this.keyManager = keyManager;
    }

    void setAuthType(String authType) {
        this.authType = authType;
    }

    public String[] getClientAliases(String keyType, Principal[] issuers) {
        if (authType == null) {
            return null;
        }
        return keyManager.getClientAliases(authType, issuers);
    }

    public String chooseClientAlias(String[] keyType, Principal[] issuers,
            Socket socket) {
        if (authType == null) {
            return null;
        }
        return keyManager.chooseClientAlias(new String[] {authType},
            issuers, socket);
    }

    public String chooseEngineClientAlias(String[] keyType,
            Principal[] issuers, SSLEngine engine) {
        if (authType == null) {
            return null;
        }
        return keyManager.chooseEngineClientAlias(new String[] {authType},
            issuers, engine);
    }

    public String[] getServerAliases(String keyType, Principal[] issuers) {
        throw new UnsupportedOperationException("Servers not supported");
    }

    public String chooseServerAlias(String keyType, Principal[] issuers,
            Socket socket) {
        throw new UnsupportedOperationException("Servers not supported");
    }

    public String chooseEngineServerAlias(String keyType, Principal[] issuers,
            SSLEngine engine) {
        throw new UnsupportedOperationException("Servers not supported");
    }

    public X509Certificate[] getCertificateChain(String alias) {
        return keyManager.getCertificateChain(alias);
    }

    public PrivateKey getPrivateKey(String alias) {
        return keyManager.getPrivateKey(alias);
    }

}

class DaemonThreadFactory implements ThreadFactory {

    final static ThreadFactory INSTANCE = new DaemonThreadFactory();

    private final static ThreadFactory DEFAULT = Executors.defaultThreadFactory();

    public Thread newThread(Runnable r) {
        Thread t = DEFAULT.newThread(r);
        t.setDaemon(true);
        return t;
    }

}<|MERGE_RESOLUTION|>--- conflicted
+++ resolved
@@ -119,8 +119,6 @@
                 return false;
             }
 
-<<<<<<< HEAD
-=======
             // ignore exportable cipher suite for TLSv1.1
             if (protocol.equals("TLSv1.1")) {
                 if(cipherSuite.indexOf("_EXPORT_") != -1) {
@@ -128,7 +126,6 @@
                 }
             }
 
->>>>>>> 31872138
             return true;
         }
 
